use serde_json::{Value, Value as JsonValue};
<<<<<<< HEAD
use std::{
    collections::{hash_map::Entry, HashMap},
};
=======
use std::collections::{hash_map::Entry, HashMap};
>>>>>>> a5054311

use crate::{
    document::document_transition::DocumentTransition,
    prelude::DataContract,
    util::{
        json_schema::{Index, JsonSchemaExt},
        json_value::JsonValueExt,
    },
    ProtocolError,
};

#[macro_export]
/// Getter of Document Transition Base properties
macro_rules! get_from_transition {
    ($document_transition:expr, $property:ident) => {
        match $document_transition {
            DocumentTransition::Create(d) => &d.base.$property,
            DocumentTransition::Delete(d) => &d.base.$property,
            DocumentTransition::Replace(d) => &d.base.$property,
        }
    };
}

/// Finds duplicates of indices in Document Transitions.
pub fn find_duplicates_by_indices<'a>(
    document_raw_transitions: impl IntoIterator<Item = &'a JsonValue>,
    data_contract: &DataContract,
) -> Result<Vec<&'a JsonValue>, ProtocolError> {
    #[derive(Debug)]
    struct Group<'a> {
        transitions: Vec<&'a JsonValue>,
        indices: Vec<Index>,
    }
    let mut groups: HashMap<&'a str, Group> = HashMap::new();

    for dt in document_raw_transitions.into_iter() {
        let document_type = dt.get_string("$type")?;
        match groups.entry(document_type) {
            Entry::Occupied(mut o) => {
                o.get_mut().transitions.push(dt);
            }
            Entry::Vacant(v) => {
                v.insert(Group {
                    transitions: vec![dt],
                    indices: get_unique_indices(document_type, data_contract),
                });
            }
        };
    }

    let mut found_group_duplicates: Vec<&'a JsonValue> = vec![];
    for (_, group) in groups
        .iter()
        // Filter out groups without unique indices
        .filter(|(_, group)| !group.indices.is_empty())
        // Filter out group with only one object
        .filter(|(_, group)| group.transitions.len() > 1)
    {
        for transition in group.transitions.as_slice() {
            let transition_id = transition.get_bytes("$id")?;

            let mut found_duplicates: Vec<&'a JsonValue> = vec![];
            for transition_to_check in group
                .transitions
                .iter()
                // Exclude current transition from search
                .filter(|t| t.get_bytes("$id").unwrap() != transition_id)
            {
                if is_duplicate_by_indices(transition, transition_to_check, &group.indices) {
                    found_duplicates.push(transition_to_check)
                }
            }
            found_group_duplicates.extend(found_duplicates);
        }
    }

    Ok(found_group_duplicates)
}

fn is_duplicate_by_indices(
    original_transition: &JsonValue,
    transition_to_check: &JsonValue,
    type_indices: &[Index],
) -> bool {
    for index in type_indices {
        for property in index.properties.iter() {
            let original = original_transition
                .get(&property.name)
                .unwrap_or(&JsonValue::Null);
            let to_check = transition_to_check
                .get(&property.name)
                .unwrap_or(&JsonValue::Null);

            if original != to_check {
                return false;
            }
        }
    }
    true
}

fn get_unique_indices(document_type: &str, data_contract: &DataContract) -> Vec<Index> {
    let indices = data_contract
        .get_document_schema(document_type)
        .unwrap()
        .get_indices();
    indices
        // TODO should we panic or we should return and error or empty vector
        .expect("error while getting indices from json schema")
        .into_iter()
        .filter(|i| i.unique)
        .collect()
}

fn get_data_property(document_transition: &DocumentTransition, property_name: &str) -> String {
    match document_transition {
        DocumentTransition::Delete(_) => String::from(""),
        DocumentTransition::Create(dt_create) => match &dt_create.data {
            None => String::from(""),
            Some(data) => data
                .get(property_name)
                .unwrap_or(&Value::String(String::from("")))
                .to_string(),
        },
        DocumentTransition::Replace(dt_replace) => match &dt_replace.data {
            None => String::from(""),
            Some(data) => data
                .get(property_name)
                .unwrap_or(&Value::String(String::from("")))
                .to_string(),
        },
    }
}

#[cfg(test)]
mod test {
    use serde_json::json;

    use crate::{prelude::*, util::string_encoding::Encoding};

    use super::find_duplicates_by_indices;

    #[test]
    fn test_find_duplicates_by_indices() {
        let document_def = json!(                {
                            "indices": [
                              {
                                "name": "ownerIdLastName",
                                "properties": [
                                  {"$ownerId": "asc"},
                                  {"lastName": "asc"},
                                ],
                                "unique": true,
                              },
                            ],
                            "properties": {
                              "firstName": {
                                "type": "string",
                              },
                              "lastName": {
                                "type": "string",
                              },
                            },
                            "required": ["lastName"],
                            "additionalProperties": false,
                          }
        );

        let mut data_contract = DataContract::default();
        data_contract.set_document_schema("indexedDocument".to_string(), document_def.clone());
        data_contract.set_document_schema("singleDocument".to_string(), document_def);

        let id_1 = Identifier::from_string(
            "AoqSTh5Bg6Fo26NaCRVoPP1FiDQ1ycihLkjQ75MYJziV",
            Encoding::Base58,
        )
        .unwrap();
        let document_raw_transition_1 = json!(
            {
                "$id": id_1.as_bytes(),
                "$type": "indexedDocument",
                "$action": 0,
                "$dataContractId": "F719NPkos8a2VqxSPv4co4F8owh9qBbYEMJ1gzyLANtg",
                "name": "Leon",
                "lastName": "Birkin",
                "$entropy": "hxlmtQ34oR/lkql7AUQ13P5kS8OaX2BheksnPBIpxLc=",
              }
        );

        let id_2 = Identifier::from_string(
            "3GDfArJJdHMviaRd5ta4F2EB7LN9RgbMKLAfjAxZEaUG",
            Encoding::Base58,
        )
        .unwrap();
        let document_create_transition_2 = json!(
            {
                "$id": id_2.as_bytes(),
                "$type": "indexedDocument",
                "$action": 0,
                "$dataContractId": "F719NPkos8a2VqxSPv4co4F8owh9qBbYEMJ1gzyLANtg",
                "name": "William",
                "lastName": "Birkin",
                "$entropy": "hxlmtQ34oR/lkql7AUQ13P5kS8OaX2BheksnPBIpxLc=",
              }
        );

        let duplicates = find_duplicates_by_indices(
            [&document_raw_transition_1, &document_create_transition_2],
            &data_contract,
        )
        .expect("the error shouldn't be returned");
        assert!(duplicates.len() == 2);
    }
}<|MERGE_RESOLUTION|>--- conflicted
+++ resolved
@@ -1,11 +1,5 @@
 use serde_json::{Value, Value as JsonValue};
-<<<<<<< HEAD
-use std::{
-    collections::{hash_map::Entry, HashMap},
-};
-=======
 use std::collections::{hash_map::Entry, HashMap};
->>>>>>> a5054311
 
 use crate::{
     document::document_transition::DocumentTransition,
