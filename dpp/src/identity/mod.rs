pub use credits_converter::*;
pub use credits_converter::*;
pub use get_biggest_possible_identity::*;
pub use identity::*;
pub use identity_facade::*;
pub use identity_public_key::*;

<<<<<<< HEAD
mod get_biggest_possible_identity;
=======
pub mod core_script;
>>>>>>> d9a462cd
mod identity;
mod identity_facade;
mod identity_public_key;

pub mod state_transition;
pub mod validation;

mod credits_converter;
pub mod errors;<|MERGE_RESOLUTION|>--- conflicted
+++ resolved
@@ -5,11 +5,8 @@
 pub use identity_facade::*;
 pub use identity_public_key::*;
 
-<<<<<<< HEAD
+pub mod core_script;
 mod get_biggest_possible_identity;
-=======
-pub mod core_script;
->>>>>>> d9a462cd
 mod identity;
 mod identity_facade;
 mod identity_public_key;
