use anyhow::anyhow;
use serde::{Deserialize, Serialize};
use serde_json::Value as JsonValue;
use serde_repr::{Deserialize_repr, Serialize_repr};

use crate::{
    identity::{core_script::CoreScript, KeyID},
    prelude::Identifier,
    state_transition::{
        StateTransitionConvert, StateTransitionIdentitySigned, StateTransitionLike,
        StateTransitionType,
    },
    util::{
        json_value::{JsonValueExt, ReplaceWith},
        string_encoding::{self, Encoding},
    },
    ProtocolError,
};

use super::properties::{
<<<<<<< HEAD
    PROPERTY_IDENTITY_ID, PROPERTY_OUTPUT, PROPERTY_SIGNATURE,
=======
    PROPERTY_IDENTITY_ID, PROPERTY_OUTPUT_SCRIPT, PROPERTY_SIGNATURE,
>>>>>>> d9a462cd
    PROPERTY_SIGNATURE_PUBLIC_KEY_ID,
};

pub mod apply_identity_credit_withdrawal_transition_factory;
pub mod validation;

#[repr(u8)]
#[derive(Serialize_repr, Deserialize_repr, PartialEq, Eq, Clone, Copy, Debug)]
pub enum Pooling {
    Never = 0,
    IfAvailable = 1,
    Standard = 2,
}

impl std::default::Default for Pooling {
    fn default() -> Self {
        Pooling::Never
    }
}

#[derive(Debug, Clone, Serialize, Deserialize)]
#[serde(rename_all = "camelCase")]
pub struct IdentityCreditWithdrawalTransition {
    pub protocol_version: u32,
    #[serde(rename = "type")]
    pub transition_type: StateTransitionType,
    pub identity_id: Identifier,
    pub amount: u64,
    pub core_fee: u32,
    pub pooling: Pooling,
    pub output_script: CoreScript,
    pub signature_public_key_id: KeyID,
    pub signature: Vec<u8>,
}

impl std::default::Default for IdentityCreditWithdrawalTransition {
    fn default() -> Self {
        IdentityCreditWithdrawalTransition {
            protocol_version: Default::default(),
            transition_type: StateTransitionType::IdentityCreditWithdrawal,
            identity_id: Default::default(),
            amount: Default::default(),
            core_fee: Default::default(),
            pooling: Default::default(),
            output_script: Default::default(),
            signature_public_key_id: Default::default(),
            signature: Default::default(),
        }
    }
}

impl IdentityCreditWithdrawalTransition {
    pub fn from_value(value: JsonValue) -> Result<Self, ProtocolError> {
        let transition: IdentityCreditWithdrawalTransition = serde_json::from_value(value)?;

        Ok(transition)
    }

    pub fn from_json(mut value: JsonValue) -> Result<Self, ProtocolError> {
        value.replace_binary_paths(Self::binary_property_paths(), ReplaceWith::Bytes)?;

        Self::from_value(value)
    }

    pub fn from_raw_object(
        mut raw_object: JsonValue,
    ) -> Result<IdentityCreditWithdrawalTransition, ProtocolError> {
        let output_script_option = raw_object.get(PROPERTY_OUTPUT_SCRIPT);

        let output_script_string = output_script_option
            .ok_or_else(|| anyhow!("uanble to get outputScript"))
            .and_then(|value| serde_json::from_value(value.clone()).map_err(|e| anyhow!(e)))
            .map(|bytes: Vec<u8>| string_encoding::encode(&bytes, Encoding::Base64))?;

        raw_object.insert(
            PROPERTY_OUTPUT_SCRIPT.to_owned(),
            JsonValue::String(output_script_string),
        )?;

        raw_object
            .replace_identifier_paths(Self::identifiers_property_paths(), ReplaceWith::Base58)?;

        Self::from_value(raw_object)
    }

    /// Returns ID of the created contract
    pub fn get_modified_data_ids(&self) -> Vec<&Identifier> {
        vec![&self.identity_id]
    }
}

impl StateTransitionIdentitySigned for IdentityCreditWithdrawalTransition {
    /// Get owner ID
    fn get_owner_id(&self) -> &Identifier {
        &self.identity_id
    }

    fn get_signature_public_key_id(&self) -> KeyID {
        self.signature_public_key_id
    }

    fn set_signature_public_key_id(&mut self, key_id: crate::identity::KeyID) {
        self.signature_public_key_id = key_id
    }
}

impl StateTransitionLike for IdentityCreditWithdrawalTransition {
    fn get_protocol_version(&self) -> u32 {
        self.protocol_version
    }

    /// returns the type of State Transition
    fn get_type(&self) -> StateTransitionType {
        self.transition_type
    }

    /// returns the signature as a byte-array
    fn get_signature(&self) -> &Vec<u8> {
        &self.signature
    }

    /// set a new signature
    fn set_signature(&mut self, signature: Vec<u8>) {
        self.signature = signature
    }

    fn calculate_fee(&self) -> Result<u64, ProtocolError> {
        unimplemented!()
    }
}

impl StateTransitionConvert for IdentityCreditWithdrawalTransition {
    fn signature_property_paths() -> Vec<&'static str> {
        vec![PROPERTY_SIGNATURE, PROPERTY_SIGNATURE_PUBLIC_KEY_ID]
    }

    fn identifiers_property_paths() -> Vec<&'static str> {
        vec![PROPERTY_IDENTITY_ID]
    }

    fn binary_property_paths() -> Vec<&'static str> {
        vec![PROPERTY_SIGNATURE]
    }

    fn to_object(&self, skip_signature: bool) -> Result<JsonValue, ProtocolError> {
        let mut json_value: JsonValue = serde_json::to_value(self)?;

        let output_script_option = json_value.get(PROPERTY_OUTPUT_SCRIPT);

        let output_script_bytes = output_script_option
            .ok_or_else(|| anyhow!("uanble to get outputScript"))
            .and_then(|value| serde_json::from_value(value.clone()).map_err(|e| anyhow!(e)))
            .and_then(|string: String| {
                string_encoding::decode(&string, Encoding::Base64).map_err(|e| anyhow!(e))
            })?;

        json_value.insert(
            PROPERTY_OUTPUT_SCRIPT.to_owned(),
            JsonValue::Array(
                output_script_bytes
                    .into_iter()
                    .map(JsonValue::from)
                    .collect(),
            ),
        )?;

        json_value
            .replace_identifier_paths(Self::identifiers_property_paths(), ReplaceWith::Bytes)?;

        if skip_signature {
            if let JsonValue::Object(ref mut o) = json_value {
                for path in Self::signature_property_paths() {
                    o.remove(path);
                }
            }
        }

        Ok(json_value)
    }

    fn to_json(&self) -> Result<JsonValue, ProtocolError> {
        let mut json_value: JsonValue = serde_json::to_value(self)?;

        json_value.replace_binary_paths(Self::binary_property_paths(), ReplaceWith::Base64)?;

        Ok(json_value)
    }
}<|MERGE_RESOLUTION|>--- conflicted
+++ resolved
@@ -18,11 +18,7 @@
 };
 
 use super::properties::{
-<<<<<<< HEAD
-    PROPERTY_IDENTITY_ID, PROPERTY_OUTPUT, PROPERTY_SIGNATURE,
-=======
     PROPERTY_IDENTITY_ID, PROPERTY_OUTPUT_SCRIPT, PROPERTY_SIGNATURE,
->>>>>>> d9a462cd
     PROPERTY_SIGNATURE_PUBLIC_KEY_ID,
 };
 
