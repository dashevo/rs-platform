use std::sync::Arc;

use anyhow::{anyhow, Result};

use crate::identity::state_transition::asset_lock_proof::AssetLockTransactionOutputFetcher;
use crate::identity::state_transition::identity_topup_transition::IdentityTopUpTransition;
use crate::identity::{convert_satoshi_to_credits, get_biggest_possible_identity, Identity};
use crate::state_repository::StateRepositoryLike;
use crate::state_transition::StateTransitionLike;

pub struct ApplyIdentityTopUpTransition<SR>
where
    SR: StateRepositoryLike,
{
    state_repository: Arc<SR>,
    asset_lock_transaction_output_fetcher: Arc<AssetLockTransactionOutputFetcher<SR>>,
}

impl<SR> ApplyIdentityTopUpTransition<SR>
where
    SR: StateRepositoryLike,
{
    pub fn new(
        state_repository: Arc<SR>,
        asset_lock_transaction_output_fetcher: Arc<AssetLockTransactionOutputFetcher<SR>>,
    ) -> Self {
        Self {
            state_repository,
            asset_lock_transaction_output_fetcher,
        }
    }

    pub async fn apply(&self, state_transition: &IdentityTopUpTransition) -> Result<()> {
        let is_dry_run = state_transition.get_execution_context().is_dry_run();
        let output = self
            .asset_lock_transaction_output_fetcher
            .fetch(
                state_transition.get_asset_lock_proof(),
                state_transition.get_execution_context(),
            )
            .await?;

        let credits_amount = convert_satoshi_to_credits(output.value);

        let out_point = state_transition
            .get_asset_lock_proof()
            .out_point()
            .ok_or_else(|| anyhow!("Out point is missing from asset lock proof"))?;
        let identity_id = state_transition.get_identity_id();

        let mut maybe_identity = self
            .state_repository
            .fetch_identity::<Identity>(identity_id, state_transition.get_execution_context())
            .await?;

<<<<<<< HEAD
        if let Some(mut identity) = maybe_identity {
            identity.increase_balance(credits_amount);
=======
        if is_dry_run {
            maybe_identity = Some(get_biggest_possible_identity())
        }
>>>>>>> a5054311

        if let Some(mut identity) = maybe_identity {
            if !is_dry_run {
                identity.increase_balance(credits_amount);
            };

            self.state_repository
                .update_identity(&identity, state_transition.get_execution_context())
                .await?;

            self.state_repository
                .mark_asset_lock_transaction_out_point_as_used(&out_point)
                .await?;

            Ok(())
        } else {
            Err(anyhow!("Identity not found"))
        }
    }
}

#[cfg(test)]
mod test {
    use std::sync::Arc;

    use crate::{
        identity::state_transition::{
            asset_lock_proof::AssetLockTransactionOutputFetcher,
            identity_topup_transition::IdentityTopUpTransition,
        },
        prelude::Identity,
        state_repository::MockStateRepositoryLike,
        state_transition::StateTransitionLike,
        tests::fixtures::identity_topup_transition_fixture_json,
    };

    use super::ApplyIdentityTopUpTransition;

    #[tokio::test]
    async fn should_store_biggest_possible_identity_if_on_dry_run() {
        let raw_transition = identity_topup_transition_fixture_json(None);
        let transition = IdentityTopUpTransition::new(raw_transition).unwrap();

        let mut state_repository_for_apply = MockStateRepositoryLike::new();
        let state_repository_for_fetcher = MockStateRepositoryLike::new();

        state_repository_for_apply
            .expect_fetch_identity::<Identity>()
            .return_once(|_, _| Ok(None));
        state_repository_for_apply
            .expect_update_identity()
            .return_once(|_, _| Ok(()));
        state_repository_for_apply
            .expect_mark_asset_lock_transaction_out_point_as_used()
            .return_once(|_| Ok(()));

        let asset_lock_transaction_fetcher =
            AssetLockTransactionOutputFetcher::new(Arc::new(state_repository_for_fetcher));
        let apply_identity_topup_transition = ApplyIdentityTopUpTransition::new(
            Arc::new(state_repository_for_apply),
            Arc::new(asset_lock_transaction_fetcher),
        );

        transition.get_execution_context().enable_dry_run();

        let result = apply_identity_topup_transition.apply(&transition).await;
        assert!(result.is_ok())
    }
}<|MERGE_RESOLUTION|>--- conflicted
+++ resolved
@@ -53,14 +53,9 @@
             .fetch_identity::<Identity>(identity_id, state_transition.get_execution_context())
             .await?;
 
-<<<<<<< HEAD
-        if let Some(mut identity) = maybe_identity {
-            identity.increase_balance(credits_amount);
-=======
         if is_dry_run {
             maybe_identity = Some(get_biggest_possible_identity())
         }
->>>>>>> a5054311
 
         if let Some(mut identity) = maybe_identity {
             if !is_dry_run {
