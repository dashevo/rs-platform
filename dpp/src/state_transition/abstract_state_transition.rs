use std::convert::TryInto;
use std::fmt::Debug;

use anyhow::anyhow;
use bls_signatures::{
    verify_messages, PrivateKey as BLSPrivateKey, PublicKey as BLSPublicKey,
    Serialize as BLSSerialize,
};
use dashcore::signer;
use serde::Serialize;
use serde_json::Value as JsonValue;

use crate::{
    identity::KeyType,
    prelude::ProtocolError,
    util::{
        hash,
        json_value::{JsonValueExt, ReplaceWith},
        serializer,
    },
};

use super::{
    fee::calculate_state_transition_fee::calculate_state_transition_fee,
    state_transition_execution_context::StateTransitionExecutionContext, StateTransition,
    StateTransitionType,
};

const PROPERTY_SIGNATURE: &str = "signature";
const PROPERTY_PROTOCOL_VERSION: &str = "protocolVersion";

pub const DOCUMENT_TRANSITION_TYPES: [StateTransitionType; 1] =
    [StateTransitionType::DocumentsBatch];

pub const IDENTITY_TRANSITION_TYPE: [StateTransitionType; 2] = [
    StateTransitionType::IdentityCreate,
    StateTransitionType::IdentityTopUp,
];

pub const DATA_CONTRACT_TRANSITION_TYPES: [StateTransitionType; 2] = [
    StateTransitionType::DataContractCreate,
    StateTransitionType::DataContractUpdate,
];

/// The StateTransitionLike represents set of methods that are shared for all types of State Transition.
/// Every type of state transition should also implement Debug, Clone, and support conversion to compounded [`StateTransition`]
pub trait StateTransitionLike:
    StateTransitionConvert + Clone + Debug + Into<StateTransition>
{
    /// returns the protocol version
    fn get_protocol_version(&self) -> u32;
    /// returns the type of State Transition
    fn get_type(&self) -> StateTransitionType;
    /// returns the signature as a byte-array
    fn get_signature(&self) -> &Vec<u8>;
    /// set a new signature
    fn set_signature(&mut self, signature: Vec<u8>);
    /// Calculates the ST fee in credits
    fn calculate_fee(&self) -> i64 {
        calculate_state_transition_fee(self)
    }

    /// Signs data with the private key
    fn sign_by_private_key(
        &mut self,
        private_key: &[u8],
        key_type: KeyType,
    ) -> Result<(), ProtocolError> {
        let data = self.to_buffer(true)?;
        match key_type {
            KeyType::BLS12_381 => {
                let fixed_len_key: [u8; 32] = private_key
                    .try_into()
                    .map_err(|_| anyhow!("the BLS private key must be 32 bytes long"))?;
                let pk = BLSPrivateKey::from_bytes(&fixed_len_key).map_err(anyhow::Error::msg)?;
                self.set_signature(pk.sign(data).as_bytes())
            }

            // https://github.com/dashevo/platform/blob/9c8e6a3b6afbc330a6ab551a689de8ccd63f9120/packages/js-dpp/lib/stateTransition/AbstractStateTransition.js#L169
            KeyType::ECDSA_SECP256K1 | KeyType::ECDSA_HASH160 => {
                let signature = signer::sign(&data, private_key)?;
                self.set_signature(signature.to_vec());
            }

            // the default behavior from
            // https://github.com/dashevo/platform/blob/6b02b26e5cd3a7c877c5fdfe40c4a4385a8dda15/packages/js-dpp/lib/stateTransition/AbstractStateTransition.js#L187
            // is to return the error for the BIP13_SCRIPT_HASH
            KeyType::BIP13_SCRIPT_HASH => {
                return Err(ProtocolError::InvalidIdentityPublicKeyTypeError {
                    public_key_type: key_type,
                })
            }
        };
        Ok(())
    }

    fn verify_by_public_key(
        &self,
        public_key: &[u8],
        public_key_type: KeyType,
    ) -> Result<(), ProtocolError> {
        match public_key_type {
            KeyType::ECDSA_SECP256K1 => self.verify_ecdsa_signature_by_public_key(public_key),
            KeyType::ECDSA_HASH160 => {
                self.verify_ecdsa_hash_160_signature_by_public_key_hash(public_key)
            }
            KeyType::BLS12_381 => self.verify_bls_signature_by_public_key(public_key),
            KeyType::BIP13_SCRIPT_HASH => {
                Err(ProtocolError::InvalidIdentityPublicKeyTypeError { public_key_type })
            }
        }
    }

    fn verify_ecdsa_hash_160_signature_by_public_key_hash(
        &self,
        public_key_hash: &[u8],
    ) -> Result<(), ProtocolError> {
        if self.get_signature().is_empty() {
            return Err(ProtocolError::StateTransitionIsNotIsSignedError {
                state_transition: self.clone().into(),
            });
        }
        let data_hash = self.hash(true)?;
        Ok(signer::verify_hash_signature(
            &data_hash,
            self.get_signature(),
            public_key_hash,
        )?)
    }

    /// Verifies an ECDSA signature with the public key
    fn verify_ecdsa_signature_by_public_key(&self, public_key: &[u8]) -> Result<(), ProtocolError> {
        if self.get_signature().is_empty() {
            return Err(ProtocolError::StateTransitionIsNotIsSignedError {
                state_transition: self.clone().into(),
            });
        }
        let data = self.to_buffer(true)?;
        Ok(signer::verify_data_signature(
            &data,
            self.get_signature(),
            public_key,
        )?)
    }

    /// Verifies a BLS signature with the public key
    fn verify_bls_signature_by_public_key(&self, public_key: &[u8]) -> Result<(), ProtocolError> {
        if self.get_signature().is_empty() {
            return Err(ProtocolError::StateTransitionIsNotIsSignedError {
                state_transition: self.clone().into(),
            });
        }

        let data = self.to_buffer(true)?;
        let pk = BLSPublicKey::from_bytes(public_key).map_err(anyhow::Error::msg)?;
        let signature = bls_signatures::Signature::from_bytes(self.get_signature())
            .map_err(anyhow::Error::msg)?;
        match verify_messages(&signature, &[&data], &[pk]) {
            true => Ok(()),
            // TODO change to specific error type
            false => Err(anyhow!("Verification failed").into()),
        }
    }

    /// returns true if state transition is a document state transition
    fn is_document_state_transition(&self) -> bool {
        DOCUMENT_TRANSITION_TYPES.contains(&self.get_type())
    }
    /// returns true if state transition is a data contract state transition
    fn is_data_contract_state_transition(&self) -> bool {
        DATA_CONTRACT_TRANSITION_TYPES.contains(&self.get_type())
    }
    /// return true if state transition is an identity state transition
    fn is_identity_state_transition(&self) -> bool {
        IDENTITY_TRANSITION_TYPE.contains(&self.get_type())
    }

    fn get_execution_context(&self) -> &StateTransitionExecutionContext;
    fn get_execution_context_mut(&mut self) -> &mut StateTransitionExecutionContext;
    fn set_execution_context(&mut self, execution_context: StateTransitionExecutionContext);
}

/// The trait contains methods related to conversion of StateTransition into different formats
pub trait StateTransitionConvert: Serialize {
    // TODO remove this as it is not necessary and can be hardcoded
    fn signature_property_paths() -> Vec<&'static str>;
    fn identifiers_property_paths() -> Vec<&'static str>;
    fn binary_property_paths() -> Vec<&'static str>;

    /// Returns the [`serde_json::Value`] instance that preserves the `Vec<u8>` representation
    /// for Identifiers and binary data
    fn to_object(&self, skip_signature: bool) -> Result<JsonValue, ProtocolError> {
        state_transition_helpers::to_object(
            self,
            Self::signature_property_paths(),
            Self::identifiers_property_paths(),
            skip_signature,
        )
    }

    /// Returns the [`serde_json::Value`] instance that encodes:
    ///  - Identifiers  - with base58
    ///  - Binary data  - with base64
    fn to_json(&self) -> Result<JsonValue, ProtocolError> {
        state_transition_helpers::to_json(self, Self::binary_property_paths())
    }

    // Returns the cibor-encoded bytes representation of the object. The data is  prefixed by 4 bytes containing the Protocol Version
    fn to_buffer(&self, skip_signature: bool) -> Result<Vec<u8>, ProtocolError> {
        let mut json_value = self.to_object(skip_signature)?;
        let protocol_version = json_value.remove_u32(PROPERTY_PROTOCOL_VERSION)?;
        serializer::value_to_cbor(json_value, Some(protocol_version))
    }

    // Returns the hash of cibor-encoded bytes representation of the object
    fn hash(&self, skip_signature: bool) -> Result<Vec<u8>, ProtocolError> {
        Ok(hash::hash(self.to_buffer(skip_signature)?))
    }
}

pub mod state_transition_helpers {
    use super::*;

    pub fn to_json<'a>(
        serializable: impl Serialize,
        binary_property_paths: impl IntoIterator<Item = &'a str>,
    ) -> Result<JsonValue, ProtocolError> {
        let mut json_value: JsonValue = serde_json::to_value(serializable)?;

        json_value.replace_binary_paths(binary_property_paths, ReplaceWith::Base64)?;

        Ok(json_value)
    }

    pub fn to_object<'a>(
        serializable: impl Serialize,
        signature_property_paths: impl IntoIterator<Item = &'a str>,
        identifier_property_paths: impl IntoIterator<Item = &'a str>,
        skip_signature: bool,
    ) -> Result<JsonValue, ProtocolError> {
        let mut json_value: JsonValue = serde_json::to_value(serializable)?;
<<<<<<< HEAD
        json_value.replace_identifier_paths(identifier_property_paths, ReplaceWith::Bytes)?;
=======

        // TODO: add error checking to `replace_identifier_paths`
        // `IdentityCreateTransition` has the custom serialization and converts the `Identifier` into the bytes (`String` is default).
        // `replace_identifier_paths()` returns an error because it expects a `String`.
        // When we change the default serialization for `Identifier` to bytes we should bring back the error checking
        json_value.replace_identifier_paths(identifier_property_paths, ReplaceWith::Bytes);
>>>>>>> a5054311

        if skip_signature {
            if let JsonValue::Object(ref mut o) = json_value {
                for path in signature_property_paths {
                    o.remove(path);
                }
            }
        }
        Ok(json_value)
    }
}<|MERGE_RESOLUTION|>--- conflicted
+++ resolved
@@ -239,16 +239,12 @@
         skip_signature: bool,
     ) -> Result<JsonValue, ProtocolError> {
         let mut json_value: JsonValue = serde_json::to_value(serializable)?;
-<<<<<<< HEAD
-        json_value.replace_identifier_paths(identifier_property_paths, ReplaceWith::Bytes)?;
-=======
 
         // TODO: add error checking to `replace_identifier_paths`
         // `IdentityCreateTransition` has the custom serialization and converts the `Identifier` into the bytes (`String` is default).
         // `replace_identifier_paths()` returns an error because it expects a `String`.
         // When we change the default serialization for `Identifier` to bytes we should bring back the error checking
         json_value.replace_identifier_paths(identifier_property_paths, ReplaceWith::Bytes);
->>>>>>> a5054311
 
         if skip_signature {
             if let JsonValue::Object(ref mut o) = json_value {
