--- conflicted
+++ resolved
@@ -71,14 +71,10 @@
                     .fetch_identity(identity_id, execution_context)
                     .await?
                     .with_context(|| format!("identity with ID {}' doesn't exist", identity_id))?;
-<<<<<<< HEAD
-                if execution_context.is_dry_run() {
-                    return Ok(result);
-                }
-                balance + identity.get_balance() as i64
-=======
+                if execution_context.is_dry_run() {
+                    return Ok(result);
+                }
                 balance + identity.get_balance()
->>>>>>> 81815e19
             }
             StateTransition::DataContractCreate(st) => {
                 let balance = self.get_identity_owner_balance(st).await?;
