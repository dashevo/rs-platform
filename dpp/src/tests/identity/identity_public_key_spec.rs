--- conflicted
+++ resolved
@@ -32,19 +32,6 @@
     }
 
     #[test]
-<<<<<<< HEAD
-    pub fn should_parse_key_object_from_dpp() {
-        let pk_str = "{\"id\":0,\"type\":0,\"data\":{\"0\":97,\"1\":97,\"2\":97,\"3\":97,\"4\":97,\"5\":97,\"6\":97,\"7\":97,\"8\":97,\"9\":97,\"10\":97,\"11\":97,\"12\":97,\"13\":97,\"14\":97,\"15\":97,\"16\":97,\"17\":97,\"18\":97,\"19\":97,\"20\":97,\"21\":97,\"22\":97,\"23\":97,\"24\":97,\"25\":97,\"26\":97,\"27\":97,\"28\":97,\"29\":97,\"30\":97,\"31\":97,\"32\":97,\"33\":97,\"34\":97,\"35\":97}";
-        let public_key: IdentityPublicKey = serde_json::from_str(pk_str).unwrap();
-
-        // let public_key = IdentityPublicKey::from_raw_object(public_key_json).unwrap();
-
-        assert_eq!(public_key.id, 0);
-        assert_eq!(public_key.key_type, KeyType::ECDSA_SECP256K1);
-        assert_eq!(public_key.purpose, Purpose::AUTHENTICATION);
-        assert_eq!(public_key.security_level, SecurityLevel::MASTER);
-        assert_eq!(public_key.read_only, false);
-=======
     pub fn should_parse_key_of_withdraw_purpose() {
         let public_key_json = json!({
             "id": 0,
@@ -62,7 +49,6 @@
         assert_eq!(public_key.purpose, Purpose::WITHDRAW);
         assert_eq!(public_key.security_level, SecurityLevel::MASTER);
         assert!(!public_key.read_only);
->>>>>>> 8b025c5f
         assert_eq!(
             public_key.data,
             [
@@ -72,9 +58,6 @@
         );
     }
 
-<<<<<<< HEAD
-    //"{\"id\":0,\"type\":0,\"data\":\"YWFhYWFhYWFhYWFhYWFhYWFhYWFhYWFhYWFhYWFhYWFhYWFh\",\"purpose\":0,\"securityLevel\":0,\"readOnly\":false}"
-=======
     #[test]
     pub fn should_return_data_in_case_bip13_script_hash() {
         let public_key_json = json!({
@@ -97,5 +80,27 @@
             ]
         );
     }
->>>>>>> 8b025c5f
+
+    #[test]
+    pub fn should_parse_key_object_from_dpp() {
+        let pk_str = "{\"id\":0,\"type\":0,\"data\":{\"0\":97,\"1\":97,\"2\":97,\"3\":97,\"4\":97,\"5\":97,\"6\":97,\"7\":97,\"8\":97,\"9\":97,\"10\":97,\"11\":97,\"12\":97,\"13\":97,\"14\":97,\"15\":97,\"16\":97,\"17\":97,\"18\":97,\"19\":97,\"20\":97,\"21\":97,\"22\":97,\"23\":97,\"24\":97,\"25\":97,\"26\":97,\"27\":97,\"28\":97,\"29\":97,\"30\":97,\"31\":97,\"32\":97,\"33\":97,\"34\":97,\"35\":97}";
+        let public_key: IdentityPublicKey = serde_json::from_str(pk_str).unwrap();
+
+        // let public_key = IdentityPublicKey::from_raw_object(public_key_json).unwrap();
+
+        assert_eq!(public_key.id, 0);
+        assert_eq!(public_key.key_type, KeyType::ECDSA_SECP256K1);
+        assert_eq!(public_key.purpose, Purpose::AUTHENTICATION);
+        assert_eq!(public_key.security_level, SecurityLevel::MASTER);
+        assert_eq!(public_key.read_only, false);
+        assert_eq!(
+            public_key.data,
+            [
+                2, 234, 242, 34, 227, 45, 70, 185, 127, 86, 248, 144, 187, 34, 195, 214, 94, 39,
+                155, 24, 189, 162, 3, 243, 11, 210, 211, 238, 215, 105, 163, 71, 98
+            ]
+        );
+    }
+
+    //"{\"id\":0,\"type\":0,\"data\":\"YWFhYWFhYWFhYWFhYWFhYWFhYWFhYWFhYWFhYWFhYWFhYWFh\",\"purpose\":0,\"securityLevel\":0,\"readOnly\":false}"
 }