[package]
name = "rs-drive"
description = "Dash drive built on top of GroveDB"
version = "0.24.0-dev.1"
edition = "2021"
license = "MIT"
private = true

[dependencies]
serde = { version = "1.0.132", features = ["derive"] }
ciborium = "0.2.0"
integer-encoding = "3.0.3"
bs58 = "0.4.0"
base64 = "0.13.0"
rand = "0.8.4"
byteorder = "1.4.3"
indexmap = "1.8.0"
hex = "0.4.3"
array_tool = "1.0.3"
rand_distr = "0.4.3"
tempfile = "3"
serde_json = { version="1.0", features=["preserve_order"] }
sqlparser = "0.13.0"
enum-map = "2.0.3"
thiserror = "1.0.30"
moka = "0.8.1"
intmap = { version="2.0.0", features=["serde"] }
chrono = "0.4.20"
<<<<<<< HEAD
dpp = { path = "../dpp", features = ["testing-utils"] }
=======
bincode = "1.3.3"
dpp = { path = "../dpp" }
>>>>>>> 00d5d16c
dashcore = { git="https://github.com/dashevo/rust-dashcore", features=["no-std", "secp-recovery", "rand", "signer"], default-features = false, branch="master" }
dashcore-rpc = { git="https://github.com/jawid-h/rust-dashcore-rpc", branch="fix/attempt-to-fix" }
mockall= { version ="0.11", optional = true}

[dependencies.grovedb]
git = "https://github.com/dashevo/grovedb"
branch = "develop"

[dependencies.storage]
git = "https://github.com/dashevo/grovedb"
branch = "develop"

[dependencies.costs]
git = "https://github.com/dashevo/grovedb"
branch = "develop"

[dev-dependencies]
criterion = "0.3.5"

[[bench]]
name = "benchmarks"
harness = false

[features]
core-rpc-mock = ["mockall"]<|MERGE_RESOLUTION|>--- conflicted
+++ resolved
@@ -26,12 +26,8 @@
 moka = "0.8.1"
 intmap = { version="2.0.0", features=["serde"] }
 chrono = "0.4.20"
-<<<<<<< HEAD
 dpp = { path = "../dpp", features = ["testing-utils"] }
-=======
 bincode = "1.3.3"
-dpp = { path = "../dpp" }
->>>>>>> 00d5d16c
 dashcore = { git="https://github.com/dashevo/rust-dashcore", features=["no-std", "secp-recovery", "rand", "signer"], default-features = false, branch="master" }
 dashcore-rpc = { git="https://github.com/jawid-h/rust-dashcore-rpc", branch="fix/attempt-to-fix" }
 mockall= { version ="0.11", optional = true}
