[package]
name = "rs-drive"
description = "Dash drive built on top of GroveDB"
version = "0.23.0-dev.5"
edition = "2021"
license = "MIT"
private = true

[dependencies]
serde = { version = "1.0.132", features = ["derive"] }
ciborium = "0.2.0"
integer-encoding = "3.0.3"
bs58 = "0.4.0"
base64 = "0.13.0"
rand = "0.8.4"
byteorder = "1.4.3"
indexmap = "1.8.0"
hex = "0.4.3"
array_tool = "1.0.3"
rand_distr = "0.4.3"
tempfile = "3"
serde_json = { version="1.0", features=["preserve_order"] }
sqlparser = "0.13.0"
enum-map = "2.0.3"
thiserror = "1.0.30"
moka = "0.8.1"
nohash-hasher = "0.2.0"
chrono = "0.4.0"
<<<<<<< HEAD

[dependencies.dpp]
git = "https://github.com/dashevo/rust-dpp"
branch = "dev"
=======
dpp = { path = "../dpp" }
>>>>>>> 5b4e4c75

[dependencies.grovedb]
git = "https://github.com/dashevo/grovedb"
branch = "feat/worst-case-costs"

[dependencies.storage]
git = "https://github.com/dashevo/grovedb"
branch = "feat/worst-case-costs"

[dependencies.costs]
git = "https://github.com/dashevo/grovedb"
branch = "feat/worst-case-costs"

[dev-dependencies]
criterion = "0.3.5"

[[bench]]
name = "benchmarks"
harness = false<|MERGE_RESOLUTION|>--- conflicted
+++ resolved
@@ -26,14 +26,7 @@
 moka = "0.8.1"
 nohash-hasher = "0.2.0"
 chrono = "0.4.0"
-<<<<<<< HEAD
-
-[dependencies.dpp]
-git = "https://github.com/dashevo/rust-dpp"
-branch = "dev"
-=======
 dpp = { path = "../dpp" }
->>>>>>> 5b4e4c75
 
 [dependencies.grovedb]
 git = "https://github.com/dashevo/grovedb"
