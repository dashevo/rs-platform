[package]
name = "rs-drive"
description = "Dash drive built on top of GroveDB"
<<<<<<< HEAD
version = "0.22.0-dev.18"
=======
version = "0.23.0-dev.1"
>>>>>>> 2b65a186
edition = "2021"
license = "MIT"
private = true

[dependencies]
serde = { version = "1.0.132", features = ["derive"] }
ciborium = "0.2.0"
bs58 = "0.4.0"
base64 = "0.13.0"
rand = "0.8.4"
byteorder = "1.4.3"
indexmap = "1.8.0"
hex = "0.4.3"
array_tool = "1.0.3"
rand_distr = "0.4.3"
tempfile = "3"
serde_json = "1.0.73"
sqlparser = "0.13.0"

[dependencies.grovedb]
git = "https://github.com/dashevo/grovedb"
branch = "master"

[dependencies.storage]
git = "https://github.com/dashevo/grovedb"
branch = "master"<|MERGE_RESOLUTION|>--- conflicted
+++ resolved
@@ -1,11 +1,7 @@
 [package]
 name = "rs-drive"
 description = "Dash drive built on top of GroveDB"
-<<<<<<< HEAD
 version = "0.22.0-dev.18"
-=======
-version = "0.23.0-dev.1"
->>>>>>> 2b65a186
 edition = "2021"
 license = "MIT"
 private = true
