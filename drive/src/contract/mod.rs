/// Document module
pub mod document;

/// Random document module
pub mod random_document;

<<<<<<< HEAD
use ciborium::value::Value;
=======
/// Import from dpp
>>>>>>> d9a462cd
pub use dpp::data_contract::{
    extra::{DocumentField, DocumentFieldType, DocumentType},
    extra::{Index, IndexProperty},
    DataContract, DataContract as Contract,
};
<<<<<<< HEAD
pub use random_document::CreateRandomDocument;

fn reduced_value_string_representation(value: &Value) -> String {
    match value {
        Value::Integer(integer) => {
            let i: i128 = (*integer).try_into().unwrap();
            format!("{}", i)
        }
        Value::Bytes(bytes) => hex::encode(bytes),
        Value::Float(float) => {
            format!("{}", float)
        }
        Value::Text(text) => {
            let len = text.len();
            if len > 20 {
                let first_text = text.split_at(20).0.to_string();
                format!("{}[...({})]", first_text, len)
            } else {
                text.clone()
            }
        }
        Value::Bool(b) => {
            format!("{}", b)
        }
        Value::Null => "None".to_string(),
        Value::Tag(_, _) => "Tag".to_string(),
        Value::Array(_) => "Array".to_string(),
        Value::Map(_) => "Map".to_string(),
        _ => "".to_string(),
    }
}
=======

/// Import from random_document
pub use random_document::CreateRandomDocument;
>>>>>>> d9a462cd
<|MERGE_RESOLUTION|>--- conflicted
+++ resolved
@@ -4,17 +4,16 @@
 /// Random document module
 pub mod random_document;
 
-<<<<<<< HEAD
 use ciborium::value::Value;
-=======
+
 /// Import from dpp
->>>>>>> d9a462cd
 pub use dpp::data_contract::{
     extra::{DocumentField, DocumentFieldType, DocumentType},
     extra::{Index, IndexProperty},
     DataContract, DataContract as Contract,
 };
-<<<<<<< HEAD
+
+/// Import from random_document
 pub use random_document::CreateRandomDocument;
 
 fn reduced_value_string_representation(value: &Value) -> String {
@@ -45,9 +44,4 @@
         Value::Map(_) => "Map".to_string(),
         _ => "".to_string(),
     }
-}
-=======
-
-/// Import from random_document
-pub use random_document::CreateRandomDocument;
->>>>>>> d9a462cd
+}