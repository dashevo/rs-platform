<<<<<<< HEAD
use std::collections::{BTreeMap, HashMap};

use ciborium::value::{Value as CborValue, Value};
use rand::{Rng, SeedableRng};
use serde::{Deserialize, Serialize};

use document::Document;

use crate::common::{
    bool_for_system_value_from_tree_map,
    bytes_for_system_value_from_tree_map,
    cbor_map_to_btree_map,
};
use crate::contract::document_type::DocumentType;
use crate::drive::{Drive, RootTree};
use crate::drive::config::DriveEncoding;
use crate::error::contract::ContractError;
use crate::error::Error;
use crate::error::structure::StructureError;

mod defaults;
pub mod document;
pub mod types;
pub mod document_type;
pub mod index;

// contract
// - id
// - documents
//      - document_type
//          - indices
//               - properties
//                  - name
//                  - ascending
//               - unique

// Struct Definitions
#[derive(Serialize, Deserialize, Debug, PartialEq, Default)]
pub struct Contract {
    pub id: [u8; 32],
    pub document_types: BTreeMap<String, DocumentType>,
    pub keeps_history: bool,
    pub readonly: bool,
    pub documents_keep_history_contract_default: bool,
    pub documents_mutable_contract_default: bool,
}


// Struct Implementations
impl Contract {
    pub fn deserialize(
        serialized_contract: &[u8],
        contract_id: Option<[u8; 32]>,
        encoding: DriveEncoding,
    ) -> Result<Self, Error> {
        match encoding {
            DriveEncoding::DriveCbor => Contract::from_cbor(serialized_contract, contract_id),
            DriveEncoding::DriveProtobuf => {
                todo!()
            }
        }
    }

    pub fn from_cbor(contract_cbor: &[u8], contract_id: Option<[u8; 32]>) -> Result<Self, Error> {
        let (version, read_contract_cbor) = contract_cbor.split_at(4);
        if !Drive::check_protocol_version_bytes(version) {
            return Err(Error::Structure(StructureError::InvalidProtocolVersion(
                "invalid protocol version",
            )));
        }
        // Deserialize the contract
        let contract: BTreeMap<String, CborValue> = ciborium::de::from_reader(read_contract_cbor)
            .map_err(|_| {
            Error::Structure(StructureError::InvalidCBOR("unable to decode contract"))
        })?;

        // Get the contract id
        let contract_id: [u8; 32] = if let Some(contract_id) = contract_id {
            contract_id
        } else {
            bytes_for_system_value_from_tree_map(&contract, "$id")?
                .ok_or({
                    Error::Contract(ContractError::MissingRequiredKey(
                        "unable to get contract id",
                    ))
                })?
                .try_into()
                .map_err(|_| {
                    Error::Contract(ContractError::FieldRequirementUnmet(
                        "contract_id must be 32 bytes",
                    ))
                })?
        };

        // Does the contract keep history when the contract itself changes?
        let keeps_history: bool = bool_for_system_value_from_tree_map(
            &contract,
            "keepsHistory",
            crate::contract::defaults::DEFAULT_CONTRACT_KEEPS_HISTORY,
        )?;

        // Is the contract mutable?
        let readonly: bool = bool_for_system_value_from_tree_map(
            &contract,
            "readOnly",
            !crate::contract::defaults::DEFAULT_CONTRACT_MUTABILITY,
        )?;

        // Do documents in the contract keep history?
        let documents_keep_history_contract_default: bool = bool_for_system_value_from_tree_map(
            &contract,
            "documentsKeepHistoryContractDefault",
            crate::contract::defaults::DEFAULT_CONTRACT_DOCUMENTS_KEEPS_HISTORY,
        )?;

        // Are documents in the contract mutable?
        let documents_mutable_contract_default: bool = bool_for_system_value_from_tree_map(
            &contract,
            "documentsMutableContractDefault",
            crate::contract::defaults::DEFAULT_CONTRACT_DOCUMENT_MUTABILITY,
        )?;

        let definition_references = match contract.get("$defs") {
            None => BTreeMap::new(),
            Some(definition_value) => {
                let definition_map = definition_value.as_map();
                match definition_map {
                    None => BTreeMap::new(),
                    Some(key_value) => cbor_map_to_btree_map(key_value),
                }
            }
        };

        let documents_cbor_value = contract.get("documents").ok_or({
            Error::Contract(ContractError::MissingRequiredKey("unable to get documents"))
        })?;
        let contract_document_types_raw = documents_cbor_value.as_map().ok_or({
            Error::Contract(ContractError::InvalidContractStructure(
                "documents must be a map",
            ))
        })?;

        let mut contract_document_types: BTreeMap<String, DocumentType> = BTreeMap::new();

        // Build the document type hashmap
        for (type_key_value, document_type_value) in contract_document_types_raw {
            if !type_key_value.is_text() {
                return Err(Error::Contract(ContractError::InvalidContractStructure(
                    "document type name is not a string as expected",
                )));
            }

            // Make sure the document_type_value is a map
            if !document_type_value.is_map() {
                return Err(Error::Contract(ContractError::InvalidContractStructure(
                    "document type data is not a map as expected",
                )));
            }

            let document_type = DocumentType::from_cbor_value(
                type_key_value.as_text().expect("confirmed as text"),
                document_type_value.as_map().expect("confirmed as map"),
                &definition_references,
                documents_keep_history_contract_default,
                documents_mutable_contract_default,
            )?;
            contract_document_types.insert(
                String::from(type_key_value.as_text().expect("confirmed as text")),
                document_type,
            );
        }

        Ok(Contract {
            id: contract_id,
            document_types: contract_document_types,
            keeps_history,
            readonly,
            documents_keep_history_contract_default,
            documents_mutable_contract_default,
        })
    }

    pub fn root_path(&self) -> [&[u8]; 2] {
        [
            Into::<&[u8; 1]>::into(RootTree::ContractDocuments),
            &self.id,
        ]
    }

    pub fn documents_path(&self) -> [&[u8]; 3] {
        [
            Into::<&[u8; 1]>::into(RootTree::ContractDocuments),
            &self.id,
            &[1],
        ]
    }

    pub fn document_type_path<'a>(&'a self, document_type_name: &'a str) -> [&'a [u8]; 4] {
        [
            Into::<&[u8; 1]>::into(RootTree::ContractDocuments),
            &self.id,
            &[1],
            document_type_name.as_bytes(),
        ]
    }

    pub fn documents_primary_key_path<'a>(&'a self, document_type_name: &'a str) -> [&'a [u8]; 5] {
        [
            Into::<&[u8; 1]>::into(RootTree::ContractDocuments),
            &self.id,
            &[1],
            document_type_name.as_bytes(),
            &[0],
        ]
    }

    pub fn documents_with_history_primary_key_path<'a>(
        &'a self,
        document_type_name: &'a str,
        id: &'a [u8],
    ) -> [&'a [u8]; 6] {
        [
            Into::<&[u8; 1]>::into(RootTree::ContractDocuments),
            &self.id,
            &[1],
            document_type_name.as_bytes(),
            &[0],
            id,
        ]
    }

    pub fn document_type_for_name(&self, document_type_name: &str) -> Result<&DocumentType, Error> {
        self.document_types.get(document_type_name).ok_or({
            Error::Contract(ContractError::DocumentTypeNotFound(
                "can not get document type from contract",
            ))
        })
    }
}

fn reduced_value_string_representation(value: &Value) -> String {
    match value {
        Value::Integer(integer) => {
            let i: i128 = (*integer).try_into().unwrap();
            format!("{}", i)
        }
        Value::Bytes(bytes) => hex::encode(bytes),
        Value::Float(float) => {
            format!("{}", float)
        }
        Value::Text(text) => {
            let len = text.len();
            if len > 20 {
                let first_text = text.split_at(20).0.to_string();
                format!("{}[...({})]", first_text, len)
            } else {
                text.clone()
            }
        }
        Value::Bool(b) => {
            format!("{}", b)
        }
        Value::Null => "None".to_string(),
        Value::Tag(_, _) => "Tag".to_string(),
        Value::Array(_) => "Array".to_string(),
        Value::Map(_) => "Map".to_string(),
        _ => "".to_string(),
    }
}

// Helper functions
fn contract_document_types(contract: &HashMap<String, CborValue>) -> Option<&Vec<(Value, Value)>> {
    contract.get("documents").and_then(|id_cbor| {
        if let CborValue::Map(documents) = id_cbor {
            Some(documents)
        } else {
            None
        }
    })
}

#[cfg(test)]
mod tests {
    use std::collections::HashMap;

    use crate::common::json_document_to_cbor;
    use crate::contract::{Contract, Document};
    use crate::drive::Drive;

    #[test]
    fn test_cbor_deserialization() {
        let document_cbor = json_document_to_cbor("simple.json", Some(1));
        let (version, read_document_cbor) = document_cbor.split_at(4);
        assert!(Drive::check_protocol_version_bytes(version));
        let document: HashMap<String, ciborium::value::Value> =
            ciborium::de::from_reader(read_document_cbor).expect("cannot deserialize cbor");
        assert!(document.get("a").is_some());
    }

    #[test]
    fn test_import_contract() {
        let dashpay_cbor = json_document_to_cbor(
            "tests/supporting_files/contract/dashpay/dashpay-contract.json",
            Some(1),
        );
        let contract = Contract::from_cbor(&dashpay_cbor, None).unwrap();

        assert!(contract.documents_mutable_contract_default);
        assert!(!contract.keeps_history);
        assert!(!contract.readonly); // the contract shouldn't be readonly
        assert!(!contract.documents_keep_history_contract_default);
        assert_eq!(contract.document_types.len(), 3);
        assert!(contract.document_types.get("profile").is_some());
        assert!(
            contract
                .document_types
                .get("profile")
                .unwrap()
                .documents_mutable
        );
        assert!(contract.document_types.get("contactInfo").is_some());
        assert!(
            contract
                .document_types
                .get("contactInfo")
                .unwrap()
                .documents_mutable
        );
        assert!(contract.document_types.get("contactRequest").is_some());
        assert!(
            !contract
                .document_types
                .get("contactRequest")
                .unwrap()
                .documents_mutable
        );
        assert!(contract.document_types.get("non_existent_key").is_none());

        let contact_info_indices = &contract.document_types.get("contactInfo").unwrap().indices;
        assert_eq!(contact_info_indices.len(), 2);
        assert!(contact_info_indices[0].unique);
        assert!(!contact_info_indices[1].unique);
        assert_eq!(contact_info_indices[0].properties.len(), 3);

        assert_eq!(contact_info_indices[0].properties[0].name, "$ownerId");
        assert_eq!(
            contact_info_indices[0].properties[1].name,
            "rootEncryptionKeyIndex"
        );
        assert_eq!(
            contact_info_indices[0].properties[2].name,
            "derivationEncryptionKeyIndex"
        );

        assert!(contact_info_indices[0].properties[0].ascending);
    }
}
=======
pub mod document;
pub mod random_document;

pub use dpp::data_contract::{
    extra::{DocumentField, DocumentFieldType, DocumentType},
    extra::{Index, IndexProperty},
    DataContract, DataContract as Contract,
};
pub use random_document::CreateRandomDocument;
>>>>>>> 9619e723
<|MERGE_RESOLUTION|>--- conflicted
+++ resolved
@@ -1,243 +1,13 @@
-<<<<<<< HEAD
-use std::collections::{BTreeMap, HashMap};
+pub mod document;
+pub mod random_document;
 
-use ciborium::value::{Value as CborValue, Value};
-use rand::{Rng, SeedableRng};
-use serde::{Deserialize, Serialize};
-
-use document::Document;
-
-use crate::common::{
-    bool_for_system_value_from_tree_map,
-    bytes_for_system_value_from_tree_map,
-    cbor_map_to_btree_map,
+use ciborium::value::Value;
+pub use dpp::data_contract::{
+    extra::{DocumentField, DocumentFieldType, DocumentType},
+    extra::{Index, IndexProperty},
+    DataContract, DataContract as Contract,
 };
-use crate::contract::document_type::DocumentType;
-use crate::drive::{Drive, RootTree};
-use crate::drive::config::DriveEncoding;
-use crate::error::contract::ContractError;
-use crate::error::Error;
-use crate::error::structure::StructureError;
-
-mod defaults;
-pub mod document;
-pub mod types;
-pub mod document_type;
-pub mod index;
-
-// contract
-// - id
-// - documents
-//      - document_type
-//          - indices
-//               - properties
-//                  - name
-//                  - ascending
-//               - unique
-
-// Struct Definitions
-#[derive(Serialize, Deserialize, Debug, PartialEq, Default)]
-pub struct Contract {
-    pub id: [u8; 32],
-    pub document_types: BTreeMap<String, DocumentType>,
-    pub keeps_history: bool,
-    pub readonly: bool,
-    pub documents_keep_history_contract_default: bool,
-    pub documents_mutable_contract_default: bool,
-}
-
-
-// Struct Implementations
-impl Contract {
-    pub fn deserialize(
-        serialized_contract: &[u8],
-        contract_id: Option<[u8; 32]>,
-        encoding: DriveEncoding,
-    ) -> Result<Self, Error> {
-        match encoding {
-            DriveEncoding::DriveCbor => Contract::from_cbor(serialized_contract, contract_id),
-            DriveEncoding::DriveProtobuf => {
-                todo!()
-            }
-        }
-    }
-
-    pub fn from_cbor(contract_cbor: &[u8], contract_id: Option<[u8; 32]>) -> Result<Self, Error> {
-        let (version, read_contract_cbor) = contract_cbor.split_at(4);
-        if !Drive::check_protocol_version_bytes(version) {
-            return Err(Error::Structure(StructureError::InvalidProtocolVersion(
-                "invalid protocol version",
-            )));
-        }
-        // Deserialize the contract
-        let contract: BTreeMap<String, CborValue> = ciborium::de::from_reader(read_contract_cbor)
-            .map_err(|_| {
-            Error::Structure(StructureError::InvalidCBOR("unable to decode contract"))
-        })?;
-
-        // Get the contract id
-        let contract_id: [u8; 32] = if let Some(contract_id) = contract_id {
-            contract_id
-        } else {
-            bytes_for_system_value_from_tree_map(&contract, "$id")?
-                .ok_or({
-                    Error::Contract(ContractError::MissingRequiredKey(
-                        "unable to get contract id",
-                    ))
-                })?
-                .try_into()
-                .map_err(|_| {
-                    Error::Contract(ContractError::FieldRequirementUnmet(
-                        "contract_id must be 32 bytes",
-                    ))
-                })?
-        };
-
-        // Does the contract keep history when the contract itself changes?
-        let keeps_history: bool = bool_for_system_value_from_tree_map(
-            &contract,
-            "keepsHistory",
-            crate::contract::defaults::DEFAULT_CONTRACT_KEEPS_HISTORY,
-        )?;
-
-        // Is the contract mutable?
-        let readonly: bool = bool_for_system_value_from_tree_map(
-            &contract,
-            "readOnly",
-            !crate::contract::defaults::DEFAULT_CONTRACT_MUTABILITY,
-        )?;
-
-        // Do documents in the contract keep history?
-        let documents_keep_history_contract_default: bool = bool_for_system_value_from_tree_map(
-            &contract,
-            "documentsKeepHistoryContractDefault",
-            crate::contract::defaults::DEFAULT_CONTRACT_DOCUMENTS_KEEPS_HISTORY,
-        )?;
-
-        // Are documents in the contract mutable?
-        let documents_mutable_contract_default: bool = bool_for_system_value_from_tree_map(
-            &contract,
-            "documentsMutableContractDefault",
-            crate::contract::defaults::DEFAULT_CONTRACT_DOCUMENT_MUTABILITY,
-        )?;
-
-        let definition_references = match contract.get("$defs") {
-            None => BTreeMap::new(),
-            Some(definition_value) => {
-                let definition_map = definition_value.as_map();
-                match definition_map {
-                    None => BTreeMap::new(),
-                    Some(key_value) => cbor_map_to_btree_map(key_value),
-                }
-            }
-        };
-
-        let documents_cbor_value = contract.get("documents").ok_or({
-            Error::Contract(ContractError::MissingRequiredKey("unable to get documents"))
-        })?;
-        let contract_document_types_raw = documents_cbor_value.as_map().ok_or({
-            Error::Contract(ContractError::InvalidContractStructure(
-                "documents must be a map",
-            ))
-        })?;
-
-        let mut contract_document_types: BTreeMap<String, DocumentType> = BTreeMap::new();
-
-        // Build the document type hashmap
-        for (type_key_value, document_type_value) in contract_document_types_raw {
-            if !type_key_value.is_text() {
-                return Err(Error::Contract(ContractError::InvalidContractStructure(
-                    "document type name is not a string as expected",
-                )));
-            }
-
-            // Make sure the document_type_value is a map
-            if !document_type_value.is_map() {
-                return Err(Error::Contract(ContractError::InvalidContractStructure(
-                    "document type data is not a map as expected",
-                )));
-            }
-
-            let document_type = DocumentType::from_cbor_value(
-                type_key_value.as_text().expect("confirmed as text"),
-                document_type_value.as_map().expect("confirmed as map"),
-                &definition_references,
-                documents_keep_history_contract_default,
-                documents_mutable_contract_default,
-            )?;
-            contract_document_types.insert(
-                String::from(type_key_value.as_text().expect("confirmed as text")),
-                document_type,
-            );
-        }
-
-        Ok(Contract {
-            id: contract_id,
-            document_types: contract_document_types,
-            keeps_history,
-            readonly,
-            documents_keep_history_contract_default,
-            documents_mutable_contract_default,
-        })
-    }
-
-    pub fn root_path(&self) -> [&[u8]; 2] {
-        [
-            Into::<&[u8; 1]>::into(RootTree::ContractDocuments),
-            &self.id,
-        ]
-    }
-
-    pub fn documents_path(&self) -> [&[u8]; 3] {
-        [
-            Into::<&[u8; 1]>::into(RootTree::ContractDocuments),
-            &self.id,
-            &[1],
-        ]
-    }
-
-    pub fn document_type_path<'a>(&'a self, document_type_name: &'a str) -> [&'a [u8]; 4] {
-        [
-            Into::<&[u8; 1]>::into(RootTree::ContractDocuments),
-            &self.id,
-            &[1],
-            document_type_name.as_bytes(),
-        ]
-    }
-
-    pub fn documents_primary_key_path<'a>(&'a self, document_type_name: &'a str) -> [&'a [u8]; 5] {
-        [
-            Into::<&[u8; 1]>::into(RootTree::ContractDocuments),
-            &self.id,
-            &[1],
-            document_type_name.as_bytes(),
-            &[0],
-        ]
-    }
-
-    pub fn documents_with_history_primary_key_path<'a>(
-        &'a self,
-        document_type_name: &'a str,
-        id: &'a [u8],
-    ) -> [&'a [u8]; 6] {
-        [
-            Into::<&[u8; 1]>::into(RootTree::ContractDocuments),
-            &self.id,
-            &[1],
-            document_type_name.as_bytes(),
-            &[0],
-            id,
-        ]
-    }
-
-    pub fn document_type_for_name(&self, document_type_name: &str) -> Result<&DocumentType, Error> {
-        self.document_types.get(document_type_name).ok_or({
-            Error::Contract(ContractError::DocumentTypeNotFound(
-                "can not get document type from contract",
-            ))
-        })
-    }
-}
+pub use random_document::CreateRandomDocument;
 
 fn reduced_value_string_representation(value: &Value) -> String {
     match value {
@@ -267,103 +37,4 @@
         Value::Map(_) => "Map".to_string(),
         _ => "".to_string(),
     }
-}
-
-// Helper functions
-fn contract_document_types(contract: &HashMap<String, CborValue>) -> Option<&Vec<(Value, Value)>> {
-    contract.get("documents").and_then(|id_cbor| {
-        if let CborValue::Map(documents) = id_cbor {
-            Some(documents)
-        } else {
-            None
-        }
-    })
-}
-
-#[cfg(test)]
-mod tests {
-    use std::collections::HashMap;
-
-    use crate::common::json_document_to_cbor;
-    use crate::contract::{Contract, Document};
-    use crate::drive::Drive;
-
-    #[test]
-    fn test_cbor_deserialization() {
-        let document_cbor = json_document_to_cbor("simple.json", Some(1));
-        let (version, read_document_cbor) = document_cbor.split_at(4);
-        assert!(Drive::check_protocol_version_bytes(version));
-        let document: HashMap<String, ciborium::value::Value> =
-            ciborium::de::from_reader(read_document_cbor).expect("cannot deserialize cbor");
-        assert!(document.get("a").is_some());
-    }
-
-    #[test]
-    fn test_import_contract() {
-        let dashpay_cbor = json_document_to_cbor(
-            "tests/supporting_files/contract/dashpay/dashpay-contract.json",
-            Some(1),
-        );
-        let contract = Contract::from_cbor(&dashpay_cbor, None).unwrap();
-
-        assert!(contract.documents_mutable_contract_default);
-        assert!(!contract.keeps_history);
-        assert!(!contract.readonly); // the contract shouldn't be readonly
-        assert!(!contract.documents_keep_history_contract_default);
-        assert_eq!(contract.document_types.len(), 3);
-        assert!(contract.document_types.get("profile").is_some());
-        assert!(
-            contract
-                .document_types
-                .get("profile")
-                .unwrap()
-                .documents_mutable
-        );
-        assert!(contract.document_types.get("contactInfo").is_some());
-        assert!(
-            contract
-                .document_types
-                .get("contactInfo")
-                .unwrap()
-                .documents_mutable
-        );
-        assert!(contract.document_types.get("contactRequest").is_some());
-        assert!(
-            !contract
-                .document_types
-                .get("contactRequest")
-                .unwrap()
-                .documents_mutable
-        );
-        assert!(contract.document_types.get("non_existent_key").is_none());
-
-        let contact_info_indices = &contract.document_types.get("contactInfo").unwrap().indices;
-        assert_eq!(contact_info_indices.len(), 2);
-        assert!(contact_info_indices[0].unique);
-        assert!(!contact_info_indices[1].unique);
-        assert_eq!(contact_info_indices[0].properties.len(), 3);
-
-        assert_eq!(contact_info_indices[0].properties[0].name, "$ownerId");
-        assert_eq!(
-            contact_info_indices[0].properties[1].name,
-            "rootEncryptionKeyIndex"
-        );
-        assert_eq!(
-            contact_info_indices[0].properties[2].name,
-            "derivationEncryptionKeyIndex"
-        );
-
-        assert!(contact_info_indices[0].properties[0].ascending);
-    }
-}
-=======
-pub mod document;
-pub mod random_document;
-
-pub use dpp::data_contract::{
-    extra::{DocumentField, DocumentFieldType, DocumentType},
-    extra::{Index, IndexProperty},
-    DataContract, DataContract as Contract,
-};
-pub use random_document::CreateRandomDocument;
->>>>>>> 9619e723
+}