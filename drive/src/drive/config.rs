--- conflicted
+++ resolved
@@ -32,17 +32,6 @@
 
 impl DriveConfig {
     pub fn default_with_batches() -> Self {
-<<<<<<< HEAD
-        let mut config = Self::default();
-        config.batching_enabled = true;
-        config
-    }
-
-    pub fn default_without_batches() -> Self {
-        let mut config = Self::default();
-        config.batching_enabled = false;
-        config
-=======
         DriveConfig {
             batching_enabled: true,
             ..Default::default()
@@ -54,6 +43,5 @@
             batching_enabled: false,
             ..Default::default()
         }
->>>>>>> 3d6a3e04
     }
 }