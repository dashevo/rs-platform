--- conflicted
+++ resolved
@@ -67,21 +67,18 @@
 
     /// Encoding
     pub encoding: DriveEncoding,
-<<<<<<< HEAD
     /// Core RPC client url
     pub core_rpc_url: Option<String>,
     /// Core RPC client username
     pub core_rpc_username: Option<String>,
     /// Core RPC client password
     pub core_rpc_password: Option<String>,
-=======
 
     /// Maximum number of contracts in global cache
     pub data_contracts_global_cache_size: u64,
 
     /// Maximum number of contracts in block candidate cache
     pub data_contracts_transactional_cache_size: u64,
->>>>>>> 00d5d16c
 }
 
 impl Default for DriveConfig {
@@ -92,16 +89,12 @@
                 DEFAULT_GROVE_BATCHING_CONSISTENCY_VERIFICATION_ENABLED,
             has_raw_enabled: DEFAULT_GROVE_HAS_RAW_ENABLED,
             default_genesis_time: None,
-<<<<<<< HEAD
-            encoding: DriveProtobuf,
             core_rpc_url: None,
             core_rpc_username: None,
             core_rpc_password: None,
-=======
             encoding: DriveCbor,
             data_contracts_global_cache_size: DEFAULT_DATA_CONTRACTS_CACHE_SIZE,
             data_contracts_transactional_cache_size: DEFAULT_DATA_CONTRACTS_CACHE_SIZE,
->>>>>>> 00d5d16c
         }
     }
 }
