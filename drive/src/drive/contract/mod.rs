use std::cell::RefMut;
use std::collections::HashSet;
use std::ops::Deref;
use std::sync::Arc;

use costs::CostContext;
use dpp::data_contract::extra::encode_float;
use dpp::data_contract::extra::DriveContractExt;
use grovedb::reference_path::ReferencePathType::SiblingReference;
use grovedb::{Element, TransactionArg};

use crate::contract::Contract;
use crate::drive::batch::GroveDbOpBatch;
use crate::drive::flags::StorageFlags;
use crate::drive::object_size_info::DriveKeyInfo::{KeyRef, KeySize};
use crate::drive::object_size_info::KeyValueInfo::KeyRefRequest;
use crate::drive::object_size_info::PathKeyElementInfo::{
    PathFixedSizeKeyElement, PathKeyElementSize,
};
use crate::drive::object_size_info::PathKeyInfo::PathFixedSizeKeyRef;
use crate::drive::{contract_documents_path, defaults, Drive, DriveCache, RootTree};
use crate::drive::defaults::CONTRACT_MAX_SERIALIZED_SIZE;
use crate::error::drive::DriveError;
use crate::error::Error;
use crate::fee::calculate_fee;
use crate::fee::op::DriveOperation;
use crate::fee::op::DriveOperation::ContractFetch;

fn contract_root_path(contract_id: &[u8]) -> [&[u8]; 2] {
    [
        Into::<&[u8; 1]>::into(RootTree::ContractDocuments),
        contract_id,
    ]
}

fn contract_keeping_history_storage_path(contract_id: &[u8]) -> [&[u8]; 3] {
    [
        Into::<&[u8; 1]>::into(RootTree::ContractDocuments),
        contract_id,
        &[0],
    ]
}

fn contract_keeping_history_storage_time_reference_path(
    contract_id: &[u8],
    encoded_time: Vec<u8>,
) -> Vec<Vec<u8>> {
    vec![
        Into::<&[u8; 1]>::into(RootTree::ContractDocuments).to_vec(),
        contract_id.to_vec(),
        vec![0],
        encoded_time,
    ]
}

pub fn add_init_contracts_structure_operations(batch: &mut GroveDbOpBatch) {
    batch.add_insert_empty_tree(vec![], vec![RootTree::ContractDocuments as u8]);
}

impl Drive {
    fn add_contract_to_storage(
        &self,
        contract_element: Element,
        contract: &Contract,
        block_time: f64,
        apply: bool,
        insert_operations: &mut Vec<DriveOperation>,
    ) -> Result<(), Error> {
        let contract_root_path = contract_root_path(contract.id.as_bytes());
        if contract.keeps_history() {
            let element_flags = contract_element.get_flags().clone();
            let storage_flags = StorageFlags::from_element_flags(element_flags.clone())?;

            self.batch_insert_empty_tree(
                contract_root_path,
                KeyRef(&[0]),
                Some(&storage_flags),
                insert_operations,
            )?;
            let encoded_time = encode_float(block_time)?;
            let contract_keeping_history_storage_path =
                contract_keeping_history_storage_path(contract.id.as_bytes());
            self.batch_insert(
                PathFixedSizeKeyElement((
                    contract_keeping_history_storage_path,
                    encoded_time.as_slice(),
                    contract_element,
                )),
                insert_operations,
            )?;

            let path_key_element_info = if apply {
                PathFixedSizeKeyElement((
                    contract_keeping_history_storage_path,
                    &[0],
<<<<<<< HEAD
                    Element::Reference(contract_storage_path, Some(1), element_flags),
=======
                    Element::Reference(SiblingReference(encoded_time), Some(1), element_flags),
>>>>>>> 40f73bb6
                ))
            } else {
                PathKeyElementSize((
                    defaults::BASE_CONTRACT_KEEPING_HISTORY_STORAGE_PATH_SIZE,
                    1,
                    defaults::BASE_CONTRACT_KEEPING_HISTORY_STORAGE_PATH_SIZE
                        + defaults::DEFAULT_FLOAT_SIZE,
                ))
            };
            self.batch_insert(path_key_element_info, insert_operations)?;
        } else {
            // the contract is just stored at key 0
            let path_key_element_info = if apply {
                PathFixedSizeKeyElement((contract_root_path, &[0], contract_element))
            } else {
                PathKeyElementSize((
                    defaults::BASE_CONTRACT_ROOT_PATH_SIZE,
                    1,
                    contract_element.byte_size(),
                ))
            };
            self.batch_insert(path_key_element_info, insert_operations)?;
        }
        Ok(())
    }

    fn insert_contract(
        &self,
        contract_element: Element,
        contract: &Contract,
        block_time: f64,
        apply: bool,
        transaction: TransactionArg,
        drive_operations: &mut Vec<DriveOperation>,
    ) -> Result<(), Error> {
        let mut batch_operations: Vec<DriveOperation> = vec![];
        let storage_flags = StorageFlags::from_element_flags(contract_element.get_flags().clone())?;

        self.batch_insert_empty_tree(
            [Into::<&[u8; 1]>::into(RootTree::ContractDocuments).as_slice()],
            KeyRef(contract.id.as_bytes()),
            Some(&storage_flags),
            &mut batch_operations,
        )?;

        self.add_contract_to_storage(
            contract_element,
            contract,
            block_time,
            apply,
            &mut batch_operations,
        )?;

        // the documents
        let contract_root_path = contract_root_path(contract.id.as_bytes());
        let key_info = if apply { KeyRef(&[1]) } else { KeySize(1) };
        self.batch_insert_empty_tree(
            contract_root_path,
            key_info,
            Some(&storage_flags),
            &mut batch_operations,
        )?;

        // next we should store each document type
        // right now we are referring them by name
        // toDo: change this to be a reference by index
        let contract_documents_path = contract_documents_path(contract.id.as_bytes());

        for (type_key, document_type) in contract.document_types() {
            self.batch_insert_empty_tree(
                contract_documents_path,
                KeyRef(type_key.as_bytes()),
                Some(&storage_flags),
                &mut batch_operations,
            )?;

            let type_path = [
                contract_documents_path[0],
                contract_documents_path[1],
                contract_documents_path[2],
                type_key.as_bytes(),
            ];

            // primary key tree
            let key_info = if apply { KeyRef(&[0]) } else { KeySize(1) };
            self.batch_insert_empty_tree(
                type_path,
                key_info,
                Some(&storage_flags),
                &mut batch_operations,
            )?;

            let mut index_cache: HashSet<&[u8]> = HashSet::new();
            // for each type we should insert the indices that are top level
            for index in document_type.top_level_indices()? {
                // toDo: change this to be a reference by index
                let index_bytes = index.name.as_bytes();
                if !index_cache.contains(index_bytes) {
                    self.batch_insert_empty_tree(
                        type_path,
                        KeyRef(index_bytes),
                        Some(&storage_flags),
                        &mut batch_operations,
                    )?;
                    index_cache.insert(index_bytes);
                }
            }
        }
        self.apply_batch_drive_operations(apply, transaction, batch_operations, drive_operations)
    }

    fn update_contract(
        &self,
        contract_element: Element,
        contract: &Contract,
        original_contract: &Contract,
        block_time: f64,
        apply: bool,
        transaction: TransactionArg,
        drive_operations: &mut Vec<DriveOperation>,
    ) -> Result<(), Error> {
        let mut batch_operations: Vec<DriveOperation> = vec![];
        if original_contract.readonly() {
            return Err(Error::Drive(DriveError::UpdatingReadOnlyImmutableContract(
                "contract is readonly",
            )));
        }

        if contract.readonly() {
            return Err(Error::Drive(DriveError::ChangingContractToReadOnly(
                "contract can not be changed to readonly",
            )));
        }

        if contract.keeps_history() ^ original_contract.keeps_history() {
            return Err(Error::Drive(DriveError::ChangingContractKeepsHistory(
                "contract can not change whether it keeps history",
            )));
        }

        if contract.documents_keep_history_contract_default()
            ^ original_contract.documents_keep_history_contract_default()
        {
            return Err(Error::Drive(
                DriveError::ChangingContractDocumentsKeepsHistoryDefault(
                    "contract can not change the default of whether documents keeps history",
                ),
            ));
        }

        if contract.documents_mutable_contract_default()
            ^ original_contract.documents_mutable_contract_default()
        {
            return Err(Error::Drive(
                DriveError::ChangingContractDocumentsMutabilityDefault(
                    "contract can not change the default of whether documents are mutable",
                ),
            ));
        }

        let element_flags = contract_element.get_flags().clone();

        // this will override the previous contract if we do not keep history
        self.add_contract_to_storage(
            contract_element,
            contract,
            block_time,
            apply,
            &mut batch_operations,
        )?;

        let storage_flags = StorageFlags::from_element_flags(element_flags)?;

        let contract_documents_path = contract_documents_path(contract.id.as_bytes());
        for (type_key, document_type) in contract.document_types() {
            let original_document_type = &original_contract.document_types().get(type_key);
            if let Some(original_document_type) = original_document_type {
                if original_document_type.documents_mutable ^ document_type.documents_mutable {
                    return Err(Error::Drive(DriveError::ChangingDocumentTypeMutability(
                        "contract can not change whether a specific document type is mutable",
                    )));
                }
                if original_document_type.documents_keep_history
                    ^ document_type.documents_keep_history
                {
                    return Err(Error::Drive(DriveError::ChangingDocumentTypeKeepsHistory(
                        "contract can not change whether a specific document type keeps history",
                    )));
                }

                let type_path = [
                    contract_documents_path[0],
                    contract_documents_path[1],
                    contract_documents_path[2],
                    type_key.as_bytes(),
                ];

                let mut index_cache: HashSet<&[u8]> = HashSet::new();
                // for each type we should insert the indices that are top level
                for index in document_type.top_level_indices()? {
                    // toDo: we can save a little by only inserting on new indexes
                    let index_bytes = index.name.as_bytes();
                    if !index_cache.contains(index_bytes) {
                        self.batch_insert_empty_tree_if_not_exists(
                            PathFixedSizeKeyRef((type_path, index.name.as_bytes())),
                            &storage_flags,
                            apply,
                            transaction,
                            &mut batch_operations,
                        )?;
                        index_cache.insert(index_bytes);
                    }
                }
            } else {
                // We can just insert this directly because the original document type already exists
                self.batch_insert_empty_tree(
                    contract_documents_path,
                    KeyRef(type_key.as_bytes()),
                    Some(&storage_flags),
                    &mut batch_operations,
                )?;

                let type_path = [
                    contract_documents_path[0],
                    contract_documents_path[1],
                    contract_documents_path[2],
                    type_key.as_bytes(),
                ];

                // primary key tree
                self.batch_insert_empty_tree(
                    type_path,
                    KeyRef(&[0]),
                    Some(&storage_flags),
                    &mut batch_operations,
                )?;

                let mut index_cache: HashSet<&[u8]> = HashSet::new();
                // for each type we should insert the indices that are top level
                for index in document_type.top_level_indices()? {
                    // toDo: change this to be a reference by index
                    let index_bytes = index.name.as_bytes();
                    if !index_cache.contains(index_bytes) {
                        self.batch_insert_empty_tree(
                            type_path,
                            KeyRef(index.name.as_bytes()),
                            Some(&storage_flags),
                            &mut batch_operations,
                        )?;
                        index_cache.insert(index_bytes);
                    }
                }
            }
        }

        self.apply_batch_drive_operations(apply, transaction, batch_operations, drive_operations)
    }

    pub fn apply_contract_cbor(
        &self,
        contract_cbor: Vec<u8>,
        contract_id: Option<[u8; 32]>,
        block_time: f64,
        apply: bool,
        storage_flags: StorageFlags,
        transaction: TransactionArg,
    ) -> Result<(i64, u64), Error> {
        // first we need to deserialize the contract
        let contract = <Contract as DriveContractExt>::from_cbor(&contract_cbor, contract_id)?;

        self.apply_contract(
            &contract,
            contract_cbor,
            block_time,
            apply,
            storage_flags,
            transaction,
        )
    }

    pub fn get_contract(
        &self,
        contract_id: [u8; 32],
        transaction: TransactionArg,
        drive_operations: &mut Vec<DriveOperation>,
    ) -> Result<Option<Arc<Contract>>, Error> {
        // We always charge for a contract fetch in order to remove non determinism issues
        drive_operations.push(ContractFetch);
        let cache = self.cache.borrow_mut();
        match cache.cached_contracts.get(&contract_id) {
            None => self
                .fetch_contract(contract_id, transaction, cache)
                .map(|(c, _)| c),
            Some(contract) => {
                let contract_ref = Arc::clone(&contract);
                Ok(Some(contract_ref))
            }
        }
    }

    pub fn get_cached_contract(
        &self,
        contract_id: [u8; 32],
    ) -> Result<Option<Arc<Contract>>, Error> {
        match self.cache.borrow().cached_contracts.get(&contract_id) {
            None => Ok(None),
            Some(contract) => {
                let contract_ref = Arc::clone(&contract);
                Ok(Some(contract_ref))
            }
        }
    }

    pub fn fetch_contract(
        &self,
        contract_id: [u8; 32],
        transaction: TransactionArg,
        drive_cache: RefMut<DriveCache>,
    ) -> Result<(Option<Arc<Contract>>, StorageFlags), Error> {
        let CostContext { value, cost: _ } =
            self.grove
                .get(contract_root_path(&contract_id), &[0], transaction);
        let stored_element = value.map_err(Error::GroveDB)?;
        if let Element::Item(stored_contract_bytes, element_flag) = stored_element {
            let contract = Arc::new(<Contract as DriveContractExt>::from_cbor(
                &stored_contract_bytes,
                None,
            )?);
            drive_cache
                .deref()
                .cached_contracts
                .insert(contract_id, Arc::clone(&contract));
            let flags = StorageFlags::from_element_flags(element_flag)?;
            Ok((Some(Arc::clone(&contract)), flags))
        } else {
            Err(Error::Drive(DriveError::CorruptedContractPath(
                "contract path did not refer to a contract element",
            )))
        }
    }

    pub fn apply_contract(
        &self,
        contract: &Contract,
        contract_serialization: Vec<u8>,
        block_time: f64,
        apply: bool,
        storage_flags: StorageFlags,
        transaction: TransactionArg,
    ) -> Result<(i64, u64), Error> {
        let mut drive_operations: Vec<DriveOperation> = vec![];

        // overlying structure
        let mut already_exists = false;
        let mut original_contract_stored_data = vec![];
        
        let query_state_less_max_value_size = if apply { None } else { Some(CONTRACT_MAX_SERIALIZED_SIZE) };

        // We can do a get direct because there are no references involved
        if let Ok(Some(stored_element)) = self.grove_get_direct(
            contract_root_path(contract.id.as_bytes()),
            KeyRefRequest(&[0]),
            query_state_less_max_value_size,
            transaction,
            &mut drive_operations,
        ) {
            already_exists = true;
            match stored_element {
                Element::Item(stored_contract_bytes, _) => {
                    if contract_serialization != stored_contract_bytes {
                        original_contract_stored_data = stored_contract_bytes;
                    }
                }
                _ => {
                    already_exists = false;
                }
            }
        };

        let contract_element =
            Element::Item(contract_serialization, storage_flags.to_element_flags());

        if already_exists {
            if !original_contract_stored_data.is_empty() {
                let original_contract = <Contract as DriveContractExt>::from_cbor(
                    &original_contract_stored_data,
                    None,
                )?;
                // if the contract is not mutable update_contract will return an error
                self.update_contract(
                    contract_element,
                    contract,
                    &original_contract,
                    block_time,
                    apply,
                    transaction,
                    &mut drive_operations,
                )?;
            }
        } else {
            self.insert_contract(
                contract_element,
                contract,
                block_time,
                apply,
                transaction,
                &mut drive_operations,
            )?;
        }
        let fees = calculate_fee(None, Some(drive_operations))?;
        Ok(fees)
    }
}

#[cfg(test)]
mod tests {
    use crate::contract::CreateRandomDocument;
    use rand::Rng;
    use std::option::Option::None;
    use tempfile::TempDir;

    use super::*;
    use crate::common::json_document_to_cbor;
    use crate::contract::Contract;
    use crate::drive::flags::StorageFlags;
    use crate::drive::object_size_info::{DocumentAndContractInfo, DocumentInfo};
    use crate::drive::Drive;

    fn setup_deep_nested_contract() -> (Drive, Contract, Vec<u8>) {
        // Todo: make TempDir based on _prefix
        let tmp_dir = TempDir::new().unwrap();
        let drive: Drive = Drive::open(tmp_dir, None).expect("expected to open Drive successfully");

        drive
            .create_initial_state_structure(None)
            .expect("expected to create root tree successfully");

        let contract_path = "tests/supporting_files/contract/deepNested/deep-nested50.json";
        // let's construct the grovedb structure for the dashpay data contract
        let contract_cbor = json_document_to_cbor(contract_path, Some(1));
        let contract = <Contract as DriveContractExt>::from_cbor(&contract_cbor, None)
            .expect("expected to deserialize the contract");
        drive
            .apply_contract(
                &contract,
                contract_cbor.clone(),
                0f64,
                true,
                StorageFlags { epoch: 0 },
                None,
            )
            .expect("expected to apply contract successfully");

        (drive, contract, contract_cbor)
    }

    fn setup_reference_contract() -> (Drive, Contract, Vec<u8>) {
        let tmp_dir = TempDir::new().unwrap();
        let drive: Drive = Drive::open(tmp_dir, None).expect("expected to open Drive successfully");

        drive
            .create_initial_state_structure(None)
            .expect("expected to create root tree successfully");

        let contract_path = "tests/supporting_files/contract/references/references.json";

        // let's construct the grovedb structure for the dashpay data contract
        let contract_cbor = json_document_to_cbor(contract_path, Some(1));
        let contract = <Contract as DriveContractExt>::from_cbor(&contract_cbor, None)
            .expect("expected to deserialize the contract");
        drive
            .apply_contract(
                &contract,
                contract_cbor.clone(),
                0f64,
                true,
                StorageFlags { epoch: 0 },
                None,
            )
            .expect("expected to apply contract successfully");

        (drive, contract, contract_cbor)
    }

    #[test]
    fn test_create_and_update_contract() {
        let tmp_dir = TempDir::new().unwrap();
        let drive: Drive = Drive::open(tmp_dir, None).expect("expected to open Drive successfully");

        drive
            .create_initial_state_structure(None)
            .expect("expected to create root tree successfully");

        let initial_contract_cbor = hex::decode("01000000a66324696458209c2b800c5ea525d032a9fda4dda22a896f1e763af5f0e15ae7f93882b7439d77652464656673a1686c6173744e616d65a1647479706566737472696e676724736368656d61783468747470733a2f2f736368656d612e646173682e6f72672f6470702d302d342d302f6d6574612f646174612d636f6e7472616374676f776e657249645820636d3188dfffe62efb10e20347ec6c41b3e49fa31cb757ef4bad6cd8f1c7f4b66776657273696f6e0169646f63756d656e7473a76b756e697175654461746573a56474797065666f626a65637467696e646963657382a3646e616d6566696e6465783166756e69717565f56a70726f7065727469657382a16a2463726561746564417463617363a16a2475706461746564417463617363a2646e616d6566696e646578326a70726f7065727469657381a16a2475706461746564417463617363687265717569726564836966697273744e616d656a246372656174656441746a247570646174656441746a70726f70657274696573a2686c6173744e616d65a1647479706566737472696e676966697273744e616d65a1647479706566737472696e67746164646974696f6e616c50726f70657274696573f46c6e696365446f63756d656e74a46474797065666f626a656374687265717569726564816a246372656174656441746a70726f70657274696573a1646e616d65a1647479706566737472696e67746164646974696f6e616c50726f70657274696573f46e6e6f54696d65446f63756d656e74a36474797065666f626a6563746a70726f70657274696573a1646e616d65a1647479706566737472696e67746164646974696f6e616c50726f70657274696573f46e707265747479446f63756d656e74a46474797065666f626a65637468726571756972656482686c6173744e616d656a247570646174656441746a70726f70657274696573a1686c6173744e616d65a1642472656670232f24646566732f6c6173744e616d65746164646974696f6e616c50726f70657274696573f46e7769746842797465417272617973a56474797065666f626a65637467696e646963657381a2646e616d6566696e646578316a70726f7065727469657381a16e6279746541727261794669656c6463617363687265717569726564816e6279746541727261794669656c646a70726f70657274696573a26e6279746541727261794669656c64a36474797065656172726179686d61784974656d731069627974654172726179f56f6964656e7469666965724669656c64a56474797065656172726179686d61784974656d731820686d696e4974656d73182069627974654172726179f570636f6e74656e744d656469615479706578216170706c69636174696f6e2f782e646173682e6470702e6964656e746966696572746164646974696f6e616c50726f70657274696573f46f696e6465786564446f63756d656e74a56474797065666f626a65637467696e646963657386a3646e616d6566696e6465783166756e69717565f56a70726f7065727469657382a168246f776e6572496463617363a16966697273744e616d656464657363a3646e616d6566696e6465783266756e69717565f56a70726f7065727469657382a168246f776e6572496463617363a1686c6173744e616d656464657363a2646e616d6566696e646578336a70726f7065727469657381a1686c6173744e616d6563617363a2646e616d6566696e646578346a70726f7065727469657382a16a2463726561746564417463617363a16a2475706461746564417463617363a2646e616d6566696e646578356a70726f7065727469657381a16a2475706461746564417463617363a2646e616d6566696e646578366a70726f7065727469657381a16a2463726561746564417463617363687265717569726564846966697273744e616d656a246372656174656441746a24757064617465644174686c6173744e616d656a70726f70657274696573a2686c6173744e616d65a2647479706566737472696e67696d61784c656e6774681901006966697273744e616d65a2647479706566737472696e67696d61784c656e677468190100746164646974696f6e616c50726f70657274696573f4781d6f7074696f6e616c556e69717565496e6465786564446f63756d656e74a56474797065666f626a65637467696e646963657383a3646e616d6566696e6465783166756e69717565f56a70726f7065727469657381a16966697273744e616d656464657363a3646e616d6566696e6465783266756e69717565f56a70726f7065727469657383a168246f776e6572496463617363a16966697273744e616d6563617363a1686c6173744e616d6563617363a3646e616d6566696e6465783366756e69717565f56a70726f7065727469657382a167636f756e74727963617363a1646369747963617363687265717569726564826966697273744e616d65686c6173744e616d656a70726f70657274696573a46463697479a2647479706566737472696e67696d61784c656e67746819010067636f756e747279a2647479706566737472696e67696d61784c656e677468190100686c6173744e616d65a2647479706566737472696e67696d61784c656e6774681901006966697273744e616d65a2647479706566737472696e67696d61784c656e677468190100746164646974696f6e616c50726f70657274696573f4").unwrap();

        drive
            .apply_contract_cbor(
                initial_contract_cbor,
                None,
                0f64,
                true,
                StorageFlags::default(),
                None,
            )
            .expect("expected to apply contract successfully");

        let updated_contract_cbor = hex::decode("01000000a66324696458209c2b800c5ea525d032a9fda4dda22a896f1e763af5f0e15ae7f93882b7439d77652464656673a1686c6173744e616d65a1647479706566737472696e676724736368656d61783468747470733a2f2f736368656d612e646173682e6f72672f6470702d302d342d302f6d6574612f646174612d636f6e7472616374676f776e657249645820636d3188dfffe62efb10e20347ec6c41b3e49fa31cb757ef4bad6cd8f1c7f4b66776657273696f6e0269646f63756d656e7473a86b756e697175654461746573a56474797065666f626a65637467696e646963657382a3646e616d6566696e6465783166756e69717565f56a70726f7065727469657382a16a2463726561746564417463617363a16a2475706461746564417463617363a2646e616d6566696e646578326a70726f7065727469657381a16a2475706461746564417463617363687265717569726564836966697273744e616d656a246372656174656441746a247570646174656441746a70726f70657274696573a2686c6173744e616d65a1647479706566737472696e676966697273744e616d65a1647479706566737472696e67746164646974696f6e616c50726f70657274696573f46c6e696365446f63756d656e74a46474797065666f626a656374687265717569726564816a246372656174656441746a70726f70657274696573a1646e616d65a1647479706566737472696e67746164646974696f6e616c50726f70657274696573f46e6e6f54696d65446f63756d656e74a36474797065666f626a6563746a70726f70657274696573a1646e616d65a1647479706566737472696e67746164646974696f6e616c50726f70657274696573f46e707265747479446f63756d656e74a46474797065666f626a65637468726571756972656482686c6173744e616d656a247570646174656441746a70726f70657274696573a1686c6173744e616d65a1642472656670232f24646566732f6c6173744e616d65746164646974696f6e616c50726f70657274696573f46e7769746842797465417272617973a56474797065666f626a65637467696e646963657381a2646e616d6566696e646578316a70726f7065727469657381a16e6279746541727261794669656c6463617363687265717569726564816e6279746541727261794669656c646a70726f70657274696573a26e6279746541727261794669656c64a36474797065656172726179686d61784974656d731069627974654172726179f56f6964656e7469666965724669656c64a56474797065656172726179686d61784974656d731820686d696e4974656d73182069627974654172726179f570636f6e74656e744d656469615479706578216170706c69636174696f6e2f782e646173682e6470702e6964656e746966696572746164646974696f6e616c50726f70657274696573f46f696e6465786564446f63756d656e74a56474797065666f626a65637467696e646963657386a3646e616d6566696e6465783166756e69717565f56a70726f7065727469657382a168246f776e6572496463617363a16966697273744e616d656464657363a3646e616d6566696e6465783266756e69717565f56a70726f7065727469657382a168246f776e6572496463617363a1686c6173744e616d656464657363a2646e616d6566696e646578336a70726f7065727469657381a1686c6173744e616d6563617363a2646e616d6566696e646578346a70726f7065727469657382a16a2463726561746564417463617363a16a2475706461746564417463617363a2646e616d6566696e646578356a70726f7065727469657381a16a2475706461746564417463617363a2646e616d6566696e646578366a70726f7065727469657381a16a2463726561746564417463617363687265717569726564846966697273744e616d656a246372656174656441746a24757064617465644174686c6173744e616d656a70726f70657274696573a2686c6173744e616d65a2647479706566737472696e67696d61784c656e6774681901006966697273744e616d65a2647479706566737472696e67696d61784c656e677468190100746164646974696f6e616c50726f70657274696573f4716d79417765736f6d65446f63756d656e74a56474797065666f626a65637467696e646963657382a3646e616d656966697273744e616d6566756e69717565f56a70726f7065727469657381a16966697273744e616d6563617363a3646e616d657166697273744e616d654c6173744e616d6566756e69717565f56a70726f7065727469657382a16966697273744e616d6563617363a1686c6173744e616d6563617363687265717569726564846966697273744e616d656a246372656174656441746a24757064617465644174686c6173744e616d656a70726f70657274696573a2686c6173744e616d65a2647479706566737472696e67696d61784c656e6774681901006966697273744e616d65a2647479706566737472696e67696d61784c656e677468190100746164646974696f6e616c50726f70657274696573f4781d6f7074696f6e616c556e69717565496e6465786564446f63756d656e74a56474797065666f626a65637467696e646963657383a3646e616d6566696e6465783166756e69717565f56a70726f7065727469657381a16966697273744e616d656464657363a3646e616d6566696e6465783266756e69717565f56a70726f7065727469657383a168246f776e6572496463617363a16966697273744e616d6563617363a1686c6173744e616d6563617363a3646e616d6566696e6465783366756e69717565f56a70726f7065727469657382a167636f756e74727963617363a1646369747963617363687265717569726564826966697273744e616d65686c6173744e616d656a70726f70657274696573a46463697479a2647479706566737472696e67696d61784c656e67746819010067636f756e747279a2647479706566737472696e67696d61784c656e677468190100686c6173744e616d65a2647479706566737472696e67696d61784c656e6774681901006966697273744e616d65a2647479706566737472696e67696d61784c656e677468190100746164646974696f6e616c50726f70657274696573f4").unwrap();

        drive
            .apply_contract_cbor(
                updated_contract_cbor,
                None,
                0f64,
                true,
                StorageFlags::default(),
                None,
            )
            .expect("should update initial contract");
    }

    #[test]
    fn test_create_deep_nested_contract_50() {
        let (drive, contract, _contract_cbor) = setup_deep_nested_contract();

        let document_type = contract
            .document_type_for_name("nest")
            .expect("expected to get document type");

        let document = document_type.random_document(Some(5));

        let nested_value = document.properties.get("abc0.abc0.abc0.abc0.abc0.abc0.abc0.abc0.abc0.abc0.abc0.abc0.abc0.abc0.abc0.abc0.abc0.abc0.abc0.abc0.abc0.abc0.abc0.abc0.abc0.abc0.abc0.abc0.abc0.abc0.abc0.abc0.abc0.abc0.abc0.abc0.abc0.abc0.abc0.abc0.abc0.abc0.abc0.abc0.abc0.abc0.abc0.abc0.abc0.abc0");

        assert!(nested_value.is_some());

        let storage_flags = StorageFlags { epoch: 0 };

        let random_owner_id = rand::thread_rng().gen::<[u8; 32]>();
        drive
            .add_document_for_contract(
                DocumentAndContractInfo {
                    document_info: DocumentInfo::DocumentRefAndSerialization((
                        &document,
                        document.to_cbor().as_slice(),
                        &storage_flags,
                    )),
                    contract: &contract,
                    document_type,
                    owner_id: Some(&random_owner_id),
                },
                false,
                0f64,
                false,
                None,
            )
            .expect("expected to insert a document successfully");
    }

    #[test]
    fn test_create_reference_contract() {
        let (drive, contract, _contract_cbor) = setup_reference_contract();

        let document_type = contract
            .document_type_for_name("note")
            .expect("expected to get document type");

        let document = document_type.random_document(Some(5));

        let ref_value = document.properties.get("abc17");

        assert!(ref_value.is_some());

        let storage_flags = StorageFlags { epoch: 0 };

        let random_owner_id = rand::thread_rng().gen::<[u8; 32]>();
        drive
            .add_document_for_contract(
                DocumentAndContractInfo {
                    document_info: DocumentInfo::DocumentRefAndSerialization((
                        &document,
                        document.to_cbor().as_slice(),
                        &storage_flags,
                    )),
                    contract: &contract,
                    document_type,
                    owner_id: Some(&random_owner_id),
                },
                false,
                0f64,
                false,
                None,
            )
            .expect("expected to insert a document successfully");
    }
}<|MERGE_RESOLUTION|>--- conflicted
+++ resolved
@@ -6,7 +6,6 @@
 use costs::CostContext;
 use dpp::data_contract::extra::encode_float;
 use dpp::data_contract::extra::DriveContractExt;
-use grovedb::reference_path::ReferencePathType::SiblingReference;
 use grovedb::{Element, TransactionArg};
 
 use crate::contract::Contract;
@@ -93,11 +92,7 @@
                 PathFixedSizeKeyElement((
                     contract_keeping_history_storage_path,
                     &[0],
-<<<<<<< HEAD
-                    Element::Reference(contract_storage_path, Some(1), element_flags),
-=======
                     Element::Reference(SiblingReference(encoded_time), Some(1), element_flags),
->>>>>>> 40f73bb6
                 ))
             } else {
                 PathKeyElementSize((
