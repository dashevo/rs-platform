--- conflicted
+++ resolved
@@ -1,6 +1,3 @@
-<<<<<<< HEAD
-use grovedb::reference_path::ReferencePathType::{AbsolutePathReference, SiblingReference};
-=======
 // MIT LICENSE
 //
 // Copyright (c) 2021 Dash Core Group
@@ -35,7 +32,7 @@
 //! This module implements functions in Drive relevant to inserting documents.
 //!
 
->>>>>>> d9a462cd
+use grovedb::reference_path::ReferencePathType::{AbsolutePathReference, SiblingReference};
 use grovedb::{Element, TransactionArg};
 use std::collections::HashSet;
 use std::option::Option::None;
@@ -75,8 +72,8 @@
 
 impl Drive {
     /// Adds a document to primary storage.
-    // If a document isn't sent to this function then we are just calling to know the query and
-    // insert operations
+    /// If a document isn't sent to this function then we are just calling to know the query and
+    /// insert operations
     pub(crate) fn add_document_to_primary_storage(
         &self,
         document_and_contract_info: &DocumentAndContractInfo,
