// MIT LICENSE
//
// Copyright (c) 2021 Dash Core Group
// 
// Permission is hereby granted, free of charge, to any
// person obtaining a copy of this software and associated
// documentation files (the "Software"), to deal in the
// Software without restriction, including without
// limitation the rights to use, copy, modify, merge,
// publish, distribute, sublicense, and/or sell copies of
// the Software, and to permit persons to whom the Software
// is furnished to do so, subject to the following
// conditions:
//
// The above copyright notice and this permission notice
// shall be included in all copies or substantial portions
// of the Software.
//
// THE SOFTWARE IS PROVIDED "AS IS", WITHOUT WARRANTY OF
// ANY KIND, EXPRESS OR IMPLIED, INCLUDING BUT NOT LIMITED
// TO THE WARRANTIES OF MERCHANTABILITY, FITNESS FOR A
// PARTICULAR PURPOSE AND NONINFRINGEMENT. IN NO EVENT
// SHALL THE AUTHORS OR COPYRIGHT HOLDERS BE LIABLE FOR ANY
// CLAIM, DAMAGES OR OTHER LIABILITY, WHETHER IN AN ACTION
// OF CONTRACT, TORT OR OTHERWISE, ARISING FROM, OUT OF OR
// IN CONNECTION WITH THE SOFTWARE OR THE USE OR OTHER
// DEALINGS IN THE SOFTWARE.
//

//! Insert Documents.
//! 
//! This module implements functions in Drive relevant to inserting documents.
//! 

use grovedb::{Element, TransactionArg};
use std::collections::HashSet;

use grovedb::reference_path::ReferencePathType::{SiblingReference, UpstreamRootHeightReference};
use std::option::Option::None;

use crate::contract::document::Document;
use crate::contract::{Contract, DocumentType};
use crate::drive::defaults::{DEFAULT_HASH_SIZE, STORAGE_FLAGS_SIZE};
use crate::drive::document::{
    contract_document_type_path,
    contract_documents_keeping_history_primary_key_path_for_document_id,
    contract_documents_keeping_history_primary_key_path_for_document_id_size,
    contract_documents_keeping_history_storage_time_reference_path_size,
    contract_documents_primary_key_path, make_document_reference,
};
use crate::drive::flags::StorageFlags;
use crate::drive::object_size_info::DocumentInfo::{
    DocumentAndSerialization, DocumentSize, DocumentWithoutSerialization,
};
use crate::drive::object_size_info::KeyElementInfo::{KeyElement, KeyElementSize};
use crate::drive::object_size_info::KeyInfo::{Key, KeyRef};
use crate::drive::object_size_info::PathKeyElementInfo::{
    PathFixedSizeKeyElement, PathKeyElementSize,
};
use crate::drive::object_size_info::PathKeyInfo::{PathFixedSizeKeyRef, PathKeySize};
use crate::drive::object_size_info::{DocumentAndContractInfo, PathInfo, PathKeyElementInfo};
use crate::drive::{defaults, Drive};
use crate::error::drive::DriveError;
use crate::error::Error;
use crate::fee::calculate_fee;
use crate::fee::op::DriveOperation;

use dpp::data_contract::extra::encode_float;
use dpp::data_contract::extra::DriveContractExt;

impl Drive {
    
    /// Adds a document to primary storage.
    // If a document isn't sent to this function then we are just calling to know the query and
    // insert operations
    pub(crate) fn add_document_to_primary_storage(
        &self,
        document_and_contract_info: &DocumentAndContractInfo,
        block_time: f64,
        insert_without_check: bool,
        apply: bool,
        transaction: TransactionArg,
        drive_operations: &mut Vec<DriveOperation>,
    ) -> Result<(), Error> {
        //let mut base_operations : EnumMap<Op, u64> = EnumMap::default();
        let contract = document_and_contract_info.contract;
        let document_type = document_and_contract_info.document_type;
        let primary_key_path = contract_documents_primary_key_path(
            contract.id().as_bytes(),
            document_type.name.as_str(),
        );
        if document_type.documents_keep_history {
            let (path_key_info, storage_flags) =
                if let DocumentAndSerialization((document, _, storage_flags)) =
                    document_and_contract_info.document_info
                {
                    (
                        PathFixedSizeKeyRef((primary_key_path, document.id.as_slice())),
                        storage_flags.clone(),
                    )
                } else {
                    (
                        PathKeySize((
                            defaults::BASE_CONTRACT_DOCUMENTS_PRIMARY_KEY_PATH
                                + document_type.name.len(),
                            DEFAULT_HASH_SIZE,
                        )),
                        StorageFlags::default(),
                    )
                };
            // we first insert an empty tree if the document is new
            self.batch_insert_empty_tree_if_not_exists(
                path_key_info,
                &storage_flags,
                apply,
                transaction,
                drive_operations,
            )?;
            let encoded_time = encode_float(block_time)?;
            let path_key_element_info = match document_and_contract_info.document_info {
                DocumentAndSerialization((document, serialized_document, storage_flags)) => {
                    let element = Element::Item(
                        Vec::from(serialized_document),
                        storage_flags.to_element_flags(),
                    );
                    let document_id_in_primary_path =
                        contract_documents_keeping_history_primary_key_path_for_document_id(
                            contract.id().as_bytes(),
                            document_type.name.as_str(),
                            document.id.as_slice(),
                        );
                    PathFixedSizeKeyElement((
                        document_id_in_primary_path,
                        encoded_time.as_slice(),
                        element,
                    ))
                }
                DocumentWithoutSerialization((document, storage_flags)) => {
                    let serialized_document =
                        document.serialize(document_and_contract_info.document_type)?;
                    let element =
                        Element::Item(serialized_document, storage_flags.to_element_flags());
                    let document_id_in_primary_path =
                        contract_documents_keeping_history_primary_key_path_for_document_id(
                            contract.id.as_bytes(),
                            document_type.name.as_str(),
                            document.id.as_slice(),
                        );
                    PathFixedSizeKeyElement((
                        document_id_in_primary_path,
                        encoded_time.as_slice(),
                        element,
                    ))
                }
                DocumentSize(max_size) => {
                    let path_max_length =
                        contract_documents_keeping_history_primary_key_path_for_document_id_size(
                            document_type.name.len(),
                        );
                    PathKeyElementSize((
                        path_max_length,
                        8_usize,
                        Element::required_item_space(max_size, STORAGE_FLAGS_SIZE),
                    ))
                }
            };
            self.batch_insert(path_key_element_info, drive_operations)?;

            let path_key_element_info =
                if let DocumentAndSerialization((document, _, storage_flags)) =
                    document_and_contract_info.document_info
                {
                    // we should also insert a reference at 0 to the current value
                    // todo: we could construct this only once
                    let document_id_in_primary_path =
                        contract_documents_keeping_history_primary_key_path_for_document_id(
                            contract.id.as_bytes(),
                            document_type.name.as_str(),
                            document.id.as_slice(),
                        );
                    PathFixedSizeKeyElement((
                        document_id_in_primary_path,
                        &[0],
                        Element::Reference(
                            SiblingReference(encoded_time),
                            Some(1),
                            storage_flags.to_element_flags(),
                        ),
                    ))
                } else {
                    let path_max_length =
                        contract_documents_keeping_history_primary_key_path_for_document_id_size(
                            document_type.name.len(),
                        );
                    let reference_max_size =
                        contract_documents_keeping_history_storage_time_reference_path_size(
                            document_type.name.len(),
                        );
                    PathKeyElementSize((
                        path_max_length,
                        1,
                        Element::required_item_space(reference_max_size, STORAGE_FLAGS_SIZE),
                    ))
                };

            self.batch_insert(path_key_element_info, drive_operations)?;
        } else if insert_without_check {
            let path_key_element_info = match document_and_contract_info.document_info {
                DocumentAndSerialization((document, serialized_document, storage_flags)) => {
                    let element = Element::Item(
                        Vec::from(serialized_document),
                        storage_flags.to_element_flags(),
                    );
                    PathFixedSizeKeyElement((primary_key_path, document.id.as_slice(), element))
                }
                DocumentWithoutSerialization((document, storage_flags)) => {
                    let serialized_document =
                        document.serialize(document_and_contract_info.document_type)?;
                    let element =
                        Element::Item(serialized_document, storage_flags.to_element_flags());
                    PathFixedSizeKeyElement((primary_key_path, document.id.as_slice(), element))
                }
                DocumentSize(max_size) => PathKeyElementSize((
                    defaults::BASE_CONTRACT_DOCUMENTS_PRIMARY_KEY_PATH + document_type.name.len(),
                    DEFAULT_HASH_SIZE,
                    Element::required_item_space(max_size, STORAGE_FLAGS_SIZE),
                )),
            };
            self.batch_insert(path_key_element_info, drive_operations)?;
        } else {
            let path_key_element_info = match document_and_contract_info.document_info {
                DocumentAndSerialization((document, serialized_document, storage_flags)) => {
                    let element = Element::Item(
                        Vec::from(serialized_document),
                        storage_flags.to_element_flags(),
                    );
                    PathFixedSizeKeyElement((primary_key_path, document.id.as_slice(), element))
                }
                DocumentWithoutSerialization((document, storage_flags)) => {
                    let serialized_document =
                        document.serialize(document_and_contract_info.document_type)?;
                    let element =
                        Element::Item(serialized_document, storage_flags.to_element_flags());
                    PathFixedSizeKeyElement((primary_key_path, document.id.as_slice(), element))
                }
                DocumentSize(max_size) => PathKeyElementSize((
                    defaults::BASE_CONTRACT_DOCUMENTS_PRIMARY_KEY_PATH + document_type.name.len(),
                    DEFAULT_HASH_SIZE,
                    Element::required_item_space(max_size, STORAGE_FLAGS_SIZE),
                )),
            };
            let inserted = self.batch_insert_if_not_exists(
                path_key_element_info,
                apply,
                transaction,
                drive_operations,
            )?;
            if !inserted {
                return Err(Error::Drive(DriveError::CorruptedDocumentAlreadyExists(
                    "item already exists",
                )));
            }
        }
        Ok(())
    }

    /// To do
    pub fn add_document(&self, _serialized_document: &[u8]) -> Result<(), Error> {
        todo!()
    }

    /// Deserializes a document and a contract and adds the document to the contract.
    pub fn add_serialized_document_for_serialized_contract(
        &self,
        serialized_document: &[u8],
        serialized_contract: &[u8],
        document_type_name: &str,
        owner_id: Option<&[u8]>,
        override_document: bool,
        block_time: f64,
        apply: bool,
        storage_flags: StorageFlags,
        transaction: TransactionArg,
    ) -> Result<(i64, u64), Error> {
        let contract = <Contract as DriveContractExt>::from_cbor(serialized_contract, None)?;

        let document = Document::from_cbor(serialized_document, None, owner_id)?;

        let document_info =
            DocumentAndSerialization((&document, serialized_document, &storage_flags));

        let document_type = contract.document_type_for_name(document_type_name)?;

        self.add_document_for_contract(
            DocumentAndContractInfo {
                document_info,
                contract: &contract,
                document_type,
                owner_id,
            },
            override_document,
            block_time,
            apply,
            transaction,
        )
    }

    /// Deserializes a document and adds it to a contract.
    pub fn add_serialized_document_for_contract(
        &self,
        serialized_document: &[u8],
        contract: &Contract,
        document_type_name: &str,
        owner_id: Option<&[u8]>,
        override_document: bool,
        block_time: f64,
        apply: bool,
        storage_flags: StorageFlags,
        transaction: TransactionArg,
    ) -> Result<(i64, u64), Error> {
        let document = Document::from_cbor(serialized_document, None, owner_id)?;

        let document_info =
            DocumentAndSerialization((&document, serialized_document, &storage_flags));

        let document_type = contract.document_type_for_name(document_type_name)?;

        self.add_document_for_contract(
            DocumentAndContractInfo {
                document_info,
                contract,
                document_type,
                owner_id,
            },
            override_document,
            block_time,
            apply,
            transaction,
        )
    }

    /// Adds a document to a contract.
    pub fn add_document_for_contract(
        &self,
        document_and_contract_info: DocumentAndContractInfo,
        override_document: bool,
        block_time: f64,
        apply: bool,
        transaction: TransactionArg,
    ) -> Result<(i64, u64), Error> {
        let mut drive_operations: Vec<DriveOperation> = vec![];
        self.add_document_for_contract_operations(
            document_and_contract_info,
            override_document,
            block_time,
            apply,
            transaction,
            &mut drive_operations,
        )?;
        let fees = calculate_fee(None, Some(drive_operations))?;
        Ok(fees)
    }

    /// Performs the operations to add a document to a contract.
    pub(crate) fn add_document_for_contract_operations(
        &self,
        document_and_contract_info: DocumentAndContractInfo,
        override_document: bool,
        block_time: f64,
        apply: bool,
        transaction: TransactionArg,
        drive_operations: &mut Vec<DriveOperation>,
    ) -> Result<(), Error> {
        let mut batch_operations: Vec<DriveOperation> = vec![];
        // second we need to construct the path for documents on the contract
        // the path is
        //  * Document and Contract root tree
        //  * Contract ID recovered from document
        //  * 0 to signify Documents and not Contract
        let contract_document_type_path = contract_document_type_path(
            document_and_contract_info.contract.id.as_bytes(),
            document_and_contract_info.document_type.name.as_str(),
        );

        let primary_key_path = contract_documents_primary_key_path(
            document_and_contract_info.contract.id.as_bytes(),
            document_and_contract_info.document_type.name.as_str(),
        );
        if override_document
            && self
                .grove_get(
                    primary_key_path,
                    document_and_contract_info.document_info.id_key_value_info(),
                    transaction,
                    &mut batch_operations,
                )
                .is_ok()
            && document_and_contract_info
                .document_info
                .is_document_and_serialization()
        {
            self.update_document_for_contract_operations(
                document_and_contract_info,
                block_time,
                apply,
                transaction,
                &mut batch_operations,
            )?;
            return Ok(());
        } else {
            // if we have override_document set that means we already checked if it exists
            self.add_document_to_primary_storage(
                &document_and_contract_info,
                block_time,
                override_document,
                apply,
                transaction,
                &mut batch_operations,
            )?;
        }

        let storage_flags = document_and_contract_info.document_info.get_storage_flags();

        let mut batch_insertion_cache: HashSet<Vec<Vec<u8>>> = HashSet::new();

        // fourth we need to store a reference to the document for each index
        for index in &document_and_contract_info.document_type.indices {
            // at this point the contract path is to the contract documents
            // for each index the top index component will already have been added
            // when the contract itself was created
            let mut index_path: Vec<Vec<u8>> = contract_document_type_path
                .iter()
                .map(|&x| Vec::from(x))
                .collect();
            let top_index_property = index.properties.get(0).ok_or({
                Error::Drive(DriveError::CorruptedContractIndexes(
                    "invalid contract indices",
                ))
            })?;
            index_path.push(Vec::from(top_index_property.name.as_bytes()));

            // with the example of the dashpay contract's first index
            // the index path is now something like Contracts/ContractID/Documents(1)/$ownerId
            let document_top_field = document_and_contract_info
                .document_info
                .get_raw_for_document_type(
                    &top_index_property.name,
                    document_and_contract_info.document_type,
                    document_and_contract_info.owner_id,
                )?
                .unwrap_or_default();

            // The zero will not matter here, because the PathKeyInfo is variable
            let path_key_info = document_top_field.clone().add_path::<0>(index_path.clone());

            if !path_key_info.is_contained_in_cache(&batch_insertion_cache) {
                // here we are inserting an empty tree that will have a subtree of all other index properties
                let inserted = self.batch_insert_empty_tree_if_not_exists(
                    path_key_info.clone(),
                    &storage_flags,
                    apply,
                    transaction,
                    &mut batch_operations,
                )?;
                if inserted {
                    path_key_info.add_to_cache(&mut batch_insertion_cache);
                }
            }

            let mut any_fields_null = document_top_field.is_empty();

            let mut index_path_info = if document_and_contract_info
                .document_info
                .is_document_and_serialization()
            {
                PathInfo::PathIterator::<0>(index_path)
            } else {
                PathInfo::PathSize(index_path.iter().map(|x| x.len()).sum())
            };

            // we push the actual value of the index path
            index_path_info.push(document_top_field)?;
            // the index path is now something like Contracts/ContractID/Documents(1)/$ownerId/<ownerId>

            for i in 1..index.properties.len() {
                let index_property = index.properties.get(i).ok_or(Error::Drive(
                    DriveError::CorruptedContractIndexes("invalid contract indices"),
                ))?;

                let index_property_key = KeyRef(index_property.name.as_bytes());

                let document_index_field = document_and_contract_info
                    .document_info
                    .get_raw_for_document_type(
                        &index_property.name,
                        document_and_contract_info.document_type,
                        document_and_contract_info.owner_id,
                    )?
                    .unwrap_or_default();

                let path_key_info = index_property_key
                    .clone()
                    .add_path_info(index_path_info.clone());

                if !path_key_info.is_contained_in_cache(&batch_insertion_cache) {
                    // here we are inserting an empty tree that will have a subtree of all other index properties
                    let inserted = self.batch_insert_empty_tree_if_not_exists(
                        path_key_info.clone(),
                        &storage_flags,
                        apply,
                        transaction,
                        &mut batch_operations,
                    )?;
                    if inserted {
                        path_key_info.add_to_cache(&mut batch_insertion_cache);
                    }
                }

                index_path_info.push(index_property_key)?;

                // Iteration 1. the index path is now something like Contracts/ContractID/Documents(1)/$ownerId/<ownerId>/toUserId
                // Iteration 2. the index path is now something like Contracts/ContractID/Documents(1)/$ownerId/<ownerId>/toUserId/<ToUserId>/accountReference

                let path_key_info = document_index_field
                    .clone()
                    .add_path_info(index_path_info.clone());

                if !path_key_info.is_contained_in_cache(&batch_insertion_cache) {
                    // here we are inserting an empty tree that will have a subtree of all other index properties
                    let inserted = self.batch_insert_empty_tree_if_not_exists(
                        path_key_info.clone(),
                        &storage_flags,
                        apply,
                        transaction,
                        &mut batch_operations,
                    )?;
                    if inserted {
                        path_key_info.add_to_cache(&mut batch_insertion_cache);
                    }
                }

                any_fields_null |= document_index_field.is_empty();

                // we push the actual value of the index path
                index_path_info.push(document_index_field)?;
                // Iteration 1. the index path is now something like Contracts/ContractID/Documents(1)/$ownerId/<ownerId>/toUserId/<ToUserId>/
                // Iteration 2. the index path is now something like Contracts/ContractID/Documents(1)/$ownerId/<ownerId>/toUserId/<ToUserId>/accountReference/<accountReference>
            }

<<<<<<< HEAD
            /// Creates a reference to a document.
            fn make_document_reference(
                primary_key_path: [&[u8]; 5],
                document: &Document,
                document_type: &DocumentType,
                storage_flags: &StorageFlags,
            ) -> Element {
                // we need to construct the reference to the original document
                let mut reference_path = primary_key_path
                    .iter()
                    .map(|x| x.to_vec())
                    .collect::<Vec<Vec<u8>>>();
                reference_path.push(Vec::from(document.id));
                if document_type.documents_keep_history {
                    reference_path.push(vec![0]);
                }
                Element::Reference(reference_path, storage_flags.to_element_flags())
            }

=======
>>>>>>> 4bde7fdd
            // unique indexes will be stored under key "0"
            // non unique indices should have a tree at key "0" that has all elements based off of primary key
            if !index.unique || any_fields_null {
                let key_path_info = KeyRef(&[0]);

                let path_key_info = key_path_info.add_path_info(index_path_info.clone());
                // here we are inserting an empty tree that will have a subtree of all other index properties
                self.batch_insert_empty_tree_if_not_exists(
                    path_key_info,
                    &storage_flags,
                    apply,
                    transaction,
                    &mut batch_operations,
                )?;

                index_path_info.push(Key(vec![0]))?;

                let key_element_info = match &document_and_contract_info.document_info {
                    DocumentAndSerialization((document, _, storage_flags))
                    | DocumentWithoutSerialization((document, storage_flags)) => {
                        let document_reference = make_document_reference(
                            document,
                            document_and_contract_info.document_type,
                            storage_flags,
                        );
                        KeyElement((document.id.as_slice(), document_reference))
                    }
                    DocumentSize(max_size) => KeyElementSize((
                        DEFAULT_HASH_SIZE,
                        Element::required_item_space(*max_size, STORAGE_FLAGS_SIZE),
                    )),
                };

                let path_key_element_info = PathKeyElementInfo::from_path_info_and_key_element(
                    index_path_info,
                    key_element_info,
                )?;

                // here we should return an error if the element already exists
                self.batch_insert(path_key_element_info, &mut batch_operations)?;
            } else {
                let key_element_info = match &document_and_contract_info.document_info {
                    DocumentAndSerialization((document, _, storage_flags))
                    | DocumentWithoutSerialization((document, storage_flags)) => {
                        let document_reference = make_document_reference(
                            document,
                            document_and_contract_info.document_type,
                            storage_flags,
                        );
                        KeyElement((&[0], document_reference))
                    }
                    DocumentSize(max_size) => KeyElementSize((
                        1,
                        Element::required_item_space(*max_size, STORAGE_FLAGS_SIZE),
                    )),
                };

                let path_key_element_info = PathKeyElementInfo::from_path_info_and_key_element(
                    index_path_info,
                    key_element_info,
                )?;

                // here we should return an error if the element already exists
                let inserted = self.batch_insert_if_not_exists(
                    path_key_element_info,
                    apply,
                    transaction,
                    &mut batch_operations,
                )?;
                if !inserted {
                    return Err(Error::Drive(DriveError::CorruptedContractIndexes(
                        "index already exists",
                    )));
                }
            }
        }
        self.apply_batch_drive_operations(apply, transaction, batch_operations, drive_operations)
    }
}

#[cfg(test)]
mod tests {
    use std::option::Option::None;

    use super::*;
    use rand::Rng;
    use tempfile::TempDir;

    use crate::common::{json_document_to_cbor, setup_contract};
    use crate::contract::document::Document;
    use crate::drive::document::tests::setup_dashpay;
    use crate::drive::flags::StorageFlags;
    use crate::drive::object_size_info::DocumentAndContractInfo;
    use crate::drive::object_size_info::DocumentInfo::DocumentAndSerialization;
    use crate::drive::Drive;
    use crate::fee::op::DriveOperation;

    #[test]
    fn test_add_dashpay_documents_no_transaction() {
        let (drive, dashpay_cbor) = setup_dashpay("add", true);

        let dashpay_cr_serialized_document = json_document_to_cbor(
            "tests/supporting_files/contract/dashpay/contact-request0.json",
            Some(1),
        );

        let random_owner_id = rand::thread_rng().gen::<[u8; 32]>();
        drive
            .add_serialized_document_for_serialized_contract(
                &dashpay_cr_serialized_document,
                &dashpay_cbor,
                "contactRequest",
                Some(&random_owner_id),
                false,
                0f64,
                true,
                StorageFlags::default(),
                None,
            )
            .expect("expected to insert a document successfully");

        drive
            .add_serialized_document_for_serialized_contract(
                &dashpay_cr_serialized_document,
                &dashpay_cbor,
                "contactRequest",
                Some(&random_owner_id),
                false,
                0f64,
                true,
                StorageFlags::default(),
                None,
            )
            .expect_err("expected not to be able to insert same document twice");

        drive
            .add_serialized_document_for_serialized_contract(
                &dashpay_cr_serialized_document,
                &dashpay_cbor,
                "contactRequest",
                Some(&random_owner_id),
                true,
                0f64,
                true,
                StorageFlags::default(),
                None,
            )
            .expect("expected to override a document successfully");
    }

    #[test]
    fn test_add_dashpay_documents() {
        let tmp_dir = TempDir::new().unwrap();
        let drive: Drive = Drive::open(tmp_dir, None).expect("expected to open Drive successfully");

        let db_transaction = drive.grove.start_transaction();

        drive
            .create_initial_state_structure(Some(&db_transaction))
            .expect("expected to create root tree successfully");

        let contract = setup_contract(
            &drive,
            "tests/supporting_files/contract/dashpay/dashpay-contract-all-mutable.json",
            None,
            Some(&db_transaction),
        );

        let dashpay_cr_serialized_document = json_document_to_cbor(
            "tests/supporting_files/contract/dashpay/contact-request0.json",
            Some(1),
        );

        let random_owner_id = rand::thread_rng().gen::<[u8; 32]>();
        drive
            .add_serialized_document_for_contract(
                &dashpay_cr_serialized_document,
                &contract,
                "contactRequest",
                Some(&random_owner_id),
                false,
                0f64,
                true,
                StorageFlags::default(),
                Some(&db_transaction),
            )
            .expect("expected to insert a document successfully");

        drive
            .add_serialized_document_for_contract(
                &dashpay_cr_serialized_document,
                &contract,
                "contactRequest",
                Some(&random_owner_id),
                false,
                0f64,
                true,
                StorageFlags::default(),
                Some(&db_transaction),
            )
            .expect_err("expected not to be able to insert same document twice");

        drive
            .add_serialized_document_for_contract(
                &dashpay_cr_serialized_document,
                &contract,
                "contactRequest",
                Some(&random_owner_id),
                true,
                0f64,
                true,
                StorageFlags::default(),
                Some(&db_transaction),
            )
            .expect("expected to override a document successfully");
    }

    #[ignore]
    #[test]
    fn test_add_dashpay_fee_for_documents() {
        let tmp_dir = TempDir::new().unwrap();
        let drive: Drive = Drive::open(tmp_dir, None).expect("expected to open Drive successfully");

        let db_transaction = drive.grove.start_transaction();

        drive
            .create_initial_state_structure(Some(&db_transaction))
            .expect("expected to create root tree successfully");

        let contract = setup_contract(
            &drive,
            "tests/supporting_files/contract/dashpay/dashpay-contract-all-mutable.json",
            None,
            Some(&db_transaction),
        );

        let dashpay_cr_serialized_document = json_document_to_cbor(
            "tests/supporting_files/contract/dashpay/contact-request0.json",
            Some(1),
        );

        let random_owner_id = rand::thread_rng().gen::<[u8; 32]>();

        let (actual_storage_fee, actual_processing_fee) = drive
            .add_serialized_document_for_contract(
                &dashpay_cr_serialized_document,
                &contract,
                "contactRequest",
                Some(&random_owner_id),
                false,
                0f64,
                true,
                StorageFlags::default(),
                Some(&db_transaction),
            )
            .expect("expected to insert a document successfully");

        assert_eq!(1, actual_storage_fee);
        assert_eq!(1, actual_processing_fee);
    }

    #[ignore]
    #[test]
    fn test_unknown_state_cost_dashpay_fee_for_add_documents() {
        let tmp_dir = TempDir::new().unwrap();
        let drive: Drive = Drive::open(tmp_dir, None).expect("expected to open Drive successfully");

        let db_transaction = drive.grove.start_transaction();

        drive
            .create_initial_state_structure(Some(&db_transaction))
            .expect("expected to create root tree successfully");

        let contract = setup_contract(
            &drive,
            "tests/supporting_files/contract/dashpay/dashpay-contract-all-mutable.json",
            None,
            Some(&db_transaction),
        );

        let dashpay_cr_serialized_document = json_document_to_cbor(
            "tests/supporting_files/contract/dashpay/contact-request0.json",
            Some(1),
        );

        let random_owner_id = rand::thread_rng().gen::<[u8; 32]>();
        let (storage_fee, processing_fee) = drive
            .add_serialized_document_for_contract(
                &dashpay_cr_serialized_document,
                &contract,
                "contactRequest",
                Some(&random_owner_id),
                false,
                0f64,
                false,
                StorageFlags::default(),
                Some(&db_transaction),
            )
            .expect("expected to get back fee for document insertion successfully");

        let (actual_storage_fee, actual_processing_fee) = drive
            .add_serialized_document_for_contract(
                &dashpay_cr_serialized_document,
                &contract,
                "contactRequest",
                Some(&random_owner_id),
                false,
                0f64,
                true,
                StorageFlags::default(),
                Some(&db_transaction),
            )
            .expect("expected to insert a document successfully");

        assert_eq!(storage_fee, actual_storage_fee);
        assert_eq!(processing_fee, actual_processing_fee);
    }

    #[ignore]
    #[test]
    fn test_add_dashpay_fee_for_documents_detail() {
        let tmp_dir = TempDir::new().unwrap();
        let drive: Drive = Drive::open(tmp_dir, None).expect("expected to open Drive successfully");

        let db_transaction = drive.grove.start_transaction();

        drive
            .create_initial_state_structure(Some(&db_transaction))
            .expect("expected to create root tree successfully");

        let contract = setup_contract(
            &drive,
            "tests/supporting_files/contract/dashpay/dashpay-contract-all-mutable.json",
            None,
            Some(&db_transaction),
        );

        let dashpay_cr_serialized_document = json_document_to_cbor(
            "tests/supporting_files/contract/dashpay/contact-request0.json",
            Some(1),
        );

        let owner_id = rand::thread_rng().gen::<[u8; 32]>();
        let document = Document::from_cbor(&dashpay_cr_serialized_document, None, Some(&owner_id))
            .expect("expected to deserialize document successfully");

        let storage_flags = StorageFlags { epoch: 0 };

        let document_info =
            DocumentAndSerialization((&document, &dashpay_cr_serialized_document, &storage_flags));

        let document_type = contract
            .document_type_for_name("contactRequest")
            .expect("expected to get document type successfully");
        let mut fee_drive_operations: Vec<DriveOperation> = vec![];
        let mut actual_drive_operations: Vec<DriveOperation> = vec![];

        let root_hash = drive
            .grove
            .root_hash(Some(&db_transaction))
            .unwrap()
            .expect("expected a root hash calculation to succeed");

        drive
            .add_document_for_contract_operations(
                DocumentAndContractInfo {
                    document_info: document_info.clone(),
                    contract: &contract,
                    document_type,
                    owner_id: Some(&owner_id),
                },
                false,
                0f64,
                false,
                Some(&db_transaction),
                &mut fee_drive_operations,
            )
            .expect("expected to get back fee for document insertion successfully");

        let root_hash_after_fee = drive
            .grove
            .root_hash(Some(&db_transaction))
            .unwrap()
            .expect("expected a root hash calculation to succeed");

        assert_eq!(root_hash, root_hash_after_fee);

        drive
            .add_document_for_contract_operations(
                DocumentAndContractInfo {
                    document_info,
                    contract: &contract,
                    document_type,
                    owner_id: Some(&owner_id),
                },
                false,
                0f64,
                true,
                Some(&db_transaction),
                &mut actual_drive_operations,
            )
            .expect("expected to get back fee for document insertion successfully");

        assert_eq!(actual_drive_operations.len(), fee_drive_operations.len());
    }

    #[test]
    fn test_add_dpns_documents() {
        let tmp_dir = TempDir::new().unwrap();
        let drive: Drive = Drive::open(tmp_dir, None).expect("expected to open Drive successfully");

        let db_transaction = drive.grove.start_transaction();

        drive
            .create_initial_state_structure(Some(&db_transaction))
            .expect("expected to create root tree successfully");

        let contract = setup_contract(
            &drive,
            "tests/supporting_files/contract/dpns/dpns-contract.json",
            None,
            Some(&db_transaction),
        );

        let dpns_domain_serialized_document =
            json_document_to_cbor("tests/supporting_files/contract/dpns/domain0.json", Some(1));

        let random_owner_id = rand::thread_rng().gen::<[u8; 32]>();

        let document = Document::from_cbor(
            &dpns_domain_serialized_document,
            None,
            Some(&random_owner_id),
        )
        .expect("expected to deserialize the document");

        let document_type = contract
            .document_type_for_name("domain")
            .expect("expected to get a document type");

        let storage_flags = StorageFlags { epoch: 0 };

        drive
            .add_document_for_contract(
                DocumentAndContractInfo {
                    document_info: DocumentAndSerialization((
                        &document,
                        &dpns_domain_serialized_document,
                        &storage_flags,
                    )),
                    contract: &contract,
                    document_type,
                    owner_id: None,
                },
                false,
                0f64,
                true,
                Some(&db_transaction),
            )
            .expect("expected to insert a document successfully");

        drive
            .grove
            .commit_transaction(db_transaction)
            .unwrap()
            .expect("unable to commit transaction");
    }

    #[test]
    fn test_add_dashpay_many_non_conflicting_documents() {
        let (drive, dashpay_cbor) = setup_dashpay("add_no_conflict", true);

        let dashpay_cr_serialized_document_0 = json_document_to_cbor(
            "tests/supporting_files/contract/dashpay/contact-request0.json",
            Some(1),
        );

        let dashpay_cr_serialized_document_1 = json_document_to_cbor(
            "tests/supporting_files/contract/dashpay/contact-request1.json",
            Some(1),
        );

        let dashpay_cr_serialized_document_2 = json_document_to_cbor(
            "tests/supporting_files/contract/dashpay/contact-request2.json",
            Some(1),
        );

        let random_owner_id = rand::thread_rng().gen::<[u8; 32]>();
        drive
            .add_serialized_document_for_serialized_contract(
                &dashpay_cr_serialized_document_0,
                &dashpay_cbor,
                "contactRequest",
                Some(&random_owner_id),
                false,
                0f64,
                true,
                StorageFlags::default(),
                None,
            )
            .expect("expected to insert a document successfully");
        drive
            .add_serialized_document_for_serialized_contract(
                &dashpay_cr_serialized_document_1,
                &dashpay_cbor,
                "contactRequest",
                Some(&random_owner_id),
                false,
                0f64,
                true,
                StorageFlags::default(),
                None,
            )
            .expect("expected to insert a document successfully");
        drive
            .add_serialized_document_for_serialized_contract(
                &dashpay_cr_serialized_document_2,
                &dashpay_cbor,
                "contactRequest",
                Some(&random_owner_id),
                false,
                0f64,
                true,
                StorageFlags::default(),
                None,
            )
            .expect("expected to insert a document successfully");
    }

    #[test]
    fn test_add_dashpay_conflicting_unique_index_documents() {
        let (drive, dashpay_cbor) = setup_dashpay("add_conflict", true);

        let dashpay_cr_serialized_document_0 = json_document_to_cbor(
            "tests/supporting_files/contract/dashpay/contact-request0.json",
            Some(1),
        );

        let dashpay_cr_serialized_document_0_dup = json_document_to_cbor(
            "tests/supporting_files/contract/dashpay/contact-request0-dup-unique-index.json",
            Some(1),
        );

        let random_owner_id = rand::thread_rng().gen::<[u8; 32]>();
        drive
            .add_serialized_document_for_serialized_contract(
                &dashpay_cr_serialized_document_0,
                &dashpay_cbor,
                "contactRequest",
                Some(&random_owner_id),
                false,
                0f64,
                true,
                StorageFlags::default(),
                None,
            )
            .expect("expected to insert a document successfully");
        drive
            .add_serialized_document_for_serialized_contract(
                &dashpay_cr_serialized_document_0_dup,
                &dashpay_cbor,
                "contactRequest",
                Some(&random_owner_id),
                false,
                0f64,
                true,
                StorageFlags::default(),
                None,
            )
            .expect_err(
                "expected not to be able to insert document with already existing unique index",
            );
    }

    #[test]
    fn test_create_two_documents_with_the_same_index_in_different_transactions() {
        let tmp_dir = TempDir::new().unwrap();
        let drive: Drive = Drive::open(tmp_dir, None).expect("expected to open Drive successfully");

        let db_transaction = drive.grove.start_transaction();

        drive
            .create_initial_state_structure(Some(&db_transaction))
            .expect("expected to create root tree successfully");

        let contract_cbor = hex::decode("01000000a5632469645820e668c659af66aee1e72c186dde7b5b7e0a1d712a09c40d5721f622bf53c531556724736368656d61783468747470733a2f2f736368656d612e646173682e6f72672f6470702d302d342d302f6d6574612f646174612d636f6e7472616374676f776e6572496458203012c19b98ec0033addb36cd64b7f510670f2a351a4304b5f6994144286efdac6776657273696f6e0169646f63756d656e7473a266646f6d61696ea66474797065666f626a65637467696e646963657383a3646e616d6572706172656e744e616d65416e644c6162656c66756e69717565f56a70726f7065727469657382a1781a6e6f726d616c697a6564506172656e74446f6d61696e4e616d6563617363a16f6e6f726d616c697a65644c6162656c63617363a3646e616d656e646173684964656e74697479496466756e69717565f56a70726f7065727469657381a1781c7265636f7264732e64617368556e697175654964656e74697479496463617363a2646e616d656964617368416c6961736a70726f7065727469657381a1781b7265636f7264732e64617368416c6961734964656e746974794964636173636824636f6d6d656e74790137496e206f7264657220746f207265676973746572206120646f6d61696e20796f75206e65656420746f206372656174652061207072656f726465722e20546865207072656f726465722073746570206973206e656564656420746f2070726576656e74206d616e2d696e2d7468652d6d6964646c652061747461636b732e206e6f726d616c697a65644c6162656c202b20272e27202b206e6f726d616c697a6564506172656e74446f6d61696e206d757374206e6f74206265206c6f6e676572207468616e20323533206368617273206c656e67746820617320646566696e65642062792052464320313033352e20446f6d61696e20646f63756d656e74732061726520696d6d757461626c653a206d6f64696669636174696f6e20616e642064656c6574696f6e20617265207265737472696374656468726571756972656486656c6162656c6f6e6f726d616c697a65644c6162656c781a6e6f726d616c697a6564506172656e74446f6d61696e4e616d656c7072656f7264657253616c74677265636f7264736e737562646f6d61696e52756c65736a70726f70657274696573a6656c6162656ca5647479706566737472696e67677061747465726e782a5e5b612d7a412d5a302d395d5b612d7a412d5a302d392d5d7b302c36317d5b612d7a412d5a302d395d24696d61784c656e677468183f696d696e4c656e677468036b6465736372697074696f6e7819446f6d61696e206c6162656c2e20652e672e2027426f62272e677265636f726473a66474797065666f626a6563746824636f6d6d656e747890436f6e73747261696e742077697468206d617820616e64206d696e2070726f7065727469657320656e737572652074686174206f6e6c79206f6e65206964656e74697479207265636f72642069732075736564202d206569746865722061206064617368556e697175654964656e74697479496460206f722061206064617368416c6961734964656e746974794964606a70726f70657274696573a27364617368416c6961734964656e746974794964a764747970656561727261796824636f6d6d656e7478234d75737420626520657175616c20746f2074686520646f63756d656e74206f776e6572686d61784974656d731820686d696e4974656d73182069627974654172726179f56b6465736372697074696f6e783d4964656e7469747920494420746f206265207573656420746f2063726561746520616c696173206e616d657320666f7220746865204964656e7469747970636f6e74656e744d656469615479706578216170706c69636174696f6e2f782e646173682e6470702e6964656e7469666965727464617368556e697175654964656e746974794964a764747970656561727261796824636f6d6d656e7478234d75737420626520657175616c20746f2074686520646f63756d656e74206f776e6572686d61784974656d731820686d696e4974656d73182069627974654172726179f56b6465736372697074696f6e783e4964656e7469747920494420746f206265207573656420746f2063726561746520746865207072696d617279206e616d6520746865204964656e7469747970636f6e74656e744d656469615479706578216170706c69636174696f6e2f782e646173682e6470702e6964656e7469666965726d6d617850726f70657274696573016d6d696e50726f7065727469657301746164646974696f6e616c50726f70657274696573f46c7072656f7264657253616c74a56474797065656172726179686d61784974656d731820686d696e4974656d73182069627974654172726179f56b6465736372697074696f6e782253616c74207573656420696e20746865207072656f7264657220646f63756d656e746e737562646f6d61696e52756c6573a56474797065666f626a656374687265717569726564816f616c6c6f77537562646f6d61696e736a70726f70657274696573a16f616c6c6f77537562646f6d61696e73a3647479706567626f6f6c65616e6824636f6d6d656e74784f4f6e6c792074686520646f6d61696e206f776e657220697320616c6c6f77656420746f2063726561746520737562646f6d61696e7320666f72206e6f6e20746f702d6c6576656c20646f6d61696e736b6465736372697074696f6e785b54686973206f7074696f6e20646566696e65732077686f2063616e2063726561746520737562646f6d61696e733a2074727565202d20616e796f6e653b2066616c7365202d206f6e6c792074686520646f6d61696e206f776e65726b6465736372697074696f6e7842537562646f6d61696e2072756c657320616c6c6f7720646f6d61696e206f776e65727320746f20646566696e652072756c657320666f7220737562646f6d61696e73746164646974696f6e616c50726f70657274696573f46f6e6f726d616c697a65644c6162656ca5647479706566737472696e67677061747465726e78215e5b612d7a302d395d5b612d7a302d392d5d7b302c36317d5b612d7a302d395d246824636f6d6d656e7478694d75737420626520657175616c20746f20746865206c6162656c20696e206c6f776572636173652e20546869732070726f70657274792077696c6c20626520646570726563617465642064756520746f206361736520696e73656e73697469766520696e6469636573696d61784c656e677468183f6b6465736372697074696f6e7850446f6d61696e206c6162656c20696e206c6f7765726361736520666f7220636173652d696e73656e73697469766520756e697175656e6573732076616c69646174696f6e2e20652e672e2027626f6227781a6e6f726d616c697a6564506172656e74446f6d61696e4e616d65a6647479706566737472696e67677061747465726e78285e247c5e5b5b612d7a302d395d5b612d7a302d392d5c2e5d7b302c3138387d5b612d7a302d395d246824636f6d6d656e74788c4d7573742065697468657220626520657175616c20746f20616e206578697374696e6720646f6d61696e206f7220656d70747920746f20637265617465206120746f70206c6576656c20646f6d61696e2e204f6e6c7920746865206461746120636f6e7472616374206f776e65722063616e2063726561746520746f70206c6576656c20646f6d61696e732e696d61784c656e67746818be696d696e4c656e677468006b6465736372697074696f6e785e412066756c6c20706172656e7420646f6d61696e206e616d6520696e206c6f7765726361736520666f7220636173652d696e73656e73697469766520756e697175656e6573732076616c69646174696f6e2e20652e672e20276461736827746164646974696f6e616c50726f70657274696573f4687072656f72646572a66474797065666f626a65637467696e646963657381a3646e616d656a73616c7465644861736866756e69717565f56a70726f7065727469657381a17073616c746564446f6d61696e48617368636173636824636f6d6d656e74784a5072656f7264657220646f63756d656e74732061726520696d6d757461626c653a206d6f64696669636174696f6e20616e642064656c6574696f6e206172652072657374726963746564687265717569726564817073616c746564446f6d61696e486173686a70726f70657274696573a17073616c746564446f6d61696e48617368a56474797065656172726179686d61784974656d731820686d696e4974656d73182069627974654172726179f56b6465736372697074696f6e7859446f75626c65207368612d323536206f662074686520636f6e636174656e6174696f6e206f66206120333220627974652072616e646f6d2073616c7420616e642061206e6f726d616c697a656420646f6d61696e206e616d65746164646974696f6e616c50726f70657274696573f4").unwrap();

        drive
            .apply_contract_cbor(
                contract_cbor.clone(),
                None,
                0f64,
                true,
                StorageFlags::default(),
                Some(&db_transaction),
            )
            .expect("expected to apply contract successfully");

        // Create dash TLD

        let dash_tld_cbor = hex::decode("01000000ac632469645820d7f2c53f46a917ab6e5b39a2d7bc260b649289453744d1e0d4f26a8d8eff37cf65247479706566646f6d61696e656c6162656c6464617368677265636f726473a17364617368416c6961734964656e74697479496458203012c19b98ec0033addb36cd64b7f510670f2a351a4304b5f6994144286efdac68246f776e6572496458203012c19b98ec0033addb36cd64b7f510670f2a351a4304b5f6994144286efdac69247265766973696f6e016a246372656174656441741b0000017f07c861586c7072656f7264657253616c745820e0b508c5a36825a206693a1f414aa13edbecf43c41e3c799ea9e737b4f9aa2266e737562646f6d61696e52756c6573a16f616c6c6f77537562646f6d61696e73f56f2464617461436f6e747261637449645820e668c659af66aee1e72c186dde7b5b7e0a1d712a09c40d5721f622bf53c531556f6e6f726d616c697a65644c6162656c6464617368781a6e6f726d616c697a6564506172656e74446f6d61696e4e616d6560").unwrap();

        drive
            .add_serialized_document_for_serialized_contract(
                dash_tld_cbor.as_slice(),
                contract_cbor.as_slice(),
                "domain",
                None,
                true,
                0f64,
                true,
                StorageFlags::default(),
                Some(&db_transaction),
            )
            .expect("should create dash tld");

        drive
            .grove
            .commit_transaction(db_transaction)
            .unwrap()
            .expect("should commit transaction");

        let db_transaction = drive.grove.start_transaction();

        // add random TLD

        let random_tld_cbor = hex::decode("01000000ab632469645820655c9b5606f4ad53daea90de9c540aad656ed5fbe5fb14b40700f6f56dc793ac65247479706566646f6d61696e656c6162656c746433653966343532373963343865306261363561677265636f726473a17364617368416c6961734964656e74697479496458203012c19b98ec0033addb36cd64b7f510670f2a351a4304b5f6994144286efdac68246f776e6572496458203012c19b98ec0033addb36cd64b7f510670f2a351a4304b5f6994144286efdac69247265766973696f6e016c7072656f7264657253616c745820219353a923a29cd02c521b141f326ac0d12c362a84f1979a5de89b8dba12891b6e737562646f6d61696e52756c6573a16f616c6c6f77537562646f6d61696e73f56f2464617461436f6e747261637449645820e668c659af66aee1e72c186dde7b5b7e0a1d712a09c40d5721f622bf53c531556f6e6f726d616c697a65644c6162656c746433653966343532373963343865306261363561781a6e6f726d616c697a6564506172656e74446f6d61696e4e616d6560").unwrap();

        drive
            .add_serialized_document_for_serialized_contract(
                random_tld_cbor.as_slice(),
                contract_cbor.as_slice(),
                "domain",
                None,
                true,
                0f64,
                true,
                StorageFlags::default(),
                Some(&db_transaction),
            )
            .expect("should add random tld");
    }
}<|MERGE_RESOLUTION|>--- conflicted
+++ resolved
@@ -1,7 +1,7 @@
 // MIT LICENSE
 //
 // Copyright (c) 2021 Dash Core Group
-// 
+//
 // Permission is hereby granted, free of charge, to any
 // person obtaining a copy of this software and associated
 // documentation files (the "Software"), to deal in the
@@ -28,9 +28,9 @@
 //
 
 //! Insert Documents.
-//! 
+//!
 //! This module implements functions in Drive relevant to inserting documents.
-//! 
+//!
 
 use grovedb::{Element, TransactionArg};
 use std::collections::HashSet;
@@ -69,7 +69,6 @@
 use dpp::data_contract::extra::DriveContractExt;
 
 impl Drive {
-    
     /// Adds a document to primary storage.
     // If a document isn't sent to this function then we are just calling to know the query and
     // insert operations
@@ -547,28 +546,6 @@
                 // Iteration 2. the index path is now something like Contracts/ContractID/Documents(1)/$ownerId/<ownerId>/toUserId/<ToUserId>/accountReference/<accountReference>
             }
 
-<<<<<<< HEAD
-            /// Creates a reference to a document.
-            fn make_document_reference(
-                primary_key_path: [&[u8]; 5],
-                document: &Document,
-                document_type: &DocumentType,
-                storage_flags: &StorageFlags,
-            ) -> Element {
-                // we need to construct the reference to the original document
-                let mut reference_path = primary_key_path
-                    .iter()
-                    .map(|x| x.to_vec())
-                    .collect::<Vec<Vec<u8>>>();
-                reference_path.push(Vec::from(document.id));
-                if document_type.documents_keep_history {
-                    reference_path.push(vec![0]);
-                }
-                Element::Reference(reference_path, storage_flags.to_element_flags())
-            }
-
-=======
->>>>>>> 4bde7fdd
             // unique indexes will be stored under key "0"
             // non unique indices should have a tree at key "0" that has all elements based off of primary key
             if !index.unique || any_fields_null {
