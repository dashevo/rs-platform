// MIT LICENSE
//
// Copyright (c) 2021 Dash Core Group
//
// Permission is hereby granted, free of charge, to any
// person obtaining a copy of this software and associated
// documentation files (the "Software"), to deal in the
// Software without restriction, including without
// limitation the rights to use, copy, modify, merge,
// publish, distribute, sublicense, and/or sell copies of
// the Software, and to permit persons to whom the Software
// is furnished to do so, subject to the following
// conditions:
//
// The above copyright notice and this permission notice
// shall be included in all copies or substantial portions
// of the Software.
//
// THE SOFTWARE IS PROVIDED "AS IS", WITHOUT WARRANTY OF
// ANY KIND, EXPRESS OR IMPLIED, INCLUDING BUT NOT LIMITED
// TO THE WARRANTIES OF MERCHANTABILITY, FITNESS FOR A
// PARTICULAR PURPOSE AND NONINFRINGEMENT. IN NO EVENT
// SHALL THE AUTHORS OR COPYRIGHT HOLDERS BE LIABLE FOR ANY
// CLAIM, DAMAGES OR OTHER LIABILITY, WHETHER IN AN ACTION
// OF CONTRACT, TORT OR OTHERWISE, ARISING FROM, OUT OF OR
// IN CONNECTION WITH THE SOFTWARE OR THE USE OR OTHER
// DEALINGS IN THE SOFTWARE.
//

//! Insert Documents.
//!
//! This module implements functions in Drive relevant to inserting documents.
//!

use grovedb::reference_path::ReferencePathType::{
    AbsolutePathReference, SiblingReference, UpstreamRootHeightReference,
};
use grovedb::{Element, TransactionArg};
use std::collections::HashSet;
use std::option::Option::None;

use crate::contract::document::Document;
use crate::contract::Contract;
use crate::drive::defaults::{DEFAULT_HASH_SIZE, STORAGE_FLAGS_SIZE};
use crate::drive::document::{
    contract_document_type_path,
    contract_documents_keeping_history_primary_key_path_for_document_id,
    contract_documents_keeping_history_primary_key_path_for_document_id_size,
    contract_documents_keeping_history_storage_time_reference_path_size,
    contract_documents_primary_key_path, make_document_reference,
};
use crate::drive::flags::StorageFlags;
use crate::drive::object_size_info::DocumentInfo::{
    DocumentRefAndSerialization, DocumentRefWithoutSerialization, DocumentSize,
    DocumentWithoutSerialization,
};
use crate::drive::object_size_info::DriveKeyInfo::{Key, KeyRef};
use crate::drive::object_size_info::KeyElementInfo::{KeyElement, KeyElementSize};
use crate::drive::object_size_info::PathKeyElementInfo::{
    PathFixedSizeKeyElement, PathKeyElementSize,
};
use crate::drive::object_size_info::PathKeyInfo::{PathFixedSizeKeyRef, PathKeySize};
use crate::drive::object_size_info::{DocumentAndContractInfo, PathInfo, PathKeyElementInfo};
use crate::drive::{defaults, Drive};
use crate::error::drive::DriveError;
use crate::error::Error;
use crate::fee::op::DriveOperation;
use crate::fee::{calculate_fee, FeeResult};
use dpp::data_contract::extra::DocumentType;

use crate::common::encode::encode_unsigned_integer;
use crate::drive::block_info::BlockInfo;
use dpp::data_contract::extra::encode_float;
use dpp::data_contract::extra::DriveContractExt;

impl Drive {
    /// Adds a document to primary storage.
    /// If a document isn't sent to this function then we are just calling to know the query and
    /// insert operations
    pub(crate) fn add_document_to_primary_storage(
        &self,
        document_and_contract_info: &DocumentAndContractInfo,
        block_info: &BlockInfo,
        insert_without_check: bool,
        apply: bool,
        transaction: TransactionArg,
        drive_operations: &mut Vec<DriveOperation>,
    ) -> Result<(), Error> {
        //let mut base_operations : EnumMap<Op, u64> = EnumMap::default();
        let contract = document_and_contract_info.contract;
        let document_type = document_and_contract_info.document_type;
        let primary_key_path = contract_documents_primary_key_path(
            contract.id().as_bytes(),
            document_type.name.as_str(),
        );
        if document_type.documents_keep_history {
            let (path_key_info, storage_flags) =
                if let DocumentRefAndSerialization((document, _, storage_flags)) =
                    document_and_contract_info.document_info
                {
                    (
                        PathFixedSizeKeyRef((primary_key_path, document.id.as_slice())),
                        storage_flags.clone(),
                    )
                } else {
                    (
                        PathKeySize((
                            defaults::BASE_CONTRACT_DOCUMENTS_PRIMARY_KEY_PATH
                                + document_type.name.len() as u32,
                            DEFAULT_HASH_SIZE,
                        )),
                        StorageFlags::optional_default_as_ref(),
                    )
                };
            // we first insert an empty tree if the document is new
            self.batch_insert_empty_tree_if_not_exists(
                path_key_info,
                storage_flags,
                apply,
                transaction,
                drive_operations,
            )?;
            let encoded_time = encode_unsigned_integer(block_info.time_ms)?;
            let path_key_element_info = match &document_and_contract_info.document_info {
                DocumentRefAndSerialization((document, serialized_document, storage_flags)) => {
                    let element = Element::Item(
                        serialized_document.to_vec(),
                        StorageFlags::map_to_some_element_flags(*storage_flags),
                    );
                    let document_id_in_primary_path =
                        contract_documents_keeping_history_primary_key_path_for_document_id(
                            contract.id().as_bytes(),
                            document_type.name.as_str(),
                            document.id.as_slice(),
                        );
                    PathFixedSizeKeyElement((
                        document_id_in_primary_path,
                        encoded_time.as_slice(),
                        element,
                    ))
                }
                DocumentWithoutSerialization((document, storage_flags)) => {
                    let serialized_document =
                        document.serialize(document_and_contract_info.document_type)?;
                    let element = Element::Item(
                        serialized_document,
                        StorageFlags::map_to_some_element_flags(storage_flags.as_ref()),
                    );
                    let document_id_in_primary_path =
                        contract_documents_keeping_history_primary_key_path_for_document_id(
                            contract.id.as_bytes(),
                            document_type.name.as_str(),
                            document.id.as_slice(),
                        );
                    PathFixedSizeKeyElement((
                        document_id_in_primary_path,
                        encoded_time.as_slice(),
                        element,
                    ))
                }
                DocumentRefWithoutSerialization((document, storage_flags)) => {
                    let serialized_document =
                        document.serialize(document_and_contract_info.document_type)?;
                    let element = Element::Item(
                        serialized_document,
                        StorageFlags::map_to_some_element_flags(*storage_flags),
                    );
                    let document_id_in_primary_path =
                        contract_documents_keeping_history_primary_key_path_for_document_id(
                            contract.id.as_bytes(),
                            document_type.name.as_str(),
                            document.id.as_slice(),
                        );
                    PathFixedSizeKeyElement((
                        document_id_in_primary_path,
                        encoded_time.as_slice(),
                        element,
                    ))
                }
                DocumentSize(max_size) => {
                    let path_max_length =
                        contract_documents_keeping_history_primary_key_path_for_document_id_size(
                            document_type.name.len() as u32,
                        );
                    PathKeyElementSize((
                        path_max_length,
                        8,
                        Element::required_item_space(*max_size, STORAGE_FLAGS_SIZE),
                    ))
                }
            };
            self.batch_insert(path_key_element_info, drive_operations)?;

            let path_key_element_info =
                if let DocumentRefAndSerialization((document, _, storage_flags)) =
                    document_and_contract_info.document_info
                {
                    // we should also insert a reference at 0 to the current value
                    // todo: we could construct this only once
                    let document_id_in_primary_path =
                        contract_documents_keeping_history_primary_key_path_for_document_id(
                            contract.id.as_bytes(),
                            document_type.name.as_str(),
                            document.id.as_slice(),
                        );
                    PathFixedSizeKeyElement((
                        document_id_in_primary_path,
                        &[0],
                        Element::Reference(
                            SiblingReference(encoded_time),
                            Some(1),
                            StorageFlags::map_to_some_element_flags(storage_flags),
                        ),
                    ))
                } else {
                    let path_max_length =
                        contract_documents_keeping_history_primary_key_path_for_document_id_size(
                            document_type.name.len() as u32,
                        );
                    let reference_max_size =
                        contract_documents_keeping_history_storage_time_reference_path_size(
                            document_type.name.len() as u32,
                        );
                    PathKeyElementSize((
                        path_max_length,
                        1,
                        Element::required_item_space(reference_max_size, STORAGE_FLAGS_SIZE),
                    ))
                };

            self.batch_insert(path_key_element_info, drive_operations)?;
        } else if insert_without_check {
            let path_key_element_info = match &document_and_contract_info.document_info {
                DocumentRefAndSerialization((document, serialized_document, storage_flags)) => {
                    let element = Element::Item(
                        serialized_document.to_vec(),
                        StorageFlags::map_to_some_element_flags(storage_flags.clone()),
                    );
                    PathFixedSizeKeyElement((primary_key_path, document.id.as_slice(), element))
                }
                DocumentRefWithoutSerialization((document, storage_flags)) => {
                    let serialized_document =
                        document.serialize(document_and_contract_info.document_type)?;
                    let element = Element::Item(
                        serialized_document,
                        StorageFlags::map_to_some_element_flags(storage_flags.clone()),
                    );
                    PathFixedSizeKeyElement((primary_key_path, document.id.as_slice(), element))
                }
                DocumentSize(max_size) => PathKeyElementSize((
                    defaults::BASE_CONTRACT_DOCUMENTS_PRIMARY_KEY_PATH
                        + document_type.name.len() as u32,
                    DEFAULT_HASH_SIZE,
                    Element::required_item_space(*max_size, STORAGE_FLAGS_SIZE),
                )),
                DocumentWithoutSerialization((document, storage_flags)) => {
                    let serialized_document =
                        document.serialize(document_and_contract_info.document_type)?;
                    let element = Element::Item(
                        serialized_document,
                        StorageFlags::map_to_some_element_flags(storage_flags.as_ref()),
                    );
                    PathFixedSizeKeyElement((primary_key_path, document.id.as_slice(), element))
                }
            };
            self.batch_insert(path_key_element_info, drive_operations)?;
        } else {
            let path_key_element_info = match &document_and_contract_info.document_info {
                DocumentRefAndSerialization((document, serialized_document, storage_flags)) => {
                    let element = Element::Item(
                        serialized_document.to_vec(),
                        StorageFlags::map_to_some_element_flags(*storage_flags),
                    );
                    PathFixedSizeKeyElement((primary_key_path, document.id.as_slice(), element))
                }
                DocumentWithoutSerialization((document, storage_flags)) => {
                    let serialized_document =
                        document.serialize(document_and_contract_info.document_type)?;
                    let element = Element::Item(
                        serialized_document,
                        StorageFlags::map_to_some_element_flags(storage_flags.as_ref()),
                    );
                    PathFixedSizeKeyElement((primary_key_path, document.id.as_slice(), element))
                }
                DocumentRefWithoutSerialization((document, storage_flags)) => {
                    let serialized_document =
                        document.serialize(document_and_contract_info.document_type)?;
                    let element = Element::Item(
                        serialized_document,
                        StorageFlags::map_to_some_element_flags(*storage_flags),
                    );
                    PathFixedSizeKeyElement((primary_key_path, document.id.as_slice(), element))
                }
                DocumentSize(max_size) => PathKeyElementSize((
                    defaults::BASE_CONTRACT_DOCUMENTS_PRIMARY_KEY_PATH
                        + document_type.name.len() as u32,
                    DEFAULT_HASH_SIZE,
                    Element::required_item_space(*max_size, STORAGE_FLAGS_SIZE),
                )),
            };
            let inserted = self.batch_insert_if_not_exists(
                path_key_element_info,
                if apply {
                    None
                } else {
                    Some(document_type.max_size())
                },
                transaction,
                drive_operations,
            )?;
            if !inserted {
                return Err(Error::Drive(DriveError::CorruptedDocumentAlreadyExists(
                    "item already exists",
                )));
            }
        }
        Ok(())
    }

    /// To do
    pub fn add_document(&self, _serialized_document: &[u8]) -> Result<(), Error> {
        todo!()
    }

    /// Deserializes a document and a contract and adds the document to the contract.
    pub fn add_serialized_document_for_serialized_contract(
        &self,
        serialized_document: &[u8],
        serialized_contract: &[u8],
        document_type_name: &str,
        owner_id: Option<&[u8]>,
        override_document: bool,
        block_info: BlockInfo,
        apply: bool,
        storage_flags: Option<&StorageFlags>,
        transaction: TransactionArg,
    ) -> Result<FeeResult, Error> {
        let contract = <Contract as DriveContractExt>::from_cbor(serialized_contract, None)?;

        let document = Document::from_cbor(serialized_document, None, owner_id)?;

        let document_info =
            DocumentRefAndSerialization((&document, serialized_document, storage_flags));

        let document_type = contract.document_type_for_name(document_type_name)?;

        self.add_document_for_contract(
            DocumentAndContractInfo {
                document_info,
                contract: &contract,
                document_type,
                owner_id,
            },
            override_document,
            block_info,
            apply,
            transaction,
        )
    }

    /// Deserializes a document and adds it to a contract.
    pub fn add_serialized_document_for_contract(
        &self,
        serialized_document: &[u8],
        contract: &Contract,
        document_type_name: &str,
        owner_id: Option<&[u8]>,
        override_document: bool,
        block_info: BlockInfo,
        apply: bool,
        storage_flags: Option<&StorageFlags>,
        transaction: TransactionArg,
    ) -> Result<FeeResult, Error> {
        let document = Document::from_cbor(serialized_document, None, owner_id)?;

        let document_info =
            DocumentRefAndSerialization((&document, serialized_document, storage_flags));

        let document_type = contract.document_type_for_name(document_type_name)?;

        self.add_document_for_contract(
            DocumentAndContractInfo {
                document_info,
                contract,
                document_type,
                owner_id,
            },
            override_document,
            block_info,
            apply,
            transaction,
        )
    }

    /// Adds a document to a contract.
    pub fn add_document_for_contract(
        &self,
        document_and_contract_info: DocumentAndContractInfo,
        override_document: bool,
        block_info: BlockInfo,
        apply: bool,
        transaction: TransactionArg,
    ) -> Result<FeeResult, Error> {
        let mut drive_operations: Vec<DriveOperation> = vec![];
        self.add_document_for_contract_apply_and_add_to_operations(
            document_and_contract_info,
            override_document,
            &block_info,
            apply,
            transaction,
            &mut drive_operations,
        )?;
        let fees = calculate_fee(None, Some(drive_operations), &block_info.epoch)?;
        Ok(fees)
    }

    /// Performs the operations to add a document to a contract.
    pub(crate) fn add_document_for_contract_apply_and_add_to_operations(
        &self,
        document_and_contract_info: DocumentAndContractInfo,
        override_document: bool,
        block_info: &BlockInfo,
        apply: bool,
        transaction: TransactionArg,
        drive_operations: &mut Vec<DriveOperation>,
    ) -> Result<(), Error> {
        let batch_operations = self.add_document_for_contract_operations(
            document_and_contract_info,
            override_document,
            block_info,
            apply,
            transaction,
        )?;
        self.apply_batch_drive_operations(apply, transaction, batch_operations, drive_operations)
    }

    /// Gathers the operations to add a document to a contract.
    pub(crate) fn add_document_for_contract_operations(
        &self,
        document_and_contract_info: DocumentAndContractInfo,
        override_document: bool,
        block_info: &BlockInfo,
        apply: bool,
        transaction: TransactionArg,
    ) -> Result<Vec<DriveOperation>, Error> {
        let mut batch_operations: Vec<DriveOperation> = vec![];
        // second we need to construct the path for documents on the contract
        // the path is
        //  * Document and Contract root tree
        //  * Contract ID recovered from document
        //  * 0 to signify Documents and not Contract
        let contract_document_type_path = contract_document_type_path(
            document_and_contract_info.contract.id.as_bytes(),
            document_and_contract_info.document_type.name.as_str(),
        );

        let primary_key_path = contract_documents_primary_key_path(
            document_and_contract_info.contract.id.as_bytes(),
            document_and_contract_info.document_type.name.as_str(),
        );

        // Apply means stateful query
        let query_stateless_with_max_value_size = if apply {
            None
        } else {
            Some(document_and_contract_info.document_type.max_size())
        };

        if override_document
            && document_and_contract_info
                .document_info
                .is_document_and_serialization()
            && self.grove_has_raw(
                primary_key_path,
                document_and_contract_info
                    .document_info
                    .id_key_value_info()
                    .as_key_ref_request()?,
                query_stateless_with_max_value_size,
                transaction,
                &mut batch_operations,
            )?
        {
            let update_operations = self.update_document_for_contract_operations(
                document_and_contract_info,
                &block_info,
                apply,
                transaction,
            )?;
<<<<<<< HEAD
            batch_operations.extend(update_operations);
            return Ok(batch_operations);
=======
            drive_operations.extend(batch_operations);
            return Ok(());
>>>>>>> b7dba614
        } else {
            // if we have override_document set that means we already checked if it exists
            self.add_document_to_primary_storage(
                &document_and_contract_info,
                &block_info,
                override_document,
                apply,
                transaction,
                &mut batch_operations,
            )?;
        }

        let storage_flags = document_and_contract_info
            .document_info
            .get_storage_flags_ref();

        let mut batch_insertion_cache: HashSet<Vec<Vec<u8>>> = HashSet::new();

        // fourth we need to store a reference to the document for each index
        for index in &document_and_contract_info.document_type.indices {
            // at this point the contract path is to the contract documents
            // for each index the top index component will already have been added
            // when the contract itself was created
            let mut index_path: Vec<Vec<u8>> = contract_document_type_path
                .iter()
                .map(|&x| Vec::from(x))
                .collect();
            let top_index_property = index.properties.get(0).ok_or({
                Error::Drive(DriveError::CorruptedContractIndexes(
                    "invalid contract indices",
                ))
            })?;
            index_path.push(Vec::from(top_index_property.name.as_bytes()));

            // with the example of the dashpay contract's first index
            // the index path is now something like Contracts/ContractID/Documents(1)/$ownerId
            let document_top_field = document_and_contract_info
                .document_info
                .get_raw_for_document_type(
                    &top_index_property.name,
                    document_and_contract_info.document_type,
                    document_and_contract_info.owner_id,
                )?
                .unwrap_or_default();

            // The zero will not matter here, because the PathKeyInfo is variable
            let path_key_info = document_top_field.clone().add_path::<0>(index_path.clone());

            if !path_key_info.is_contained_in_cache(&batch_insertion_cache) {
                // here we are inserting an empty tree that will have a subtree of all other index properties
                let inserted = self.batch_insert_empty_tree_if_not_exists(
                    path_key_info.clone(),
                    storage_flags,
                    apply,
                    transaction,
                    &mut batch_operations,
                )?;
                if inserted {
                    path_key_info.add_to_cache(&mut batch_insertion_cache);
                }
            }

            let mut any_fields_null = document_top_field.is_empty();

            let mut index_path_info = if document_and_contract_info
                .document_info
                .is_document_and_serialization()
            {
                PathInfo::PathIterator::<0>(index_path)
            } else {
                PathInfo::PathSize(index_path.iter().map(|x| x.len() as u32).sum())
            };

            // we push the actual value of the index path
            index_path_info.push(document_top_field)?;
            // the index path is now something like Contracts/ContractID/Documents(1)/$ownerId/<ownerId>

            for i in 1..index.properties.len() {
                let index_property = index.properties.get(i).ok_or(Error::Drive(
                    DriveError::CorruptedContractIndexes("invalid contract indices"),
                ))?;

                let index_property_key = KeyRef(index_property.name.as_bytes());

                let document_index_field = document_and_contract_info
                    .document_info
                    .get_raw_for_document_type(
                        &index_property.name,
                        document_and_contract_info.document_type,
                        document_and_contract_info.owner_id,
                    )?
                    .unwrap_or_default();

                let path_key_info = index_property_key
                    .clone()
                    .add_path_info(index_path_info.clone());

                if !path_key_info.is_contained_in_cache(&batch_insertion_cache) {
                    // here we are inserting an empty tree that will have a subtree of all other index properties
                    let inserted = self.batch_insert_empty_tree_if_not_exists(
                        path_key_info.clone(),
                        storage_flags,
                        apply,
                        transaction,
                        &mut batch_operations,
                    )?;
                    if inserted {
                        path_key_info.add_to_cache(&mut batch_insertion_cache);
                    }
                }

                index_path_info.push(index_property_key)?;

                // Iteration 1. the index path is now something like Contracts/ContractID/Documents(1)/$ownerId/<ownerId>/toUserId
                // Iteration 2. the index path is now something like Contracts/ContractID/Documents(1)/$ownerId/<ownerId>/toUserId/<ToUserId>/accountReference

                let path_key_info = document_index_field
                    .clone()
                    .add_path_info(index_path_info.clone());

                if !path_key_info.is_contained_in_cache(&batch_insertion_cache) {
                    // here we are inserting an empty tree that will have a subtree of all other index properties
                    let inserted = self.batch_insert_empty_tree_if_not_exists(
                        path_key_info.clone(),
                        storage_flags,
                        apply,
                        transaction,
                        &mut batch_operations,
                    )?;
                    if inserted {
                        path_key_info.add_to_cache(&mut batch_insertion_cache);
                    }
                }

                any_fields_null |= document_index_field.is_empty();

                // we push the actual value of the index path
                index_path_info.push(document_index_field)?;
                // Iteration 1. the index path is now something like Contracts/ContractID/Documents(1)/$ownerId/<ownerId>/toUserId/<ToUserId>/
                // Iteration 2. the index path is now something like Contracts/ContractID/Documents(1)/$ownerId/<ownerId>/toUserId/<ToUserId>/accountReference/<accountReference>
            }

            // unique indexes will be stored under key "0"
            // non unique indices should have a tree at key "0" that has all elements based off of primary key
            if !index.unique || any_fields_null {
                let key_path_info = KeyRef(&[0]);

                let path_key_info = key_path_info.add_path_info(index_path_info.clone());
                // here we are inserting an empty tree that will have a subtree of all other index properties
                self.batch_insert_empty_tree_if_not_exists(
                    path_key_info,
                    storage_flags,
                    apply,
                    transaction,
                    &mut batch_operations,
                )?;

                index_path_info.push(Key(vec![0]))?;

                let key_element_info = match &document_and_contract_info.document_info {
                    DocumentRefAndSerialization((document, _, storage_flags))
                    | DocumentRefWithoutSerialization((document, storage_flags)) => {
                        let document_reference = make_document_reference(
                            document,
                            document_and_contract_info.document_type,
                            *storage_flags,
                        );
                        KeyElement((document.id.as_slice(), document_reference))
                    }
                    DocumentWithoutSerialization((document, storage_flags)) => {
                        let document_reference = make_document_reference(
                            document,
                            document_and_contract_info.document_type,
                            storage_flags.as_ref(),
                        );
                        KeyElement((document.id.as_slice(), document_reference))
                    }
                    DocumentSize(max_size) => KeyElementSize((
                        DEFAULT_HASH_SIZE,
                        Element::required_item_space(*max_size, STORAGE_FLAGS_SIZE),
                    )),
                };

                let path_key_element_info = PathKeyElementInfo::from_path_info_and_key_element(
                    index_path_info,
                    key_element_info,
                )?;

                // here we should return an error if the element already exists
                self.batch_insert(path_key_element_info, &mut batch_operations)?;
            } else {
                let key_element_info = match &document_and_contract_info.document_info {
                    DocumentRefAndSerialization((document, _, storage_flags))
                    | DocumentRefWithoutSerialization((document, storage_flags)) => {
                        let document_reference = make_document_reference(
                            document,
                            document_and_contract_info.document_type,
                            *storage_flags,
                        );
                        KeyElement((&[0], document_reference))
                    }
                    DocumentWithoutSerialization((document, storage_flags)) => {
                        let document_reference = make_document_reference(
                            document,
                            document_and_contract_info.document_type,
                            storage_flags.as_ref(),
                        );
                        KeyElement((&[0], document_reference))
                    }
                    DocumentSize(max_size) => KeyElementSize((
                        1,
                        Element::required_item_space(*max_size, STORAGE_FLAGS_SIZE),
                    )),
                };

                let path_key_element_info = PathKeyElementInfo::from_path_info_and_key_element(
                    index_path_info,
                    key_element_info,
                )?;

                // here we should return an error if the element already exists
                let inserted = self.batch_insert_if_not_exists(
                    path_key_element_info,
                    if apply {
                        None
                    } else {
                        Some(document_and_contract_info.document_type.max_size())
                    },
                    transaction,
                    &mut batch_operations,
                )?;
                if !inserted {
                    return Err(Error::Drive(DriveError::CorruptedContractIndexes(
                        "index already exists",
                    )));
                }
            }
        }
        Ok(batch_operations)
    }
}

#[cfg(test)]
mod tests {
    use std::option::Option::None;

    use super::*;
    use rand::Rng;
    use tempfile::TempDir;

    use crate::common::{json_document_to_cbor, setup_contract};
    use crate::contract::document::Document;
    use crate::drive::document::tests::setup_dashpay;
    use crate::drive::flags::StorageFlags;
    use crate::drive::object_size_info::DocumentAndContractInfo;
    use crate::drive::object_size_info::DocumentInfo::DocumentRefAndSerialization;
    use crate::drive::Drive;
    use crate::fee::op::DriveOperation;

    #[test]
    fn test_add_dashpay_documents_no_transaction() {
        let (drive, dashpay_cbor) = setup_dashpay("add", true);

        let dashpay_cr_serialized_document = json_document_to_cbor(
            "tests/supporting_files/contract/dashpay/contact-request0.json",
            Some(1),
        );

        let random_owner_id = rand::thread_rng().gen::<[u8; 32]>();
        drive
            .add_serialized_document_for_serialized_contract(
                &dashpay_cr_serialized_document,
                &dashpay_cbor,
                "contactRequest",
                Some(&random_owner_id),
                false,
                BlockInfo::default(),
                true,
                StorageFlags::optional_default_as_ref(),
                None,
            )
            .expect("expected to insert a document successfully");

        drive
            .add_serialized_document_for_serialized_contract(
                &dashpay_cr_serialized_document,
                &dashpay_cbor,
                "contactRequest",
                Some(&random_owner_id),
                false,
                BlockInfo::default(),
                true,
                StorageFlags::optional_default_as_ref(),
                None,
            )
            .expect_err("expected not to be able to insert same document twice");

        drive
            .add_serialized_document_for_serialized_contract(
                &dashpay_cr_serialized_document,
                &dashpay_cbor,
                "contactRequest",
                Some(&random_owner_id),
                true,
                BlockInfo::default(),
                true,
                StorageFlags::optional_default_as_ref(),
                None,
            )
            .expect("expected to override a document successfully");
    }

    #[test]
    fn test_add_dashpay_documents() {
        let tmp_dir = TempDir::new().unwrap();
        let drive: Drive = Drive::open(tmp_dir, None).expect("expected to open Drive successfully");

        let db_transaction = drive.grove.start_transaction();

        drive
            .create_initial_state_structure(Some(&db_transaction))
            .expect("expected to create root tree successfully");

        let contract = setup_contract(
            &drive,
            "tests/supporting_files/contract/dashpay/dashpay-contract-all-mutable.json",
            None,
            Some(&db_transaction),
        );

        let dashpay_cr_serialized_document = json_document_to_cbor(
            "tests/supporting_files/contract/dashpay/contact-request0.json",
            Some(1),
        );

        let random_owner_id = rand::thread_rng().gen::<[u8; 32]>();
        drive
            .add_serialized_document_for_contract(
                &dashpay_cr_serialized_document,
                &contract,
                "contactRequest",
                Some(&random_owner_id),
                false,
                BlockInfo::default(),
                true,
                StorageFlags::optional_default_as_ref(),
                Some(&db_transaction),
            )
            .expect("expected to insert a document successfully");

        drive
            .add_serialized_document_for_contract(
                &dashpay_cr_serialized_document,
                &contract,
                "contactRequest",
                Some(&random_owner_id),
                false,
                BlockInfo::default(),
                true,
                StorageFlags::optional_default_as_ref(),
                Some(&db_transaction),
            )
            .expect_err("expected not to be able to insert same document twice");

        drive
            .add_serialized_document_for_contract(
                &dashpay_cr_serialized_document,
                &contract,
                "contactRequest",
                Some(&random_owner_id),
                true,
                BlockInfo::default(),
                true,
                StorageFlags::optional_default_as_ref(),
                Some(&db_transaction),
            )
            .expect("expected to override a document successfully");
    }

    #[ignore]
    #[test]
    fn test_add_dashpay_fee_for_documents() {
        let tmp_dir = TempDir::new().unwrap();
        let drive: Drive = Drive::open(tmp_dir, None).expect("expected to open Drive successfully");

        let db_transaction = drive.grove.start_transaction();

        drive
            .create_initial_state_structure(Some(&db_transaction))
            .expect("expected to create root tree successfully");

        let contract = setup_contract(
            &drive,
            "tests/supporting_files/contract/dashpay/dashpay-contract-all-mutable.json",
            None,
            Some(&db_transaction),
        );

        let dashpay_cr_serialized_document = json_document_to_cbor(
            "tests/supporting_files/contract/dashpay/contact-request0.json",
            Some(1),
        );

        let random_owner_id = rand::thread_rng().gen::<[u8; 32]>();

        let FeeResult {
            storage_fee,
            processing_fee,
            removed_from_identities,
        } = drive
            .add_serialized_document_for_contract(
                &dashpay_cr_serialized_document,
                &contract,
                "contactRequest",
                Some(&random_owner_id),
                false,
                BlockInfo::default(),
                true,
                StorageFlags::optional_default_as_ref(),
                Some(&db_transaction),
            )
            .expect("expected to insert a document successfully");

        assert_eq!(1, storage_fee);
        assert_eq!(1, processing_fee);
    }

    #[ignore]
    #[test]
    fn test_unknown_state_cost_dashpay_fee_for_add_documents() {
        let tmp_dir = TempDir::new().unwrap();
        let drive: Drive = Drive::open(tmp_dir, None).expect("expected to open Drive successfully");

        let db_transaction = drive.grove.start_transaction();

        drive
            .create_initial_state_structure(Some(&db_transaction))
            .expect("expected to create root tree successfully");

        let contract = setup_contract(
            &drive,
            "tests/supporting_files/contract/dashpay/dashpay-contract-all-mutable.json",
            None,
            Some(&db_transaction),
        );

        let dashpay_cr_serialized_document = json_document_to_cbor(
            "tests/supporting_files/contract/dashpay/contact-request0.json",
            Some(1),
        );

        let random_owner_id = rand::thread_rng().gen::<[u8; 32]>();
        let fees = drive
            .add_serialized_document_for_contract(
                &dashpay_cr_serialized_document,
                &contract,
                "contactRequest",
                Some(&random_owner_id),
                false,
                BlockInfo::default(),
                false,
                StorageFlags::optional_default_as_ref(),
                Some(&db_transaction),
            )
            .expect("expected to get back fee for document insertion successfully");

        let actual_fees = drive
            .add_serialized_document_for_contract(
                &dashpay_cr_serialized_document,
                &contract,
                "contactRequest",
                Some(&random_owner_id),
                false,
                BlockInfo::default(),
                true,
                StorageFlags::optional_default_as_ref(),
                Some(&db_transaction),
            )
            .expect("expected to insert a document successfully");

        assert_eq!(fees, actual_fees);
    }

    #[ignore]
    #[test]
    fn test_add_dashpay_fee_for_documents_detail() {
        let tmp_dir = TempDir::new().unwrap();
        let drive: Drive = Drive::open(tmp_dir, None).expect("expected to open Drive successfully");

        let db_transaction = drive.grove.start_transaction();

        drive
            .create_initial_state_structure(Some(&db_transaction))
            .expect("expected to create root tree successfully");

        let contract = setup_contract(
            &drive,
            "tests/supporting_files/contract/dashpay/dashpay-contract-all-mutable.json",
            None,
            Some(&db_transaction),
        );

        let dashpay_cr_serialized_document = json_document_to_cbor(
            "tests/supporting_files/contract/dashpay/contact-request0.json",
            Some(1),
        );

        let owner_id = rand::thread_rng().gen::<[u8; 32]>();
        let document = Document::from_cbor(&dashpay_cr_serialized_document, None, Some(&owner_id))
            .expect("expected to deserialize document successfully");

        let storage_flags = Some(StorageFlags::SingleEpoch(0));

        let document_info = DocumentRefAndSerialization((
            &document,
            &dashpay_cr_serialized_document,
            storage_flags.as_ref(),
        ));

        let document_type = contract
            .document_type_for_name("contactRequest")
            .expect("expected to get document type successfully");
        let mut fee_drive_operations: Vec<DriveOperation> = vec![];
        let mut actual_drive_operations: Vec<DriveOperation> = vec![];

        let root_hash = drive
            .grove
            .root_hash(Some(&db_transaction))
            .unwrap()
            .expect("expected a root hash calculation to succeed");

        drive
            .add_document_for_contract_apply_and_add_to_operations(
                DocumentAndContractInfo {
                    document_info: document_info.clone(),
                    contract: &contract,
                    document_type,
                    owner_id: Some(&owner_id),
                },
                false,
                &BlockInfo::default(),
                false,
                Some(&db_transaction),
                &mut fee_drive_operations,
            )
            .expect("expected to get back fee for document insertion successfully");

        let root_hash_after_fee = drive
            .grove
            .root_hash(Some(&db_transaction))
            .unwrap()
            .expect("expected a root hash calculation to succeed");

        assert_eq!(root_hash, root_hash_after_fee);

        drive
            .add_document_for_contract_apply_and_add_to_operations(
                DocumentAndContractInfo {
                    document_info,
                    contract: &contract,
                    document_type,
                    owner_id: Some(&owner_id),
                },
                false,
                &BlockInfo::default(),
                true,
                Some(&db_transaction),
                &mut actual_drive_operations,
            )
            .expect("expected to get back fee for document insertion successfully");

        assert_eq!(actual_drive_operations.len(), fee_drive_operations.len());
    }

    #[test]
    fn test_add_dpns_documents() {
        let tmp_dir = TempDir::new().unwrap();
        let drive: Drive = Drive::open(tmp_dir, None).expect("expected to open Drive successfully");

        let db_transaction = drive.grove.start_transaction();

        drive
            .create_initial_state_structure(Some(&db_transaction))
            .expect("expected to create root tree successfully");

        let contract = setup_contract(
            &drive,
            "tests/supporting_files/contract/dpns/dpns-contract.json",
            None,
            Some(&db_transaction),
        );

        let dpns_domain_serialized_document =
            json_document_to_cbor("tests/supporting_files/contract/dpns/domain0.json", Some(1));

        let random_owner_id = rand::thread_rng().gen::<[u8; 32]>();

        let document = Document::from_cbor(
            &dpns_domain_serialized_document,
            None,
            Some(&random_owner_id),
        )
        .expect("expected to deserialize the document");

        let document_type = contract
            .document_type_for_name("domain")
            .expect("expected to get a document type");

        let storage_flags = Some(StorageFlags::SingleEpoch(0));

        drive
            .add_document_for_contract(
                DocumentAndContractInfo {
                    document_info: DocumentRefAndSerialization((
                        &document,
                        &dpns_domain_serialized_document,
                        storage_flags.as_ref(),
                    )),
                    contract: &contract,
                    document_type,
                    owner_id: None,
                },
                false,
                BlockInfo::default(),
                true,
                Some(&db_transaction),
            )
            .expect("expected to insert a document successfully");

        drive
            .grove
            .commit_transaction(db_transaction)
            .unwrap()
            .expect("unable to commit transaction");
    }

    #[test]
    fn test_add_dashpay_many_non_conflicting_documents() {
        let (drive, dashpay_cbor) = setup_dashpay("add_no_conflict", true);

        let dashpay_cr_serialized_document_0 = json_document_to_cbor(
            "tests/supporting_files/contract/dashpay/contact-request0.json",
            Some(1),
        );

        let dashpay_cr_serialized_document_1 = json_document_to_cbor(
            "tests/supporting_files/contract/dashpay/contact-request1.json",
            Some(1),
        );

        let dashpay_cr_serialized_document_2 = json_document_to_cbor(
            "tests/supporting_files/contract/dashpay/contact-request2.json",
            Some(1),
        );

        let random_owner_id = rand::thread_rng().gen::<[u8; 32]>();
        drive
            .add_serialized_document_for_serialized_contract(
                &dashpay_cr_serialized_document_0,
                &dashpay_cbor,
                "contactRequest",
                Some(&random_owner_id),
                false,
                BlockInfo::default(),
                true,
                StorageFlags::optional_default_as_ref(),
                None,
            )
            .expect("expected to insert a document successfully");
        drive
            .add_serialized_document_for_serialized_contract(
                &dashpay_cr_serialized_document_1,
                &dashpay_cbor,
                "contactRequest",
                Some(&random_owner_id),
                false,
                BlockInfo::default(),
                true,
                StorageFlags::optional_default_as_ref(),
                None,
            )
            .expect("expected to insert a document successfully");
        drive
            .add_serialized_document_for_serialized_contract(
                &dashpay_cr_serialized_document_2,
                &dashpay_cbor,
                "contactRequest",
                Some(&random_owner_id),
                false,
                BlockInfo::default(),
                true,
                StorageFlags::optional_default_as_ref(),
                None,
            )
            .expect("expected to insert a document successfully");
    }

    #[test]
    fn test_add_dashpay_conflicting_unique_index_documents() {
        let (drive, dashpay_cbor) = setup_dashpay("add_conflict", true);

        let dashpay_cr_serialized_document_0 = json_document_to_cbor(
            "tests/supporting_files/contract/dashpay/contact-request0.json",
            Some(1),
        );

        let dashpay_cr_serialized_document_0_dup = json_document_to_cbor(
            "tests/supporting_files/contract/dashpay/contact-request0-dup-unique-index.json",
            Some(1),
        );

        let random_owner_id = rand::thread_rng().gen::<[u8; 32]>();
        drive
            .add_serialized_document_for_serialized_contract(
                &dashpay_cr_serialized_document_0,
                &dashpay_cbor,
                "contactRequest",
                Some(&random_owner_id),
                false,
                BlockInfo::default(),
                true,
                StorageFlags::optional_default_as_ref(),
                None,
            )
            .expect("expected to insert a document successfully");
        drive
            .add_serialized_document_for_serialized_contract(
                &dashpay_cr_serialized_document_0_dup,
                &dashpay_cbor,
                "contactRequest",
                Some(&random_owner_id),
                false,
                BlockInfo::default(),
                true,
                StorageFlags::optional_default_as_ref(),
                None,
            )
            .expect_err(
                "expected not to be able to insert document with already existing unique index",
            );
    }

    #[test]
    fn test_create_two_documents_with_the_same_index_in_different_transactions() {
        let tmp_dir = TempDir::new().unwrap();
        let drive: Drive = Drive::open(tmp_dir, None).expect("expected to open Drive successfully");

        let db_transaction = drive.grove.start_transaction();

        drive
            .create_initial_state_structure(Some(&db_transaction))
            .expect("expected to create root tree successfully");

        let contract_cbor = hex::decode("01000000a5632469645820e668c659af66aee1e72c186dde7b5b7e0a1d712a09c40d5721f622bf53c531556724736368656d61783468747470733a2f2f736368656d612e646173682e6f72672f6470702d302d342d302f6d6574612f646174612d636f6e7472616374676f776e6572496458203012c19b98ec0033addb36cd64b7f510670f2a351a4304b5f6994144286efdac6776657273696f6e0169646f63756d656e7473a266646f6d61696ea66474797065666f626a65637467696e646963657383a3646e616d6572706172656e744e616d65416e644c6162656c66756e69717565f56a70726f7065727469657382a1781a6e6f726d616c697a6564506172656e74446f6d61696e4e616d6563617363a16f6e6f726d616c697a65644c6162656c63617363a3646e616d656e646173684964656e74697479496466756e69717565f56a70726f7065727469657381a1781c7265636f7264732e64617368556e697175654964656e74697479496463617363a2646e616d656964617368416c6961736a70726f7065727469657381a1781b7265636f7264732e64617368416c6961734964656e746974794964636173636824636f6d6d656e74790137496e206f7264657220746f207265676973746572206120646f6d61696e20796f75206e65656420746f206372656174652061207072656f726465722e20546865207072656f726465722073746570206973206e656564656420746f2070726576656e74206d616e2d696e2d7468652d6d6964646c652061747461636b732e206e6f726d616c697a65644c6162656c202b20272e27202b206e6f726d616c697a6564506172656e74446f6d61696e206d757374206e6f74206265206c6f6e676572207468616e20323533206368617273206c656e67746820617320646566696e65642062792052464320313033352e20446f6d61696e20646f63756d656e74732061726520696d6d757461626c653a206d6f64696669636174696f6e20616e642064656c6574696f6e20617265207265737472696374656468726571756972656486656c6162656c6f6e6f726d616c697a65644c6162656c781a6e6f726d616c697a6564506172656e74446f6d61696e4e616d656c7072656f7264657253616c74677265636f7264736e737562646f6d61696e52756c65736a70726f70657274696573a6656c6162656ca5647479706566737472696e67677061747465726e782a5e5b612d7a412d5a302d395d5b612d7a412d5a302d392d5d7b302c36317d5b612d7a412d5a302d395d24696d61784c656e677468183f696d696e4c656e677468036b6465736372697074696f6e7819446f6d61696e206c6162656c2e20652e672e2027426f62272e677265636f726473a66474797065666f626a6563746824636f6d6d656e747890436f6e73747261696e742077697468206d617820616e64206d696e2070726f7065727469657320656e737572652074686174206f6e6c79206f6e65206964656e74697479207265636f72642069732075736564202d206569746865722061206064617368556e697175654964656e74697479496460206f722061206064617368416c6961734964656e746974794964606a70726f70657274696573a27364617368416c6961734964656e746974794964a764747970656561727261796824636f6d6d656e7478234d75737420626520657175616c20746f2074686520646f63756d656e74206f776e6572686d61784974656d731820686d696e4974656d73182069627974654172726179f56b6465736372697074696f6e783d4964656e7469747920494420746f206265207573656420746f2063726561746520616c696173206e616d657320666f7220746865204964656e7469747970636f6e74656e744d656469615479706578216170706c69636174696f6e2f782e646173682e6470702e6964656e7469666965727464617368556e697175654964656e746974794964a764747970656561727261796824636f6d6d656e7478234d75737420626520657175616c20746f2074686520646f63756d656e74206f776e6572686d61784974656d731820686d696e4974656d73182069627974654172726179f56b6465736372697074696f6e783e4964656e7469747920494420746f206265207573656420746f2063726561746520746865207072696d617279206e616d6520746865204964656e7469747970636f6e74656e744d656469615479706578216170706c69636174696f6e2f782e646173682e6470702e6964656e7469666965726d6d617850726f70657274696573016d6d696e50726f7065727469657301746164646974696f6e616c50726f70657274696573f46c7072656f7264657253616c74a56474797065656172726179686d61784974656d731820686d696e4974656d73182069627974654172726179f56b6465736372697074696f6e782253616c74207573656420696e20746865207072656f7264657220646f63756d656e746e737562646f6d61696e52756c6573a56474797065666f626a656374687265717569726564816f616c6c6f77537562646f6d61696e736a70726f70657274696573a16f616c6c6f77537562646f6d61696e73a3647479706567626f6f6c65616e6824636f6d6d656e74784f4f6e6c792074686520646f6d61696e206f776e657220697320616c6c6f77656420746f2063726561746520737562646f6d61696e7320666f72206e6f6e20746f702d6c6576656c20646f6d61696e736b6465736372697074696f6e785b54686973206f7074696f6e20646566696e65732077686f2063616e2063726561746520737562646f6d61696e733a2074727565202d20616e796f6e653b2066616c7365202d206f6e6c792074686520646f6d61696e206f776e65726b6465736372697074696f6e7842537562646f6d61696e2072756c657320616c6c6f7720646f6d61696e206f776e65727320746f20646566696e652072756c657320666f7220737562646f6d61696e73746164646974696f6e616c50726f70657274696573f46f6e6f726d616c697a65644c6162656ca5647479706566737472696e67677061747465726e78215e5b612d7a302d395d5b612d7a302d392d5d7b302c36317d5b612d7a302d395d246824636f6d6d656e7478694d75737420626520657175616c20746f20746865206c6162656c20696e206c6f776572636173652e20546869732070726f70657274792077696c6c20626520646570726563617465642064756520746f206361736520696e73656e73697469766520696e6469636573696d61784c656e677468183f6b6465736372697074696f6e7850446f6d61696e206c6162656c20696e206c6f7765726361736520666f7220636173652d696e73656e73697469766520756e697175656e6573732076616c69646174696f6e2e20652e672e2027626f6227781a6e6f726d616c697a6564506172656e74446f6d61696e4e616d65a6647479706566737472696e67677061747465726e78285e247c5e5b5b612d7a302d395d5b612d7a302d392d5c2e5d7b302c3138387d5b612d7a302d395d246824636f6d6d656e74788c4d7573742065697468657220626520657175616c20746f20616e206578697374696e6720646f6d61696e206f7220656d70747920746f20637265617465206120746f70206c6576656c20646f6d61696e2e204f6e6c7920746865206461746120636f6e7472616374206f776e65722063616e2063726561746520746f70206c6576656c20646f6d61696e732e696d61784c656e67746818be696d696e4c656e677468006b6465736372697074696f6e785e412066756c6c20706172656e7420646f6d61696e206e616d6520696e206c6f7765726361736520666f7220636173652d696e73656e73697469766520756e697175656e6573732076616c69646174696f6e2e20652e672e20276461736827746164646974696f6e616c50726f70657274696573f4687072656f72646572a66474797065666f626a65637467696e646963657381a3646e616d656a73616c7465644861736866756e69717565f56a70726f7065727469657381a17073616c746564446f6d61696e48617368636173636824636f6d6d656e74784a5072656f7264657220646f63756d656e74732061726520696d6d757461626c653a206d6f64696669636174696f6e20616e642064656c6574696f6e206172652072657374726963746564687265717569726564817073616c746564446f6d61696e486173686a70726f70657274696573a17073616c746564446f6d61696e48617368a56474797065656172726179686d61784974656d731820686d696e4974656d73182069627974654172726179f56b6465736372697074696f6e7859446f75626c65207368612d323536206f662074686520636f6e636174656e6174696f6e206f66206120333220627974652072616e646f6d2073616c7420616e642061206e6f726d616c697a656420646f6d61696e206e616d65746164646974696f6e616c50726f70657274696573f4").unwrap();

        drive
            .apply_contract_cbor(
                contract_cbor.clone(),
                None,
                BlockInfo::default(),
                true,
                StorageFlags::optional_default_as_ref(),
                Some(&db_transaction),
            )
            .expect("expected to apply contract successfully");

        // Create dash TLD

        let dash_tld_cbor = hex::decode("01000000ac632469645820d7f2c53f46a917ab6e5b39a2d7bc260b649289453744d1e0d4f26a8d8eff37cf65247479706566646f6d61696e656c6162656c6464617368677265636f726473a17364617368416c6961734964656e74697479496458203012c19b98ec0033addb36cd64b7f510670f2a351a4304b5f6994144286efdac68246f776e6572496458203012c19b98ec0033addb36cd64b7f510670f2a351a4304b5f6994144286efdac69247265766973696f6e016a246372656174656441741b0000017f07c861586c7072656f7264657253616c745820e0b508c5a36825a206693a1f414aa13edbecf43c41e3c799ea9e737b4f9aa2266e737562646f6d61696e52756c6573a16f616c6c6f77537562646f6d61696e73f56f2464617461436f6e747261637449645820e668c659af66aee1e72c186dde7b5b7e0a1d712a09c40d5721f622bf53c531556f6e6f726d616c697a65644c6162656c6464617368781a6e6f726d616c697a6564506172656e74446f6d61696e4e616d6560").unwrap();

        drive
            .add_serialized_document_for_serialized_contract(
                dash_tld_cbor.as_slice(),
                contract_cbor.as_slice(),
                "domain",
                None,
                true,
                BlockInfo::default(),
                true,
                StorageFlags::optional_default_as_ref(),
                Some(&db_transaction),
            )
            .expect("should create dash tld");

        drive
            .grove
            .commit_transaction(db_transaction)
            .unwrap()
            .expect("should commit transaction");

        let db_transaction = drive.grove.start_transaction();

        // add random TLD

        let random_tld_cbor = hex::decode("01000000ab632469645820655c9b5606f4ad53daea90de9c540aad656ed5fbe5fb14b40700f6f56dc793ac65247479706566646f6d61696e656c6162656c746433653966343532373963343865306261363561677265636f726473a17364617368416c6961734964656e74697479496458203012c19b98ec0033addb36cd64b7f510670f2a351a4304b5f6994144286efdac68246f776e6572496458203012c19b98ec0033addb36cd64b7f510670f2a351a4304b5f6994144286efdac69247265766973696f6e016c7072656f7264657253616c745820219353a923a29cd02c521b141f326ac0d12c362a84f1979a5de89b8dba12891b6e737562646f6d61696e52756c6573a16f616c6c6f77537562646f6d61696e73f56f2464617461436f6e747261637449645820e668c659af66aee1e72c186dde7b5b7e0a1d712a09c40d5721f622bf53c531556f6e6f726d616c697a65644c6162656c746433653966343532373963343865306261363561781a6e6f726d616c697a6564506172656e74446f6d61696e4e616d6560").unwrap();

        drive
            .add_serialized_document_for_serialized_contract(
                random_tld_cbor.as_slice(),
                contract_cbor.as_slice(),
                "domain",
                None,
                true,
                BlockInfo::default(),
                true,
                StorageFlags::optional_default_as_ref(),
                Some(&db_transaction),
            )
            .expect("should add random tld");
    }
}<|MERGE_RESOLUTION|>--- conflicted
+++ resolved
@@ -487,13 +487,8 @@
                 apply,
                 transaction,
             )?;
-<<<<<<< HEAD
             batch_operations.extend(update_operations);
             return Ok(batch_operations);
-=======
-            drive_operations.extend(batch_operations);
-            return Ok(());
->>>>>>> b7dba614
         } else {
             // if we have override_document set that means we already checked if it exists
             self.add_document_to_primary_storage(
