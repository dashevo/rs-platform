--- conflicted
+++ resolved
@@ -1,7 +1,5 @@
 use grovedb::{Element, TransactionArg};
 use std::collections::HashSet;
-
-use grovedb::reference_path::ReferencePathType::{SiblingReference, UpstreamRootHeightReference};
 use std::option::Option::None;
 
 use crate::contract::document::Document;
@@ -16,16 +14,14 @@
     contract_documents_primary_key_path, make_document_reference,
 };
 use crate::drive::flags::StorageFlags;
-use crate::drive::object_size_info::DocumentInfo::{
-    DocumentRefAndSerialization, DocumentSize, DocumentRefWithoutSerialization,
-};
+use crate::drive::object_size_info::DocumentInfo::{DocumentRefAndSerialization, DocumentSize, DocumentRefWithoutSerialization, DocumentWithoutSerialization};
 use crate::drive::object_size_info::KeyElementInfo::{KeyElement, KeyElementSize};
 use crate::drive::object_size_info::DriveKeyInfo::{Key, KeyRef};
 use crate::drive::object_size_info::PathKeyElementInfo::{
     PathFixedSizeKeyElement, PathKeyElementSize,
 };
 use crate::drive::object_size_info::PathKeyInfo::{PathFixedSizeKeyRef, PathKeySize};
-use crate::drive::object_size_info::{DocumentAndContractInfo, PathInfo, PathKeyElementInfo};
+use crate::drive::object_size_info::{DocumentAndContractInfo, DocumentInfo, PathInfo, PathKeyElementInfo};
 use crate::drive::{defaults, Drive};
 use crate::error::drive::DriveError;
 use crate::error::Error;
@@ -146,15 +142,11 @@
                     PathFixedSizeKeyElement((
                         document_id_in_primary_path,
                         &[0],
-<<<<<<< HEAD
-                        Element::Reference(contract_storage_path, Some(2), storage_flags.to_element_flags()),
-=======
                         Element::Reference(
                             SiblingReference(encoded_time),
                             Some(1),
                             storage_flags.to_element_flags(),
                         ),
->>>>>>> 40f73bb6
                     ))
                 } else {
                     let path_max_length =
@@ -518,7 +510,6 @@
                 // Iteration 2. the index path is now something like Contracts/ContractID/Documents(1)/$ownerId/<ownerId>/toUserId/<ToUserId>/accountReference/<accountReference>
             }
 
-<<<<<<< HEAD
             fn make_document_reference(
                 primary_key_path: [&[u8]; 5],
                 document: &Document,
@@ -537,8 +528,6 @@
                 Element::Reference(reference_path, Some(1), storage_flags.to_element_flags())
             }
 
-=======
->>>>>>> 40f73bb6
             // unique indexes will be stored under key "0"
             // non unique indices should have a tree at key "0" that has all elements based off of primary key
             if !index.unique || any_fields_null {
@@ -558,8 +547,10 @@
 
                 let key_element_info = match &document_and_contract_info.document_info {
                     DocumentRefAndSerialization((document, _, storage_flags))
-                    | DocumentRefWithoutSerialization((document, storage_flags)) => {
+                    | DocumentRefWithoutSerialization((document, storage_flags))
+                    | DocumentWithoutSerialization((document, storage_flags)) => {
                         let document_reference = make_document_reference(
+                            primary_key_path,
                             document,
                             document_and_contract_info.document_type,
                             storage_flags,
