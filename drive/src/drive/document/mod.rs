<<<<<<< HEAD
// MIT LICENSE
//
// Copyright (c) 2021 Dash Core Group
// 
// Permission is hereby granted, free of charge, to any
// person obtaining a copy of this software and associated
// documentation files (the "Software"), to deal in the
// Software without restriction, including without
// limitation the rights to use, copy, modify, merge,
// publish, distribute, sublicense, and/or sell copies of
// the Software, and to permit persons to whom the Software
// is furnished to do so, subject to the following
// conditions:
//
// The above copyright notice and this permission notice
// shall be included in all copies or substantial portions
// of the Software.
//
// THE SOFTWARE IS PROVIDED "AS IS", WITHOUT WARRANTY OF
// ANY KIND, EXPRESS OR IMPLIED, INCLUDING BUT NOT LIMITED
// TO THE WARRANTIES OF MERCHANTABILITY, FITNESS FOR A
// PARTICULAR PURPOSE AND NONINFRINGEMENT. IN NO EVENT
// SHALL THE AUTHORS OR COPYRIGHT HOLDERS BE LIABLE FOR ANY
// CLAIM, DAMAGES OR OTHER LIABILITY, WHETHER IN AN ACTION
// OF CONTRACT, TORT OR OTHERWISE, ARISING FROM, OUT OF OR
// IN CONNECTION WITH THE SOFTWARE OR THE USE OR OTHER
// DEALINGS IN THE SOFTWARE.
//

//! General Drive Document Functions
//! 
//! This module defines general functions relevant to Documents in Drive.
//! Namely functions to return the paths to certain objects and the path sizes.
//! 

=======
use crate::contract::document::Document;
use crate::drive::flags::StorageFlags;
>>>>>>> 4bde7fdd
use crate::drive::{defaults, RootTree};
use dpp::data_contract::extra::DocumentType;
use grovedb::reference_path::ReferencePathType::UpstreamRootHeightReference;
use grovedb::Element;

mod delete;
mod insert;
mod update;

/// Returns the path to a contract document type.
fn contract_document_type_path<'a>(
    contract_id: &'a [u8],
    document_type_name: &'a str,
) -> [&'a [u8]; 4] {
    [
        Into::<&[u8; 1]>::into(RootTree::ContractDocuments),
        contract_id,
        &[1],
        document_type_name.as_bytes(),
    ]
}

/// Returns the path to the primary keys of a contract document type.
fn contract_documents_primary_key_path<'a>(
    contract_id: &'a [u8],
    document_type_name: &'a str,
) -> [&'a [u8]; 5] {
    [
        Into::<&[u8; 1]>::into(RootTree::ContractDocuments), // 1
        contract_id,                                         // 32
        &[1],                                                // 1
        document_type_name.as_bytes(),
        &[0], // 1
    ]
}

/// Returns the path to a contract document.
fn contract_documents_keeping_history_primary_key_path_for_document_id<'a>(
    contract_id: &'a [u8],
    document_type_name: &'a str,
    document_id: &'a [u8],
) -> [&'a [u8]; 6] {
    [
        Into::<&[u8; 1]>::into(RootTree::ContractDocuments),
        contract_id,
        &[1],
        document_type_name.as_bytes(),
        &[0],
        document_id,
    ]
}

/// Returns the size of the path to a contract document.
fn contract_documents_keeping_history_primary_key_path_for_document_id_size(
    document_type_name_len: usize,
) -> usize {
    defaults::BASE_CONTRACT_DOCUMENTS_KEEPING_HISTORY_PRIMARY_KEY_PATH_FOR_DOCUMENT_ID_SIZE
        + document_type_name_len
}

<<<<<<< HEAD
/// Returns the path to the time at which the given document was stored.
fn contract_documents_keeping_history_storage_time_reference_path(
    contract_id: &[u8],
    document_type_name: &str,
    document_id: &[u8],
    encoded_time: Vec<u8>,
) -> Vec<Vec<u8>> {
    vec![
        Into::<&[u8; 1]>::into(RootTree::ContractDocuments).to_vec(), // 1 byte
        contract_id.to_vec(),                                         // 32 bytes
        vec![1],                                                      // 1
        document_type_name.as_bytes().to_vec(),
        vec![0],              // 1
        document_id.to_vec(), // 32 bytes
        encoded_time,         // 8 bytes
    ]
}

/// Returns the size of the path to the time at which a document type was stored.
=======
>>>>>>> 4bde7fdd
fn contract_documents_keeping_history_storage_time_reference_path_size(
    document_type_name_len: usize,
) -> usize {
    defaults::BASE_CONTRACT_DOCUMENTS_KEEPING_HISTORY_STORAGE_TIME_REFERENCE_PATH
        + document_type_name_len
}

fn make_document_reference(
    document: &Document,
    document_type: &DocumentType,
    storage_flags: &StorageFlags,
) -> Element {
    // we need to construct the reference from the split height of the contract document
    // type which is at 4
    // 0 represents document storage
    // Then we add document id
    // Then we add 0 if the document type keys history
    let mut reference_path = vec![vec![0], Vec::from(document.id)];
    let mut max_reference_hops = 1;
    if document_type.documents_keep_history {
        reference_path.push(vec![0]);
        max_reference_hops += 1;
    }
    // 2 because the contract could allow for history
    // 4 because
    // - ContractDocumentsTree
    // - Contract ID
    // - 1 Documents in Contract
    // - DocumentType
    // We add 2 or 3
    // - 0 Storage
    // - Document id
    // -(Optional) 0 (means latest) in the case of documents_keep_history
    Element::Reference(
        UpstreamRootHeightReference(4, reference_path),
        Some(max_reference_hops),
        storage_flags.to_element_flags(),
    )
}

#[cfg(test)]
pub(crate) mod tests {
    use std::option::Option::None;

    use tempfile::TempDir;

    use crate::common::json_document_to_cbor;
    use crate::drive::flags::StorageFlags;
    use crate::drive::Drive;

    pub fn setup_dashpay(_prefix: &str, mutable_contact_requests: bool) -> (Drive, Vec<u8>) {
        // Todo: make TempDir based on _prefix
        let tmp_dir = TempDir::new().unwrap();
        let drive: Drive = Drive::open(tmp_dir, None).expect("expected to open Drive successfully");

        drive
            .create_initial_state_structure(None)
            .expect("expected to create root tree successfully");

        let dashpay_path = if mutable_contact_requests {
            "tests/supporting_files/contract/dashpay/dashpay-contract-all-mutable.json"
        } else {
            "tests/supporting_files/contract/dashpay/dashpay-contract.json"
        };

        // let's construct the grovedb structure for the dashpay data contract
        let dashpay_cbor = json_document_to_cbor(dashpay_path, Some(1));
        drive
            .apply_contract_cbor(
                dashpay_cbor.clone(),
                None,
                0f64,
                true,
                StorageFlags::default(),
                None,
            )
            .expect("expected to apply contract successfully");

        (drive, dashpay_cbor)
    }
}<|MERGE_RESOLUTION|>--- conflicted
+++ resolved
@@ -1,8 +1,7 @@
-<<<<<<< HEAD
 // MIT LICENSE
 //
-// Copyright (c) 2021 Dash Core Group
-// 
+// Copyright (c) 2022 Dash Core Group
+//
 // Permission is hereby granted, free of charge, to any
 // person obtaining a copy of this software and associated
 // documentation files (the "Software"), to deal in the
@@ -29,15 +28,13 @@
 //
 
 //! General Drive Document Functions
-//! 
+//!
 //! This module defines general functions relevant to Documents in Drive.
 //! Namely functions to return the paths to certain objects and the path sizes.
-//! 
+//!
 
-=======
 use crate::contract::document::Document;
 use crate::drive::flags::StorageFlags;
->>>>>>> 4bde7fdd
 use crate::drive::{defaults, RootTree};
 use dpp::data_contract::extra::DocumentType;
 use grovedb::reference_path::ReferencePathType::UpstreamRootHeightReference;
@@ -98,28 +95,7 @@
         + document_type_name_len
 }
 
-<<<<<<< HEAD
-/// Returns the path to the time at which the given document was stored.
-fn contract_documents_keeping_history_storage_time_reference_path(
-    contract_id: &[u8],
-    document_type_name: &str,
-    document_id: &[u8],
-    encoded_time: Vec<u8>,
-) -> Vec<Vec<u8>> {
-    vec![
-        Into::<&[u8; 1]>::into(RootTree::ContractDocuments).to_vec(), // 1 byte
-        contract_id.to_vec(),                                         // 32 bytes
-        vec![1],                                                      // 1
-        document_type_name.as_bytes().to_vec(),
-        vec![0],              // 1
-        document_id.to_vec(), // 32 bytes
-        encoded_time,         // 8 bytes
-    ]
-}
-
 /// Returns the size of the path to the time at which a document type was stored.
-=======
->>>>>>> 4bde7fdd
 fn contract_documents_keeping_history_storage_time_reference_path_size(
     document_type_name_len: usize,
 ) -> usize {
@@ -127,6 +103,7 @@
         + document_type_name_len
 }
 
+/// Creates a reference to a document.
 fn make_document_reference(
     document: &Document,
     document_type: &DocumentType,
