// MIT LICENSE
//
// Copyright (c) 2021 Dash Core Group
//
// Permission is hereby granted, free of charge, to any
// person obtaining a copy of this software and associated
// documentation files (the "Software"), to deal in the
// Software without restriction, including without
// limitation the rights to use, copy, modify, merge,
// publish, distribute, sublicense, and/or sell copies of
// the Software, and to permit persons to whom the Software
// is furnished to do so, subject to the following
// conditions:
//
// The above copyright notice and this permission notice
// shall be included in all copies or substantial portions
// of the Software.
//
// THE SOFTWARE IS PROVIDED "AS IS", WITHOUT WARRANTY OF
// ANY KIND, EXPRESS OR IMPLIED, INCLUDING BUT NOT LIMITED
// TO THE WARRANTIES OF MERCHANTABILITY, FITNESS FOR A
// PARTICULAR PURPOSE AND NONINFRINGEMENT. IN NO EVENT
// SHALL THE AUTHORS OR COPYRIGHT HOLDERS BE LIABLE FOR ANY
// CLAIM, DAMAGES OR OTHER LIABILITY, WHETHER IN AN ACTION
// OF CONTRACT, TORT OR OTHERWISE, ARISING FROM, OUT OF OR
// IN CONNECTION WITH THE SOFTWARE OR THE USE OR OTHER
// DEALINGS IN THE SOFTWARE.
//

//! Update Documents.
//!
//! This modules implements functions in Drive relevant to updating Documents.
//!

use std::collections::HashSet;

use grovedb::{Element, TransactionArg};

use crate::contract::document::Document;
use crate::contract::Contract;
use crate::drive::defaults::{CONTRACT_DOCUMENTS_PATH_HEIGHT, SOME_OPTIMIZED_DOCUMENT_REFERENCE};
use crate::drive::document::{
    contract_document_type_path,
    contract_documents_keeping_history_primary_key_path_for_document_id,
    contract_documents_primary_key_path, make_document_reference,
};
use crate::drive::flags::StorageFlags;
use crate::drive::object_size_info::DocumentInfo::{
    DocumentRefAndSerialization, DocumentSize, DocumentWithoutSerialization,
};
use crate::drive::object_size_info::KeyValueInfo::KeyRefRequest;
use crate::drive::object_size_info::PathKeyElementInfo::PathKeyElement;
use crate::drive::object_size_info::{DocumentAndContractInfo, DriveKeyInfo, PathKeyInfo};
use crate::drive::Drive;
use crate::error::drive::DriveError;
use crate::error::Error;
use crate::fee::op::DriveOperation;
use crate::fee::{calculate_fee, FeeResult};

use crate::drive::block_info::BlockInfo;
use crate::error::document::DocumentError;
use dpp::data_contract::extra::DriveContractExt;

impl Drive {
    /// Updates a serialized document given a contract CBOR and returns the associated fee.
    pub fn update_document_for_contract_cbor(
        &self,
        serialized_document: &[u8],
        contract_cbor: &[u8],
        document_type: &str,
        owner_id: Option<[u8; 32]>,
        block_info: BlockInfo,
        apply: bool,
        storage_flags: Option<&StorageFlags>,
        transaction: TransactionArg,
    ) -> Result<FeeResult, Error> {
        let contract = <Contract as DriveContractExt>::from_cbor(contract_cbor, None)?;

        let document = Document::from_cbor(serialized_document, None, owner_id)?;

        self.update_document_for_contract(
            &document,
            serialized_document,
            &contract,
            document_type,
            owner_id,
            block_info,
            apply,
            storage_flags,
            transaction,
        )
    }

    /// Updates a serialized document given a contract id and returns the associated fee.
    pub fn update_document_for_contract_id(
        &self,
        serialized_document: &[u8],
        contract_id: [u8; 32],
        document_type: &str,
        owner_id: Option<[u8; 32]>,
        block_info: BlockInfo,
        apply: bool,
        storage_flags: Option<&StorageFlags>,
        transaction: TransactionArg,
    ) -> Result<FeeResult, Error> {
        let mut drive_operations: Vec<DriveOperation> = vec![];

        let contract_fetch_info = self
            .get_contract_with_fetch_info_and_add_to_operations(
                contract_id,
                Some(&block_info.epoch),
                transaction,
                &mut drive_operations,
            )?
            .ok_or(Error::Document(DocumentError::ContractNotFound()))?;

        let contract = &contract_fetch_info.contract;

        let document = Document::from_cbor(serialized_document, None, owner_id)?;

        let document_info =
            DocumentRefAndSerialization((&document, serialized_document, storage_flags));

        let document_type = contract.document_type_for_name(document_type)?;

        self.update_document_for_contract_apply_and_add_to_operations(
            DocumentAndContractInfo {
                document_info,
                contract,
                document_type,
                owner_id,
            },
            &block_info,
            apply,
            transaction,
            &mut drive_operations,
        )?;

        let fees = calculate_fee(None, Some(drive_operations), &block_info.epoch)?;

        Ok(fees)
    }

    /// Updates a serialized document and returns the associated fee.
    pub fn update_serialized_document_for_contract(
        &self,
        serialized_document: &[u8],
        contract: &Contract,
        document_type: &str,
        owner_id: Option<[u8; 32]>,
        block_info: BlockInfo,
        apply: bool,
        storage_flags: Option<&StorageFlags>,
        transaction: TransactionArg,
    ) -> Result<FeeResult, Error> {
        let document = Document::from_cbor(serialized_document, None, owner_id)?;

        self.update_document_for_contract(
            &document,
            serialized_document,
            contract,
            document_type,
            owner_id,
            block_info,
            apply,
            storage_flags,
            transaction,
        )
    }

    /// Updates a document and returns the associated fee.
    pub fn update_document_for_contract(
        &self,
        document: &Document,
        serialized_document: &[u8],
        contract: &Contract,
        document_type_name: &str,
        owner_id: Option<[u8; 32]>,
        block_info: BlockInfo,
        apply: bool,
        storage_flags: Option<&StorageFlags>,
        transaction: TransactionArg,
    ) -> Result<FeeResult, Error> {
        let mut drive_operations: Vec<DriveOperation> = vec![];

        let document_type = contract.document_type_for_name(document_type_name)?;

        let document_info =
            DocumentRefAndSerialization((document, serialized_document, storage_flags));

        self.update_document_for_contract_apply_and_add_to_operations(
            DocumentAndContractInfo {
                document_info,
                contract,
                document_type,
                owner_id,
            },
            &block_info,
            apply,
            transaction,
            &mut drive_operations,
        )?;
        let fees = calculate_fee(None, Some(drive_operations), &block_info.epoch)?;
        Ok(fees)
    }

    /// Updates a document.
    pub(crate) fn update_document_for_contract_apply_and_add_to_operations(
        &self,
        document_and_contract_info: DocumentAndContractInfo,
        block_info: &BlockInfo,
        apply: bool,
        transaction: TransactionArg,
        drive_operations: &mut Vec<DriveOperation>,
    ) -> Result<(), Error> {
        let batch_operations = self.update_document_for_contract_operations(
            document_and_contract_info,
            block_info,
            apply,
            transaction,
        )?;
        self.apply_batch_drive_operations(apply, transaction, batch_operations, drive_operations)
    }

    /// Gathers operations for updating a document.
    pub(crate) fn update_document_for_contract_operations(
        &self,
        document_and_contract_info: DocumentAndContractInfo,
        block_info: &BlockInfo,
        apply: bool,
        transaction: TransactionArg,
    ) -> Result<Vec<DriveOperation>, Error> {
        let mut batch_operations: Vec<DriveOperation> = vec![];

        if !document_and_contract_info.document_type.documents_mutable {
            return Err(Error::Drive(DriveError::UpdatingReadOnlyImmutableDocument(
                "documents for this contract are not mutable",
            )));
        }

        if !document_and_contract_info
            .document_info
            .is_document_and_serialization()
        {
            // todo: right now let's say the worst case scenario for an update is that all the data must be added again
            return self.add_document_for_contract_operations(
                document_and_contract_info,
                false,
                block_info,
                apply,
                transaction,
            );
        }

        let contract = document_and_contract_info.contract;
        let document_type = document_and_contract_info.document_type;
        let owner_id = document_and_contract_info.owner_id;

        if let DocumentRefAndSerialization((document, _serialized_document, storage_flags)) =
            document_and_contract_info.document_info
        {
            // we need to construct the path for documents on the contract
            // the path is
            //  * Document and Contract root tree
            //  * Contract ID recovered from document
            //  * 0 to signify Documents and not Contract
            let contract_document_type_path =
                contract_document_type_path(contract.id.as_bytes(), document_type.name.as_str());

            let contract_documents_primary_key_path = contract_documents_primary_key_path(
                contract.id.as_bytes(),
                document_type.name.as_str(),
            );

            let document_reference = make_document_reference(
                document,
                document_and_contract_info.document_type,
                storage_flags,
            );
            let query_stateless_max_value_size = if apply {
                None
            } else {
                Some(document_type.max_size())
            };

            // next we need to get the old document from storage
            let old_document_element = if document_type.documents_keep_history {
                let contract_documents_keeping_history_primary_key_path_for_document_id =
                    contract_documents_keeping_history_primary_key_path_for_document_id(
                        contract.id.as_bytes(),
                        document_type.name.as_str(),
                        document.id.as_slice(),
                    );
                // When keeping document history the 0 is a reference that points to the current value
                // O is just on one byte, so we have at most one hop of size 1 (1 byte)
                let query_stateless_with_max_value_size_and_max_reference_sizes =
                    query_stateless_max_value_size.map(|vs| (vs, vec![1]));
                self.grove_get(
                    contract_documents_keeping_history_primary_key_path_for_document_id,
                    KeyRefRequest(&[0]),
                    query_stateless_with_max_value_size_and_max_reference_sizes,
                    transaction,
                    &mut batch_operations,
                )?
            } else {
                self.grove_get_direct(
                    contract_documents_primary_key_path,
                    KeyRefRequest(document.id.as_slice()),
                    query_stateless_max_value_size,
                    transaction,
                    &mut batch_operations,
                )?
            };

            // we need to store the document for it's primary key
            // we should be overriding if the document_type does not have history enabled
            self.add_document_to_primary_storage(
                &document_and_contract_info,
                block_info,
                true,
                apply,
                transaction,
                &mut batch_operations,
            )?;

            let old_document_info = if let Some(old_document_element) = old_document_element {
                if let Element::Item(old_serialized_document, element_flags) = old_document_element
                {
                    let document =
                        Document::from_cbor(old_serialized_document.as_slice(), None, owner_id)?;
                    Ok(DocumentWithoutSerialization((
                        document,
                        StorageFlags::from_some_element_flags_ref(&element_flags)?,
                    )))
                } else {
                    Err(Error::Drive(DriveError::CorruptedDocumentNotItem(
                        "old document is not an item",
                    )))
                }?
            } else if let Some(max_value_size) = query_stateless_max_value_size {
                DocumentSize(max_value_size as u32)
            } else {
                return Err(Error::Drive(DriveError::UpdatingDocumentThatDoesNotExist(
                    "document being updated does not exist",
                )));
            };

            let mut batch_insertion_cache: HashSet<Vec<Vec<u8>>> = HashSet::new();
            // fourth we need to store a reference to the document for each index
            for index in &document_type.indices {
                // at this point the contract path is to the contract documents
                // for each index the top index component will already have been added
                // when the contract itself was created
                let mut index_path: Vec<Vec<u8>> = contract_document_type_path
                    .iter()
                    .map(|&x| Vec::from(x))
                    .collect();
                let top_index_property = index.properties.get(0).ok_or(Error::Drive(
                    DriveError::CorruptedContractIndexes("invalid contract indices"),
                ))?;
                index_path.push(Vec::from(top_index_property.name.as_bytes()));

                // with the example of the dashpay contract's first index
                // the index path is now something like Contracts/ContractID/Documents(1)/$ownerId
                let document_top_field = document
                    .get_raw_for_document_type(&top_index_property.name, document_type, owner_id)?
                    .unwrap_or_default();

                let old_document_top_field = old_document_info
                    .get_raw_for_document_type(&top_index_property.name, document_type, owner_id)?
                    .unwrap_or_default();

                // if we are not applying that means we are trying to get worst case costs
                // which would entail a change on every index
                let mut change_occurred_on_index = match &old_document_top_field {
                    DriveKeyInfo::Key(k) => &document_top_field != k,
                    DriveKeyInfo::KeyRef(k) => document_top_field.as_slice() != *k,
                    DriveKeyInfo::KeySize(_) => {
                        // we should assume true in this worst case cost scenario
                        true
                    }
                };

                if change_occurred_on_index {
                    // here we are inserting an empty tree that will have a subtree of all other index properties
                    let mut qualified_path = index_path.clone();
                    qualified_path.push(document_top_field.clone());

                    if !batch_insertion_cache.contains(&qualified_path) {
                        let inserted = self.batch_insert_empty_tree_if_not_exists(
                            PathKeyInfo::PathKeyRef::<0>((
                                index_path.clone(),
                                document_top_field.as_slice(),
                            )),
                            storage_flags,
                            apply,
                            transaction,
                            &mut batch_operations,
                        )?;
                        if inserted {
                            batch_insertion_cache.insert(qualified_path);
                        }
                    }
                }

                let mut all_fields_null = document_top_field.is_empty();

                let mut old_index_path: Vec<DriveKeyInfo> = index_path
                    .iter()
                    .map(|path_item| DriveKeyInfo::Key(path_item.clone()))
                    .collect();
                // we push the actual value of the index path
                index_path.push(document_top_field);
                // the index path is now something like Contracts/ContractID/Documents(1)/$ownerId/<ownerId>

                old_index_path.push(old_document_top_field);

                for i in 1..index.properties.len() {
                    let index_property = index.properties.get(i).ok_or(Error::Drive(
                        DriveError::CorruptedContractIndexes("invalid contract indices"),
                    ))?;

                    let document_index_field = document
                        .get_raw_for_document_type(&index_property.name, document_type, owner_id)?
                        .unwrap_or_default();

                    let old_document_index_field = old_document_info
                        .get_raw_for_document_type(&index_property.name, document_type, owner_id)?
                        .unwrap_or_default();

                    // if we are not applying that means we are trying to get worst case costs
                    // which would entail a change on every index
                    change_occurred_on_index |= match &old_document_index_field {
                        DriveKeyInfo::Key(k) => &document_index_field != k,
                        DriveKeyInfo::KeyRef(k) => document_index_field != *k,
                        DriveKeyInfo::KeySize(_) => {
                            // we should assume true in this worst case cost scenario
                            true
                        }
                    };

                    if change_occurred_on_index {
                        // here we are inserting an empty tree that will have a subtree of all other index properties

                        let mut qualified_path = index_path.clone();
                        qualified_path.push(index_property.name.as_bytes().to_vec());

                        if !batch_insertion_cache.contains(&qualified_path) {
                            let inserted = self.batch_insert_empty_tree_if_not_exists(
                                PathKeyInfo::PathKeyRef::<0>((
                                    index_path.clone(),
                                    index_property.name.as_bytes(),
                                )),
                                storage_flags,
                                apply,
                                transaction,
                                &mut batch_operations,
                            )?;
                            if inserted {
                                batch_insertion_cache.insert(qualified_path);
                            }
                        }
                    }

                    index_path.push(Vec::from(index_property.name.as_bytes()));
                    old_index_path
                        .push(DriveKeyInfo::Key(Vec::from(index_property.name.as_bytes())));

                    // Iteration 1. the index path is now something like Contracts/ContractID/Documents(1)/$ownerId/<ownerId>/toUserId
                    // Iteration 2. the index path is now something like Contracts/ContractID/Documents(1)/$ownerId/<ownerId>/toUserId/<ToUserId>/accountReference

                    if change_occurred_on_index {
                        // here we are inserting an empty tree that will have a subtree of all other index properties

                        let mut qualified_path = index_path.clone();
                        qualified_path.push(document_index_field.clone());

                        if !batch_insertion_cache.contains(&qualified_path) {
                            let inserted = self.batch_insert_empty_tree_if_not_exists(
                                PathKeyInfo::PathKeyRef::<0>((
                                    index_path.clone(),
                                    document_index_field.as_slice(),
                                )),
                                storage_flags,
                                apply,
                                transaction,
                                &mut batch_operations,
                            )?;
                            if inserted {
                                batch_insertion_cache.insert(qualified_path);
                            }
                        }
                    }

                    all_fields_null &= document_index_field.is_empty();

                    // we push the actual value of the index path, both for the new and the old
                    index_path.push(document_index_field);
                    old_index_path.push(old_document_index_field);
                    // Iteration 1. the index path is now something like Contracts/ContractID/Documents(1)/$ownerId/<ownerId>/toUserId/<ToUserId>/
                    // Iteration 2. the index path is now something like Contracts/ContractID/Documents(1)/$ownerId/<ownerId>/toUserId/<ToUserId>/accountReference/<accountReference>
                }

                if change_occurred_on_index {
                    // we first need to delete the old values
                    // unique indexes will be stored under key "0"
                    // non unique indices should have a tree at key "0" that has all elements based off of primary key
                    if !index.unique {
                        old_index_path.push(DriveKeyInfo::Key(vec![0]));

                        // here we should return an error if the element already exists
                        self.batch_delete_up_tree_while_empty(
                            old_index_path,
                            document.id.as_slice(),
                            Some(CONTRACT_DOCUMENTS_PATH_HEIGHT),
                            apply,
                            transaction,
                            &mut batch_operations,
                        )?;
                    } else {
                        // here we should return an error if the element already exists
                        self.batch_delete_up_tree_while_empty(
                            old_index_path,
                            &[0],
                            Some(CONTRACT_DOCUMENTS_PATH_HEIGHT),
                            apply,
                            transaction,
                            &mut batch_operations,
                        )?;
                    }

                    // unique indexes will be stored under key "0"
                    // non unique indices should have a tree at key "0" that has all elements based off of primary key
                    if !index.unique || all_fields_null {
                        // here we are inserting an empty tree that will have a subtree of all other index properties
                        self.batch_insert_empty_tree_if_not_exists(
                            PathKeyInfo::PathKeyRef::<0>((index_path.clone(), &[0])),
                            storage_flags,
                            apply,
                            transaction,
                            &mut batch_operations,
                        )?;
                        index_path.push(vec![0]);

                        // here we should return an error if the element already exists
                        self.batch_insert(
                            PathKeyElement::<0>((
                                index_path,
                                document.id.as_slice(),
                                document_reference.clone(),
                            )),
                            &mut batch_operations,
                        )?;
                    } else {
                        // in one update you can't insert an element twice, so need to check the cache
                        // here we should return an error if the element already exists
                        let inserted = self.batch_insert_if_not_exists(
                            PathKeyElement::<0>((index_path, &[0], document_reference.clone())),
                            if apply {
                                None
                            } else {
                                SOME_OPTIMIZED_DOCUMENT_REFERENCE
                            },
                            transaction,
                            &mut batch_operations,
                        )?;
                        if !inserted {
                            return Err(Error::Drive(DriveError::CorruptedContractIndexes(
                                "index already exists",
                            )));
                        }
                    }
                }
            }
        }
        Ok(batch_operations)
    }
}

#[cfg(test)]
mod tests {
    use grovedb::TransactionArg;
    use std::default::Default;
    use std::option::Option::None;
    use std::sync::Arc;

    use dpp::data_contract::validation::data_contract_validator::DataContractValidator;
    use dpp::data_contract::DataContractFactory;
    use dpp::document::document_factory::DocumentFactory;
    use dpp::document::document_validator::DocumentValidator;
    use dpp::mocks;
    use dpp::prelude::DataContract;
    use dpp::version::{ProtocolVersionValidator, COMPATIBILITY_MAP, LATEST_VERSION};
    use rand::Rng;
    use serde::{Deserialize, Serialize};
    use serde_json::{json, Value};
    use tempfile::TempDir;

    use super::*;
    use crate::common::{json_document_to_cbor, setup_contract, value_to_cbor};
    use crate::contract::{document::Document, Contract};
    use crate::drive::config::{DriveConfig, DriveEncoding};
    use crate::drive::flags::StorageFlags;
    use crate::drive::object_size_info::DocumentAndContractInfo;
    use crate::drive::object_size_info::DocumentInfo::DocumentRefAndSerialization;
    use crate::drive::{defaults, Drive};
    use crate::fee::default_costs::STORAGE_DISK_USAGE_CREDIT_PER_BYTE;
    use crate::fee_pools::epochs::Epoch;
    use crate::query::DriveQuery;

    #[test]
    fn test_create_and_update_document_same_transaction() {
        let tmp_dir = TempDir::new().unwrap();
        let drive: Drive = Drive::open(tmp_dir, None).expect("expected to open Drive successfully");

        let db_transaction = drive.grove.start_transaction();

        drive
            .create_initial_state_structure(Some(&db_transaction))
            .expect("expected to create root tree successfully");

        let contract_cbor = hex::decode("01000000a5632469645820b0248cd9a27f86d05badf475dd9ff574d63219cd60c52e2be1e540c2fdd713336724736368656d61783468747470733a2f2f736368656d612e646173682e6f72672f6470702d302d342d302f6d6574612f646174612d636f6e7472616374676f776e6572496458204c9bf0db6ae315c85465e9ef26e6a006de9673731d08d14881945ddef1b5c5f26776657273696f6e0169646f63756d656e7473a267636f6e74616374a56474797065666f626a65637467696e646963657381a3646e616d656f6f6e7765724964546f55736572496466756e69717565f56a70726f7065727469657382a168246f776e6572496463617363a168746f557365724964636173636872657175697265648268746f557365724964697075626c69634b65796a70726f70657274696573a268746f557365724964a56474797065656172726179686d61784974656d731820686d696e4974656d73182069627974654172726179f570636f6e74656e744d656469615479706578216170706c69636174696f6e2f782e646173682e6470702e6964656e746966696572697075626c69634b6579a36474797065656172726179686d61784974656d73182169627974654172726179f5746164646974696f6e616c50726f70657274696573f46770726f66696c65a56474797065666f626a65637467696e646963657381a3646e616d65676f776e6572496466756e69717565f56a70726f7065727469657381a168246f776e6572496463617363687265717569726564826961766174617255726c6561626f75746a70726f70657274696573a26561626f7574a2647479706566737472696e67696d61784c656e67746818ff6961766174617255726ca3647479706566737472696e6766666f726d61746375726c696d61784c656e67746818ff746164646974696f6e616c50726f70657274696573f4").unwrap();

        drive
            .apply_contract_cbor(
                contract_cbor.clone(),
                None,
                BlockInfo::default(),
                true,
                StorageFlags::optional_default_as_ref(),
                Some(&db_transaction),
            )
            .expect("expected to apply contract successfully");

        // Create Alice profile

        let alice_profile_cbor = hex::decode("01000000a763246964582035edfec54aea574df968990abb47b39c206abe5c43a6157885f62958a1f1230c6524747970656770726f66696c656561626f75746a4920616d20416c69636568246f776e65724964582041d52f93f6f7c5af79ce994381c90df73cce2863d3850b9c05ef586ff0fe795f69247265766973696f6e016961766174617255726c7819687474703a2f2f746573742e636f6d2f616c6963652e6a70676f2464617461436f6e747261637449645820b0248cd9a27f86d05badf475dd9ff574d63219cd60c52e2be1e540c2fdd71333").unwrap();

        drive
            .add_serialized_document_for_serialized_contract(
                alice_profile_cbor.as_slice(),
                contract_cbor.as_slice(),
                "profile",
                None,
                true,
                BlockInfo::default(),
                true,
                StorageFlags::optional_default_as_ref(),
                Some(&db_transaction),
            )
            .expect("should create alice profile");

        // Update Alice profile

        let updated_alice_profile_cbor = hex::decode("01000000a763246964582035edfec54aea574df968990abb47b39c206abe5c43a6157885f62958a1f1230c6524747970656770726f66696c656561626f75746a4920616d20416c69636568246f776e65724964582041d52f93f6f7c5af79ce994381c90df73cce2863d3850b9c05ef586ff0fe795f69247265766973696f6e026961766174617255726c781a687474703a2f2f746573742e636f6d2f616c696365322e6a70676f2464617461436f6e747261637449645820b0248cd9a27f86d05badf475dd9ff574d63219cd60c52e2be1e540c2fdd71333").unwrap();

        drive
            .update_document_for_contract_cbor(
                updated_alice_profile_cbor.as_slice(),
                contract_cbor.as_slice(),
                "profile",
                None,
                BlockInfo::default(),
                true,
                StorageFlags::optional_default_as_ref(),
                Some(&db_transaction),
            )
            .expect("should update alice profile");
    }

    #[test]
    fn test_create_and_update_document_no_transactions() {
        let tmp_dir = TempDir::new().unwrap();
        let drive: Drive = Drive::open(tmp_dir, None).expect("expected to open Drive successfully");

        drive
            .create_initial_state_structure(None)
            .expect("expected to create root tree successfully");

        let contract_cbor = hex::decode("01000000a5632469645820b0248cd9a27f86d05badf475dd9ff574d63219cd60c52e2be1e540c2fdd713336724736368656d61783468747470733a2f2f736368656d612e646173682e6f72672f6470702d302d342d302f6d6574612f646174612d636f6e7472616374676f776e6572496458204c9bf0db6ae315c85465e9ef26e6a006de9673731d08d14881945ddef1b5c5f26776657273696f6e0169646f63756d656e7473a267636f6e74616374a56474797065666f626a65637467696e646963657381a3646e616d656f6f6e7765724964546f55736572496466756e69717565f56a70726f7065727469657382a168246f776e6572496463617363a168746f557365724964636173636872657175697265648268746f557365724964697075626c69634b65796a70726f70657274696573a268746f557365724964a56474797065656172726179686d61784974656d731820686d696e4974656d73182069627974654172726179f570636f6e74656e744d656469615479706578216170706c69636174696f6e2f782e646173682e6470702e6964656e746966696572697075626c69634b6579a36474797065656172726179686d61784974656d73182169627974654172726179f5746164646974696f6e616c50726f70657274696573f46770726f66696c65a56474797065666f626a65637467696e646963657381a3646e616d65676f776e6572496466756e69717565f56a70726f7065727469657381a168246f776e6572496463617363687265717569726564826961766174617255726c6561626f75746a70726f70657274696573a26561626f7574a2647479706566737472696e67696d61784c656e67746818ff6961766174617255726ca3647479706566737472696e6766666f726d61746375726c696d61784c656e67746818ff746164646974696f6e616c50726f70657274696573f4").unwrap();

        let contract = <Contract as DriveContractExt>::from_cbor(contract_cbor.as_slice(), None)
            .expect("expected to create contract");
        drive
            .apply_contract_cbor(
                contract_cbor.clone(),
                None,
                BlockInfo::default(),
                true,
                StorageFlags::optional_default_as_ref(),
                None,
            )
            .expect("expected to apply contract successfully");

        // Create Alice profile

        let alice_profile_cbor = hex::decode("01000000a763246964582035edfec54aea574df968990abb47b39c206abe5c43a6157885f62958a1f1230c6524747970656770726f66696c656561626f75746a4920616d20416c69636568246f776e65724964582041d52f93f6f7c5af79ce994381c90df73cce2863d3850b9c05ef586ff0fe795f69247265766973696f6e016961766174617255726c7819687474703a2f2f746573742e636f6d2f616c6963652e6a70676f2464617461436f6e747261637449645820b0248cd9a27f86d05badf475dd9ff574d63219cd60c52e2be1e540c2fdd71333").unwrap();

        let alice_profile = Document::from_cbor(alice_profile_cbor.as_slice(), None, None)
            .expect("expected to get a document");

        let document_type = contract
            .document_type_for_name("profile")
            .expect("expected to get a document type");

        let storage_flags = Some(StorageFlags::SingleEpoch(0));

        drive
            .add_document_for_contract(
                DocumentAndContractInfo {
                    document_info: DocumentRefAndSerialization((
                        &alice_profile,
                        alice_profile_cbor.as_slice(),
                        storage_flags.as_ref(),
                    )),
                    contract: &contract,
                    document_type,
                    owner_id: None,
                },
                true,
                BlockInfo::default(),
                true,
                None,
            )
            .expect("should create alice profile");

        let sql_string = "select * from profile";
        let query = DriveQuery::from_sql_expr(sql_string, &contract).expect("should build query");

        let (results_no_transaction, _, _) = query
            .execute_no_proof(&drive, None, None)
            .expect("expected to execute query");

        assert_eq!(results_no_transaction.len(), 1);

        // Update Alice profile

        let updated_alice_profile_cbor = hex::decode("01000000a763246964582035edfec54aea574df968990abb47b39c206abe5c43a6157885f62958a1f1230c6524747970656770726f66696c656561626f75746a4920616d20416c69636568246f776e65724964582041d52f93f6f7c5af79ce994381c90df73cce2863d3850b9c05ef586ff0fe795f69247265766973696f6e026961766174617255726c781a687474703a2f2f746573742e636f6d2f616c696365322e6a70676f2464617461436f6e747261637449645820b0248cd9a27f86d05badf475dd9ff574d63219cd60c52e2be1e540c2fdd71333").unwrap();

        drive
            .update_document_for_contract_cbor(
                updated_alice_profile_cbor.as_slice(),
                contract_cbor.as_slice(),
                "profile",
                None,
                BlockInfo::default(),
                true,
                StorageFlags::optional_default_as_ref(),
                None,
            )
            .expect("should update alice profile");

        let (results_no_transaction, _, _) = query
            .execute_no_proof(&drive, None, None)
            .expect("expected to execute query");

        assert_eq!(results_no_transaction.len(), 1);
    }

    #[test]
    fn test_create_and_update_document_in_different_transactions() {
        let tmp_dir = TempDir::new().unwrap();
        let drive: Drive = Drive::open(tmp_dir, None).expect("expected to open Drive successfully");

        let db_transaction = drive.grove.start_transaction();

        drive
            .create_initial_state_structure(Some(&db_transaction))
            .expect("expected to create root tree successfully");

        let contract_cbor = hex::decode("01000000a5632469645820b0248cd9a27f86d05badf475dd9ff574d63219cd60c52e2be1e540c2fdd713336724736368656d61783468747470733a2f2f736368656d612e646173682e6f72672f6470702d302d342d302f6d6574612f646174612d636f6e7472616374676f776e6572496458204c9bf0db6ae315c85465e9ef26e6a006de9673731d08d14881945ddef1b5c5f26776657273696f6e0169646f63756d656e7473a267636f6e74616374a56474797065666f626a65637467696e646963657381a3646e616d656f6f6e7765724964546f55736572496466756e69717565f56a70726f7065727469657382a168246f776e6572496463617363a168746f557365724964636173636872657175697265648268746f557365724964697075626c69634b65796a70726f70657274696573a268746f557365724964a56474797065656172726179686d61784974656d731820686d696e4974656d73182069627974654172726179f570636f6e74656e744d656469615479706578216170706c69636174696f6e2f782e646173682e6470702e6964656e746966696572697075626c69634b6579a36474797065656172726179686d61784974656d73182169627974654172726179f5746164646974696f6e616c50726f70657274696573f46770726f66696c65a56474797065666f626a65637467696e646963657381a3646e616d65676f776e6572496466756e69717565f56a70726f7065727469657381a168246f776e6572496463617363687265717569726564826961766174617255726c6561626f75746a70726f70657274696573a26561626f7574a2647479706566737472696e67696d61784c656e67746818ff6961766174617255726ca3647479706566737472696e6766666f726d61746375726c696d61784c656e67746818ff746164646974696f6e616c50726f70657274696573f4").unwrap();

        let contract = <Contract as DriveContractExt>::from_cbor(contract_cbor.as_slice(), None)
            .expect("expected to create contract");
        drive
            .apply_contract_cbor(
                contract_cbor.clone(),
                None,
                BlockInfo::default(),
                true,
                StorageFlags::optional_default_as_ref(),
                Some(&db_transaction),
            )
            .expect("expected to apply contract successfully");

        // Create Alice profile

        let alice_profile_cbor = hex::decode("01000000a763246964582035edfec54aea574df968990abb47b39c206abe5c43a6157885f62958a1f1230c6524747970656770726f66696c656561626f75746a4920616d20416c69636568246f776e65724964582041d52f93f6f7c5af79ce994381c90df73cce2863d3850b9c05ef586ff0fe795f69247265766973696f6e016961766174617255726c7819687474703a2f2f746573742e636f6d2f616c6963652e6a70676f2464617461436f6e747261637449645820b0248cd9a27f86d05badf475dd9ff574d63219cd60c52e2be1e540c2fdd71333").unwrap();

        let alice_profile = Document::from_cbor(alice_profile_cbor.as_slice(), None, None)
            .expect("expected to get a document");

        let document_type = contract
            .document_type_for_name("profile")
            .expect("expected to get a document type");

        let storage_flags = Some(StorageFlags::SingleEpoch(0));

        drive
            .add_document_for_contract(
                DocumentAndContractInfo {
                    document_info: DocumentRefAndSerialization((
                        &alice_profile,
                        alice_profile_cbor.as_slice(),
                        storage_flags.as_ref(),
                    )),
                    contract: &contract,
                    document_type,
                    owner_id: None,
                },
                true,
                BlockInfo::default(),
                true,
                Some(&db_transaction),
            )
            .expect("should create alice profile");

        drive
            .grove
            .commit_transaction(db_transaction)
            .unwrap()
            .expect("should commit transaction");

        let sql_string = "select * from profile";
        let query = DriveQuery::from_sql_expr(sql_string, &contract).expect("should build query");

        let (results_no_transaction, _, _) = query
            .execute_no_proof(&drive, None, None)
            .expect("expected to execute query");

        assert_eq!(results_no_transaction.len(), 1);

        let db_transaction = drive.grove.start_transaction();

        let (results_on_transaction, _, _) = query
            .execute_no_proof(&drive, None, Some(&db_transaction))
            .expect("expected to execute query");

        assert_eq!(results_on_transaction.len(), 1);

        // Update Alice profile

        let updated_alice_profile_cbor = hex::decode("01000000a763246964582035edfec54aea574df968990abb47b39c206abe5c43a6157885f62958a1f1230c6524747970656770726f66696c656561626f75746a4920616d20416c69636568246f776e65724964582041d52f93f6f7c5af79ce994381c90df73cce2863d3850b9c05ef586ff0fe795f69247265766973696f6e026961766174617255726c781a687474703a2f2f746573742e636f6d2f616c696365322e6a70676f2464617461436f6e747261637449645820b0248cd9a27f86d05badf475dd9ff574d63219cd60c52e2be1e540c2fdd71333").unwrap();

        drive
            .update_document_for_contract_cbor(
                updated_alice_profile_cbor.as_slice(),
                contract_cbor.as_slice(),
                "profile",
                None,
                BlockInfo::default(),
                true,
                StorageFlags::optional_default_as_ref(),
                Some(&db_transaction),
            )
            .expect("should update alice profile");

        let (results_on_transaction, _, _) = query
            .execute_no_proof(&drive, None, Some(&db_transaction))
            .expect("expected to execute query");

        assert_eq!(results_on_transaction.len(), 1);

        drive
            .grove
            .commit_transaction(db_transaction)
            .unwrap()
            .expect("should commit transaction");
    }

    #[test]
    fn test_create_and_update_document_in_different_transactions_with_delete_rollback() {
        let tmp_dir = TempDir::new().unwrap();
        let drive: Drive = Drive::open(tmp_dir, None).expect("expected to open Drive successfully");

        let db_transaction = drive.grove.start_transaction();

        drive
            .create_initial_state_structure(Some(&db_transaction))
            .expect("expected to create root tree successfully");

        let contract_cbor = hex::decode("01000000a5632469645820b0248cd9a27f86d05badf475dd9ff574d63219cd60c52e2be1e540c2fdd713336724736368656d61783468747470733a2f2f736368656d612e646173682e6f72672f6470702d302d342d302f6d6574612f646174612d636f6e7472616374676f776e6572496458204c9bf0db6ae315c85465e9ef26e6a006de9673731d08d14881945ddef1b5c5f26776657273696f6e0169646f63756d656e7473a267636f6e74616374a56474797065666f626a65637467696e646963657381a3646e616d656f6f6e7765724964546f55736572496466756e69717565f56a70726f7065727469657382a168246f776e6572496463617363a168746f557365724964636173636872657175697265648268746f557365724964697075626c69634b65796a70726f70657274696573a268746f557365724964a56474797065656172726179686d61784974656d731820686d696e4974656d73182069627974654172726179f570636f6e74656e744d656469615479706578216170706c69636174696f6e2f782e646173682e6470702e6964656e746966696572697075626c69634b6579a36474797065656172726179686d61784974656d73182169627974654172726179f5746164646974696f6e616c50726f70657274696573f46770726f66696c65a56474797065666f626a65637467696e646963657381a3646e616d65676f776e6572496466756e69717565f56a70726f7065727469657381a168246f776e6572496463617363687265717569726564826961766174617255726c6561626f75746a70726f70657274696573a26561626f7574a2647479706566737472696e67696d61784c656e67746818ff6961766174617255726ca3647479706566737472696e6766666f726d61746375726c696d61784c656e67746818ff746164646974696f6e616c50726f70657274696573f4").unwrap();

        let contract = <Contract as DriveContractExt>::from_cbor(contract_cbor.as_slice(), None)
            .expect("expected to create contract");
        drive
            .apply_contract_cbor(
                contract_cbor.clone(),
                None,
                BlockInfo::default(),
                true,
                StorageFlags::optional_default_as_ref(),
                Some(&db_transaction),
            )
            .expect("expected to apply contract successfully");

        // Create Alice profile

        let alice_profile_cbor = hex::decode("01000000a763246964582035edfec54aea574df968990abb47b39c206abe5c43a6157885f62958a1f1230c6524747970656770726f66696c656561626f75746a4920616d20416c69636568246f776e65724964582041d52f93f6f7c5af79ce994381c90df73cce2863d3850b9c05ef586ff0fe795f69247265766973696f6e016961766174617255726c7819687474703a2f2f746573742e636f6d2f616c6963652e6a70676f2464617461436f6e747261637449645820b0248cd9a27f86d05badf475dd9ff574d63219cd60c52e2be1e540c2fdd71333").unwrap();

        let alice_profile = Document::from_cbor(alice_profile_cbor.as_slice(), None, None)
            .expect("expected to get a document");

        let document_type = contract
            .document_type_for_name("profile")
            .expect("expected to get a document type");

        let storage_flags = Some(StorageFlags::SingleEpoch(0));

        drive
            .add_document_for_contract(
                DocumentAndContractInfo {
                    document_info: DocumentRefAndSerialization((
                        &alice_profile,
                        alice_profile_cbor.as_slice(),
                        storage_flags.as_ref(),
                    )),
                    contract: &contract,
                    document_type,
                    owner_id: None,
                },
                true,
                BlockInfo::default(),
                true,
                Some(&db_transaction),
            )
            .expect("should create alice profile");

        drive
            .grove
            .commit_transaction(db_transaction)
            .unwrap()
            .expect("should commit transaction");

        let sql_string = "select * from profile";
        let query = DriveQuery::from_sql_expr(sql_string, &contract).expect("should build query");

        let (results_no_transaction, _, _) = query
            .execute_no_proof(&drive, None, None)
            .expect("expected to execute query");

        assert_eq!(results_no_transaction.len(), 1);

        let db_transaction = drive.grove.start_transaction();

        let (results_on_transaction, _, _) = query
            .execute_no_proof(&drive, None, Some(&db_transaction))
            .expect("expected to execute query");

        assert_eq!(results_on_transaction.len(), 1);

        drive
            .delete_document_for_contract(
                alice_profile.id,
                &contract,
                "profile",
                None,
                BlockInfo::default(),
                true,
                Some(&db_transaction),
            )
            .expect("expected to delete document");

        let (results_on_transaction, _, _) = query
            .execute_no_proof(&drive, None, Some(&db_transaction))
            .expect("expected to execute query");

        assert_eq!(results_on_transaction.len(), 0);

        drive
            .grove
            .rollback_transaction(&db_transaction)
            .expect("expected to rollback transaction");

        let (results_on_transaction, _, _) = query
            .execute_no_proof(&drive, None, Some(&db_transaction))
            .expect("expected to execute query");

        assert_eq!(results_on_transaction.len(), 1);

        // Update Alice profile

        let updated_alice_profile_cbor = hex::decode("01000000a763246964582035edfec54aea574df968990abb47b39c206abe5c43a6157885f62958a1f1230c6524747970656770726f66696c656561626f75746a4920616d20416c69636568246f776e65724964582041d52f93f6f7c5af79ce994381c90df73cce2863d3850b9c05ef586ff0fe795f69247265766973696f6e026961766174617255726c781a687474703a2f2f746573742e636f6d2f616c696365322e6a70676f2464617461436f6e747261637449645820b0248cd9a27f86d05badf475dd9ff574d63219cd60c52e2be1e540c2fdd71333").unwrap();

        drive
            .update_document_for_contract_cbor(
                updated_alice_profile_cbor.as_slice(),
                contract_cbor.as_slice(),
                "profile",
                None,
                BlockInfo::default(),
                true,
                StorageFlags::optional_default_as_ref(),
                Some(&db_transaction),
            )
            .expect("should update alice profile");
    }

    #[test]
    fn test_create_update_and_delete_document() {
        let tmp_dir = TempDir::new().unwrap();
        let drive: Drive = Drive::open(tmp_dir, None).expect("expected to open Drive successfully");

        drive
            .create_initial_state_structure(None)
            .expect("should create root tree");

        let contract = json!({
            "protocolVersion": 1,
            "$id": "BZUodcFoFL6KvnonehrnMVggTvCe8W5MiRnZuqLb6M54",
            "$schema": "https://schema.dash.org/dpp-0-4-0/meta/data-contract",
            "version": 1,
            "ownerId": "GZVdTnLFAN2yE9rLeCHBDBCr7YQgmXJuoExkY347j7Z5",
            "documents": {
                "indexedDocument": {
                    "type": "object",
                    "indices": [
                        {"name":"index1", "properties": [{"$ownerId":"asc"}, {"firstName":"desc"}], "unique":true},
                        {"name":"index2", "properties": [{"$ownerId":"asc"}, {"lastName":"desc"}], "unique":true},
                        {"name":"index3", "properties": [{"lastName":"asc"}]},
                        {"name":"index4", "properties": [{"$createdAt":"asc"}, {"$updatedAt":"asc"}]},
                        {"name":"index5", "properties": [{"$updatedAt":"asc"}]},
                        {"name":"index6", "properties": [{"$createdAt":"asc"}]}
                    ],
                    "properties":{
                        "firstName": {
                            "type": "string",
                            "maxLength": 63,
                        },
                        "lastName": {
                            "type": "string",
                            "maxLength": 63,
                        }
                    },
                    "required": ["firstName", "$createdAt", "$updatedAt", "lastName"],
                    "additionalProperties": false,
                },
            },
        });

        let contract = value_to_cbor(contract, Some(defaults::PROTOCOL_VERSION));

        drive
            .apply_contract_cbor(
                contract.clone(),
                None,
                BlockInfo::default(),
                true,
                StorageFlags::optional_default_as_ref(),
                None,
            )
            .expect("should create a contract");

        // Create document

        let document = json!({
           "$protocolVersion": 1,
           "$id": "DLRWw2eRbLAW5zDU2c7wwsSFQypTSZPhFYzpY48tnaXN",
           "$type": "indexedDocument",
           "$dataContractId": "BZUodcFoFL6KvnonehrnMVggTvCe8W5MiRnZuqLb6M54",
           "$ownerId": "GZVdTnLFAN2yE9rLeCHBDBCr7YQgmXJuoExkY347j7Z5",
           "$revision": 1,
           "firstName": "myName",
           "lastName": "lastName",
           "$createdAt":1647535750329 as u64,
           "$updatedAt":1647535750329 as u64,
        });

        let serialized_document = value_to_cbor(document, Some(defaults::PROTOCOL_VERSION));

        drive
            .add_serialized_document_for_serialized_contract(
                serialized_document.as_slice(),
                &contract.as_slice(),
                "indexedDocument",
                None,
                true,
                BlockInfo::default(),
                true,
                StorageFlags::optional_default_as_ref(),
                None,
            )
            .expect("should add document");

        // Update document

        let document = json!({
           "$protocolVersion": 1,
           "$id": "DLRWw2eRbLAW5zDU2c7wwsSFQypTSZPhFYzpY48tnaXN",
           "$type": "indexedDocument",
           "$dataContractId": "BZUodcFoFL6KvnonehrnMVggTvCe8W5MiRnZuqLb6M54",
           "$ownerId": "GZVdTnLFAN2yE9rLeCHBDBCr7YQgmXJuoExkY347j7Z5",
           "$revision": 2,
           "firstName": "updatedName",
           "lastName": "lastName",
           "$createdAt":1647535750329 as u64,
           "$updatedAt":1647535754556 as u64,
        });

        let serialized_document = value_to_cbor(document, Some(defaults::PROTOCOL_VERSION));

        drive
            .update_document_for_contract_cbor(
                serialized_document.as_slice(),
                &contract.as_slice(),
                "indexedDocument",
                None,
                BlockInfo::default(),
                true,
                StorageFlags::optional_default_as_ref(),
                None,
            )
            .expect("should update document");

        let document_id = bs58::decode("DLRWw2eRbLAW5zDU2c7wwsSFQypTSZPhFYzpY48tnaXN")
            .into_vec()
            .expect("should decode")
            .as_slice()
            .try_into()
            .expect("this be 32 bytes");

        // Delete document

        drive
            .delete_document_for_contract_cbor(
                document_id,
                &contract,
                "indexedDocument",
                None,
                BlockInfo::default(),
                true,
                None,
            )
            .expect("should delete document");
    }

    #[test]
    fn test_modify_dashpay_contact_request() {
        let tmp_dir = TempDir::new().unwrap();
        let drive: Drive = Drive::open(tmp_dir, None).expect("expected to open Drive successfully");

        let db_transaction = drive.grove.start_transaction();

        drive
            .create_initial_state_structure(Some(&db_transaction))
            .expect("expected to create root tree successfully");

        let contract = setup_contract(
            &drive,
            "tests/supporting_files/contract/dashpay/dashpay-contract.json",
            None,
            Some(&db_transaction),
        );

        let dashpay_cr_serialized_document = json_document_to_cbor(
            "tests/supporting_files/contract/dashpay/contact-request0.json",
            Some(1),
        );

        let random_owner_id = rand::thread_rng().gen::<[u8; 32]>();
        drive
            .add_serialized_document_for_contract(
                &dashpay_cr_serialized_document,
                &contract,
                "contactRequest",
                Some(random_owner_id),
                false,
                BlockInfo::default(),
                true,
                StorageFlags::optional_default_as_ref(),
                Some(&db_transaction),
            )
            .expect("expected to insert a document successfully");

        drive
            .update_serialized_document_for_contract(
                &dashpay_cr_serialized_document,
                &contract,
                "contactRequest",
                Some(random_owner_id),
                BlockInfo::default(),
                true,
                StorageFlags::optional_default_as_ref(),
                Some(&db_transaction),
            )
            .expect_err("expected not to be able to update a non mutable document");

        drive
            .add_serialized_document_for_contract(
                &dashpay_cr_serialized_document,
                &contract,
                "contactRequest",
                Some(random_owner_id),
                true,
                BlockInfo::default(),
                true,
                StorageFlags::optional_default_as_ref(),
                Some(&db_transaction),
            )
            .expect_err("expected not to be able to override a non mutable document");
    }

    #[test]
    fn test_update_dashpay_profile_with_history() {
        let tmp_dir = TempDir::new().unwrap();
        let drive: Drive = Drive::open(tmp_dir, None).expect("expected to open Drive successfully");

        let db_transaction = drive.grove.start_transaction();

        drive
            .create_initial_state_structure(Some(&db_transaction))
            .expect("expected to create root tree successfully");

        let contract = setup_contract(
            &drive,
            "tests/supporting_files/contract/dashpay/dashpay-contract-with-profile-history.json",
            None,
            Some(&db_transaction),
        );

        let dashpay_profile_serialized_document = json_document_to_cbor(
            "tests/supporting_files/contract/dashpay/profile0.json",
            Some(1),
        );

        let dashpay_profile_updated_public_message_serialized_document = json_document_to_cbor(
            "tests/supporting_files/contract/dashpay/profile0-updated-public-message.json",
            Some(1),
        );

        let random_owner_id = rand::thread_rng().gen::<[u8; 32]>();
        drive
            .add_serialized_document_for_contract(
                &dashpay_profile_serialized_document,
                &contract,
                "profile",
                Some(random_owner_id),
                false,
                BlockInfo::default(),
                true,
                StorageFlags::optional_default_as_ref(),
                Some(&db_transaction),
            )
            .expect("expected to insert a document successfully");

        drive
            .update_serialized_document_for_contract(
                &dashpay_profile_updated_public_message_serialized_document,
                &contract,
                "profile",
                Some(random_owner_id),
                BlockInfo::default(),
                true,
                StorageFlags::optional_default_as_ref(),
                Some(&db_transaction),
            )
            .expect("expected to update a document with history successfully");
    }

    fn test_fees_for_update_document(using_history: bool, using_transaction: bool) {
        let config = DriveConfig {
            batching_enabled: true,
            batching_consistency_verification: true,
            has_raw_enabled: true,
            default_genesis_time: Some(0),
            encoding: DriveEncoding::DriveCbor,
            ..Default::default()
        };
        let tmp_dir = TempDir::new().unwrap();

        let drive: Drive =
            Drive::open(&tmp_dir, Some(config)).expect("expected to open Drive successfully");

        let transaction = if using_transaction {
            Some(drive.grove.start_transaction())
        } else {
            None
        };

        drive
            .create_initial_state_structure(transaction.as_ref())
            .expect("expected to create root tree successfully");

        let path = if using_history {
            "tests/supporting_files/contract/family/family-contract-with-history-only-message-index.json"
        } else {
            "tests/supporting_files/contract/family/family-contract-only-message-index.json"
        };

        // setup code
        let contract = setup_contract(&drive, path, None, transaction.as_ref());

        let id = [1u8; 32];
        let owner_id = [2u8; 32];
        let person_0_original = Person {
            id,
            owner_id,
            first_name: "Samuel".to_string(),
            middle_name: "Abraham".to_string(),
            last_name: "Westrich".to_string(),
            message: Some("My apples are safe".to_string()),
            age: 33,
        };

        let person_0_updated = Person {
            id,
            owner_id,
            first_name: "Samuel".to_string(),
            middle_name: "Abraham".to_string(),
            last_name: "Westrich2".to_string(),
            message: Some("My apples are safe".to_string()),
            age: 35,
        };

        let original_fees = apply_person(
            &drive,
            &contract,
            BlockInfo::default(),
            &person_0_original,
            true,
            transaction.as_ref(),
        );
        let original_bytes = original_fees.storage_fee / STORAGE_DISK_USAGE_CREDIT_PER_BYTE;
        let expected_added_bytes = if using_history {
            //Explanation for 1350

            //todo
            1350
        } else {
            //Explanation for 1049

            // Document Storage

            //// Item
            // = 410 Bytes

            // Explanation for 410 storage_written_bytes

            // Key -> 65 bytes
            // 32 bytes for the key prefix
            // 32 bytes for the unique id
            // 1 byte for key_size (required space for 64)

            // Value -> 278
            //   1 for the flag option with flags
            //   1 for the flags size
            //   35 for flags 32 + 1 + 2
            //   1 for the enum type
            //   1 for item
            //   173 for item serialized bytes
            // 32 for node hash
            // 32 for value hash
            // 2 byte for the value_size (required space for above 128)

            // Parent Hook -> 67
            // Key Bytes 32
            // Hash Size 32
            // Key Length 1
            // Child Heights 2

            // Total 65 + 278 + 67 = 410

            //// Tree 1 / <Person Contract> / 1 / person / message
            // Key: My apples are safe
            // = 177 Bytes

            // Explanation for 177 storage_written_bytes

            // Key -> 51 bytes
            // 32 bytes for the key prefix
            // 18 bytes for the key "My apples are safe" 18 characters
            // 1 byte for key_size (required space for 50)

            // Value -> 73
            //   1 for the flag option with flags
            //   1 for the flags size
            //   35 for flags
            //   1 for the enum type
            //   1 for empty tree value
            // 32 for node hash
            // 0 for value hash
            // 2 byte for the value_size (required space for 73 + up to 256 for child key)

            // Parent Hook -> 53
            // Key Bytes 18
            // Hash Size 32
            // Key Length 1
            // Child Heights 2

            // Total 51 + 73 + 53 = 177

            //// Tree 1 / <Person Contract> / 1 / person / message / My apples are safe
            // Key: 0
            // = 143 Bytes

            // Explanation for 143 storage_written_bytes

            // Key -> 34 bytes
            // 32 bytes for the key prefix
            // 1 bytes for the key "My apples are safe" 18 characters
            // 1 byte for key_size (required space for 33)

            // Value -> 73
            //   1 for the flag option with flags
            //   1 for the flags size
            //   35 for flags
            //   1 for the enum type
            //   1 for empty tree value
            // 32 for node hash
            // 0 for value hash
            // 2 byte for the value_size (required space for 73 + up to 256 for child key)

            // Parent Hook -> 36
            // Key Bytes 1
            // Hash Size 32
            // Key Length 1
            // Child Heights 2

            // Total 34 + 73 + 36 = 143

            //// Ref 1 / <Person Contract> / 1 / person / message / My apples are safe
            // Reference to Serialized Item
            // = 319 Bytes

            // Explanation for 276 storage_written_bytes

            // Key -> 65 bytes
            // 32 bytes for the key prefix
            // 32 bytes for the unique id
            // 1 byte for key_size (required space for 64)

            // Value -> 144
            //   1 for the flag option with flags
            //   1 for the flags size
            //   35 for flags 32 + 1 + 2
            //   1 for the element type as reference
            //   1 for reference type as upstream root reference
            //   1 for reference root height
            //   36 for the reference path bytes ( 1 + 1 + 32 + 1 + 1)
            //   2 for the max reference hop
            // 32 for node hash
            // 32 for value hash
            // 2 byte for the value_size (required space for above 128)

            // Parent Hook -> 67
            // Key Bytes 32
            // Hash Size 32
            // Key Length 1
            // Child Heights 2

            // Total 65 + 144 + 67 = 276

            1006
        };
        assert_eq!(original_bytes, expected_added_bytes);

        if !using_history {
            // let's delete it, just to make sure everything is working.
            // we can delete items that use history though
            let deletion_fees = delete_person(
                &drive,
                &contract,
                BlockInfo::default(),
                &person_0_original,
                transaction.as_ref(),
            );
            let removed_bytes = deletion_fees
                .removed_bytes_from_identities
                .get(&owner_id)
                .unwrap()
                .get(0)
                .unwrap();
            assert_eq!(original_bytes, *removed_bytes as u64);
            // let's re-add it again
            let original_fees = apply_person(
                &drive,
                &contract,
                BlockInfo::default(),
                &person_0_original,
                true,
                transaction.as_ref(),
            );
            let original_bytes = original_fees.storage_fee / STORAGE_DISK_USAGE_CREDIT_PER_BYTE;
            assert_eq!(original_bytes, expected_added_bytes);
        }

        // now let's update it 1 second later
        let update_fees = apply_person(
            &drive,
            &contract,
            BlockInfo::default_with_time(1000),
            &person_0_updated,
            true,
            transaction.as_ref(),
        );
        // we both add and remove bytes
        // this is because trees are added because of indexes, and also removed
        let added_bytes = update_fees.storage_fee / STORAGE_DISK_USAGE_CREDIT_PER_BYTE;

        let expected_added_bytes = if using_history { 363 } else { 1 };
        assert_eq!(added_bytes, expected_added_bytes);
    }

    fn test_fees_for_update_document_on_index(using_history: bool, using_transaction: bool) {
        let config = DriveConfig {
            batching_enabled: true,
            batching_consistency_verification: true,
            has_raw_enabled: true,
            default_genesis_time: Some(0),
            encoding: DriveEncoding::DriveCbor,
            ..Default::default()
        };
        let tmp_dir = TempDir::new().unwrap();

        let drive: Drive =
            Drive::open(&tmp_dir, Some(config)).expect("expected to open Drive successfully");

        let transaction = if using_transaction {
            Some(drive.grove.start_transaction())
        } else {
            None
        };

        drive
            .create_initial_state_structure(transaction.as_ref())
            .expect("expected to create root tree successfully");

        let path = if using_history {
            "tests/supporting_files/contract/family/family-contract-with-history-only-message-index.json"
        } else {
            "tests/supporting_files/contract/family/family-contract-only-message-index.json"
        };

        // setup code
        let contract = setup_contract(&drive, path, None, transaction.as_ref());

        let id = [1u8; 32];
        let owner_id = [2u8; 32];
        let person_0_original = Person {
            id,
            owner_id,
            first_name: "Samuel".to_string(),
            middle_name: "Abraham".to_string(),
            last_name: "Westrich".to_string(),
            message: Some("My apples are safe".to_string()),
            age: 33,
        };

        let person_0_updated = Person {
            id,
            owner_id,
            first_name: "Samuel".to_string(),
            middle_name: "Abraham".to_string(),
            last_name: "Westrich".to_string(),
            message: Some("My apples are safer".to_string()),
            age: 35,
        };

        let original_fees = apply_person(
            &drive,
            &contract,
            BlockInfo::default(),
            &person_0_original,
            true,
            transaction.as_ref(),
        );
        let original_bytes = original_fees.storage_fee / STORAGE_DISK_USAGE_CREDIT_PER_BYTE;
        let expected_added_bytes = if using_history { 1350 } else { 1006 };
        assert_eq!(original_bytes, expected_added_bytes);
        if !using_history {
            // let's delete it, just to make sure everything is working.
            let deletion_fees = delete_person(
                &drive,
                &contract,
                BlockInfo::default(),
                &person_0_original,
                transaction.as_ref(),
            );
            let removed_bytes = deletion_fees
                .removed_bytes_from_identities
                .get(&owner_id)
                .unwrap()
                .get(0)
                .unwrap();
            assert_eq!(original_bytes, *removed_bytes as u64);
            // let's re-add it again
            let original_fees = apply_person(
                &drive,
                &contract,
                BlockInfo::default(),
                &person_0_original,
                true,
                transaction.as_ref(),
            );
            let original_bytes = original_fees.storage_fee / STORAGE_DISK_USAGE_CREDIT_PER_BYTE;
            assert_eq!(original_bytes, expected_added_bytes);
        }
        // now let's update it

        let update_fees = apply_person(
            &drive,
            &contract,
            BlockInfo::default(),
            &person_0_updated,
            true,
            transaction.as_ref(),
        );
        // we both add and remove bytes
        // this is because trees are added because of indexes, and also removed
        let added_bytes = update_fees.storage_fee / STORAGE_DISK_USAGE_CREDIT_PER_BYTE;
        let removed_bytes = update_fees
            .removed_bytes_from_identities
            .get(&owner_id)
            .unwrap()
            .get(0)
            .unwrap();

        // We added one byte, and since it is an index, and keys are doubled it's 2 extra bytes
        let expected_added_bytes = if using_history { 601 } else { 599 };
        assert_eq!(added_bytes, expected_added_bytes);

        let expected_removed_bytes = if using_history { 598 } else { 596 };

        assert_eq!(*removed_bytes, expected_removed_bytes);
    }

    #[test]
    fn test_fees_for_update_document_no_history_using_transaction() {
        test_fees_for_update_document(false, true)
    }

    #[test]
    fn test_fees_for_update_document_no_history_no_transaction() {
        test_fees_for_update_document(false, false)
    }

    #[test]
    fn test_fees_for_update_document_with_history_using_transaction() {
        test_fees_for_update_document(true, true)
    }

    #[test]
    fn test_fees_for_update_document_with_history_no_transaction() {
        test_fees_for_update_document(true, false)
    }

    #[test]
    fn test_fees_for_update_document_on_index_no_history_using_transaction() {
        test_fees_for_update_document_on_index(false, true)
    }

    #[test]
    fn test_fees_for_update_document_on_index_no_history_no_transaction() {
        test_fees_for_update_document_on_index(false, false)
    }

    #[test]
    fn test_fees_for_update_document_on_index_with_history_using_transaction() {
        test_fees_for_update_document_on_index(true, true)
    }

    #[test]
    fn test_fees_for_update_document_on_index_with_history_no_transaction() {
        test_fees_for_update_document_on_index(true, false)
    }

    fn test_worst_case_fees_for_update_document(using_history: bool, using_transaction: bool) {
        let config = DriveConfig {
            batching_enabled: true,
            batching_consistency_verification: true,
            has_raw_enabled: true,
            default_genesis_time: Some(0),
            encoding: DriveEncoding::DriveCbor,
            ..Default::default()
        };
        let tmp_dir = TempDir::new().unwrap();

        let drive: Drive =
            Drive::open(&tmp_dir, Some(config)).expect("expected to open Drive successfully");

        let transaction = if using_transaction {
            Some(drive.grove.start_transaction())
        } else {
            None
        };

        drive
            .create_initial_state_structure(transaction.as_ref())
            .expect("expected to create root tree successfully");

        let path = if using_history {
            "tests/supporting_files/contract/family/family-contract-with-history-only-message-index.json"
        } else {
            "tests/supporting_files/contract/family/family-contract-only-message-index.json"
        };

        // setup code
        let contract = setup_contract(&drive, path, None, transaction.as_ref());

        let id = [1u8; 32];
        let owner_id = [2u8; 32];
        let person_0_original = Person {
            id,
            owner_id,
            first_name: "Samuel".to_string(),
            middle_name: "Abraham".to_string(),
            last_name: "Westrich".to_string(),
            message: Some("My apples are safe".to_string()),
            age: 33,
        };

        let person_0_updated = Person {
            id: id.clone(),
            owner_id: owner_id.clone(),
            first_name: "Samuel".to_string(),
            middle_name: "Abraham".to_string(),
            last_name: "Westrich2".to_string(),
            message: Some("My apples are safe".to_string()),
            age: 35,
        };

        let original_fees = apply_person(
            &drive,
            &contract,
            BlockInfo::default(),
            &person_0_original,
            false,
            transaction.as_ref(),
        );
        let original_bytes = original_fees.storage_fee / STORAGE_DISK_USAGE_CREDIT_PER_BYTE;
        let expected_added_bytes = if using_history {
            //Explanation for 1350

            //todo
            1350
        } else {
            //Explanation for 1049

            // Document Storage

            //// Item
            // = 410 Bytes

            // Explanation for 410 storage_written_bytes

            // Key -> 65 bytes
            // 32 bytes for the key prefix
            // 32 bytes for the unique id
            // 1 byte for key_size (required space for 64)

            // Value -> 278
            //   1 for the flag option with flags
            //   1 for the flags size
            //   35 for flags 32 + 1 + 2
            //   1 for the enum type
            //   1 for item
            //   173 for item serialized bytes
            // 32 for node hash
            // 32 for value hash
            // 2 byte for the value_size (required space for above 128)

            // Parent Hook -> 67
            // Key Bytes 32
            // Hash Size 32
            // Key Length 1
            // Child Heights 2

            // Total 65 + 278 + 67 = 410

            //// Tree 1 / <Person Contract> / 1 / person / message
            // Key: My apples are safe
            // = 177 Bytes

            // Explanation for 177 storage_written_bytes

            // Key -> 51 bytes
            // 32 bytes for the key prefix
            // 18 bytes for the key "My apples are safe" 18 characters
            // 1 byte for key_size (required space for 50)

            // Value -> 73
            //   1 for the flag option with flags
            //   1 for the flags size
            //   35 for flags
            //   1 for the enum type
            //   1 for empty tree value
            // 32 for node hash
            // 0 for value hash
            // 2 byte for the value_size (required space for 73 + up to 256 for child key)

            // Parent Hook -> 53
            // Key Bytes 18
            // Hash Size 32
            // Key Length 1
            // Child Heights 2

            // Total 51 + 73 + 53 = 177

            //// Tree 1 / <Person Contract> / 1 / person / message / My apples are safe
            // Key: 0
            // = 143 Bytes

            // Explanation for 143 storage_written_bytes

            // Key -> 34 bytes
            // 32 bytes for the key prefix
            // 1 bytes for the key "My apples are safe" 18 characters
            // 1 byte for key_size (required space for 33)

            // Value -> 73
            //   1 for the flag option with flags
            //   1 for the flags size
            //   35 for flags
            //   1 for the enum type
            //   1 for empty tree value
            // 32 for node hash
            // 0 for value hash
            // 2 byte for the value_size (required space for 73 + up to 256 for child key)

            // Parent Hook -> 36
            // Key Bytes 1
            // Hash Size 32
            // Key Length 1
            // Child Heights 2

            // Total 34 + 73 + 36 = 143

            //// Ref 1 / <Person Contract> / 1 / person / message / My apples are safe
            // Reference to Serialized Item
            // = 319 Bytes

            // Explanation for 276 storage_written_bytes

            // Key -> 65 bytes
            // 32 bytes for the key prefix
            // 32 bytes for the unique id
            // 1 byte for key_size (required space for 64)

            // Value -> 144
            //   1 for the flag option with flags
            //   1 for the flags size
            //   35 for flags 32 + 1 + 2
            //   1 for the element type as reference
            //   1 for reference type as upstream root reference
            //   1 for reference root height
            //   36 for the reference path bytes ( 1 + 1 + 32 + 1 + 1)
            //   2 for the max reference hop
            // 32 for node hash
            // 32 for value hash
            // 2 byte for the value_size (required space for above 128)

            // Parent Hook -> 67
            // Key Bytes 32
            // Hash Size 32
            // Key Length 1
            // Child Heights 2

            // Total 65 + 144 + 67 = 276

            1006
        };
        assert_eq!(original_bytes, expected_added_bytes);

        // now let's update it 1 second later
        let update_fees = apply_person(
            &drive,
            &contract,
            BlockInfo::default_with_time(1000),
            &person_0_updated,
            false,
            transaction.as_ref(),
        );
        // we both add and remove bytes
        // this is because trees are added because of indexes, and also removed
        let added_bytes = update_fees.storage_fee / STORAGE_DISK_USAGE_CREDIT_PER_BYTE;

        let expected_added_bytes = if using_history { 1351 } else { 1007 };
        assert_eq!(added_bytes, expected_added_bytes);
    }

    #[test]
    fn test_worst_case_fees_for_update_document_no_history_using_transaction() {
        test_worst_case_fees_for_update_document(false, true)
    }

    #[test]
    fn test_worst_case_fees_for_update_document_no_history_no_transaction() {
        test_worst_case_fees_for_update_document(false, false)
    }

    #[test]
    fn test_worst_case_fees_for_update_document_with_history_using_transaction() {
        test_worst_case_fees_for_update_document(true, true)
    }

    #[test]
    fn test_worst_case_fees_for_update_document_with_history_no_transaction() {
        test_worst_case_fees_for_update_document(true, false)
    }

    #[derive(Serialize, Deserialize)]
    #[serde(rename_all = "camelCase")]
    struct Person {
        #[serde(rename = "$id")]
        id: [u8; 32],
        #[serde(rename = "$ownerId")]
        owner_id: [u8; 32],
        first_name: String,
        middle_name: String,
        last_name: String,
        message: Option<String>,
        age: u8,
    }

    fn apply_person(
        drive: &Drive,
        contract: &Contract,
        block_info: BlockInfo,
        person: &Person,
        apply: bool,
        transaction: TransactionArg,
    ) -> FeeResult {
        let value = serde_json::to_value(person).expect("serialized person");
        let document_cbor = value_to_cbor(value, Some(defaults::PROTOCOL_VERSION));
        let document = Document::from_cbor(document_cbor.as_slice(), None, None)
            .expect("document should be properly deserialized");
        let document_type = contract
            .document_type_for_name("person")
            .expect("expected to get document type");
        let storage_flags = Some(StorageFlags::SingleEpochOwned(
            0,
            person
                .owner_id
                .clone()
                .try_into()
                .expect("expected to get owner_id"),
        ));

        drive
            .add_document_for_contract(
                DocumentAndContractInfo {
                    document_info: DocumentRefAndSerialization((
                        &document,
                        &document_cbor,
                        storage_flags.as_ref(),
                    )),
                    contract: &contract,
                    document_type,
                    owner_id: None,
                },
                true,
                block_info,
                apply,
                transaction,
            )
            .expect("expected to add document")
    }

    fn delete_person(
        drive: &Drive,
        contract: &Contract,
        block_info: BlockInfo,
        person: &Person,
        transaction: TransactionArg,
    ) -> FeeResult {
        let value = serde_json::to_value(person).expect("serialized person");
        let document_cbor = value_to_cbor(value, Some(defaults::PROTOCOL_VERSION));
        let document = Document::from_cbor(document_cbor.as_slice(), None, None)
            .expect("document should be properly deserialized");
        let document_type = contract
            .document_type_for_name("person")
            .expect("expected to get document type");

        let storage_flags = Some(StorageFlags::SingleEpochOwned(
            0,
            person
                .owner_id
                .clone()
                .try_into()
                .expect("expected to get owner_id"),
        ));

        drive
            .delete_document_for_contract(
                person.id,
                &contract,
                "person",
                Some(person.owner_id),
                block_info,
                true,
                transaction,
            )
            .expect("expected to remove person")
    }

    fn test_update_complex_person(
        using_history: bool,
        using_transaction: bool,
        using_batches: bool,
        using_has_raw: bool,
    ) {
        let config = DriveConfig {
            batching_enabled: using_batches,
            batching_consistency_verification: true,
            has_raw_enabled: using_has_raw,
            default_genesis_time: Some(0),
            encoding: DriveEncoding::DriveCbor,
<<<<<<< HEAD
            core_rpc_url: None,
            core_rpc_password: None,
            core_rpc_username: None,
=======
            ..Default::default()
>>>>>>> 00d5d16c
        };
        let tmp_dir = TempDir::new().unwrap();

        let drive: Drive =
            Drive::open(&tmp_dir, Some(config)).expect("expected to open Drive successfully");

        let transaction = if using_transaction {
            Some(drive.grove.start_transaction())
        } else {
            None
        };

        drive
            .create_initial_state_structure(transaction.as_ref())
            .expect("expected to create root tree successfully");

        let path = if using_history {
            "tests/supporting_files/contract/family/family-contract-with-history-only-message-index.json"
        } else {
            "tests/supporting_files/contract/family/family-contract-only-message-index.json"
        };

        // setup code
        let contract = setup_contract(&drive, path, None, transaction.as_ref());

        let person_0_original = Person {
            id: [0u8; 32],
            owner_id: [0u8; 32],
            first_name: "Samuel".to_string(),
            middle_name: "Abraham".to_string(),
            last_name: "Westrich".to_string(),
            message: Some("My apples are safe".to_string()),
            age: 33,
        };

        let person_0_updated = Person {
            id: [0u8; 32],
            owner_id: [0u8; 32],
            first_name: "Samuel".to_string(),
            middle_name: "Abraham".to_string(),
            last_name: "Westrich".to_string(),
            message: Some("Lemons are now my thing too".to_string()),
            age: 35,
        };

        let person_1_original = Person {
            id: [1u8; 32],
            owner_id: [1u8; 32],
            first_name: "Wisdom".to_string(),
            middle_name: "Madabuchukwu".to_string(),
            last_name: "Ogwu".to_string(),
            message: Some("Cantaloupe is the best fruit under the sun".to_string()),
            age: 20,
        };

        let person_1_updated = Person {
            id: [1u8; 32],
            owner_id: [1u8; 32],
            first_name: "Wisdom".to_string(),
            middle_name: "Madabuchukwu".to_string(),
            last_name: "Ogwu".to_string(),
            message: Some("My apples are safe".to_string()),
            age: 22,
        };

        apply_person(
            &drive,
            &contract,
            BlockInfo::default(),
            &person_0_original,
            true,
            transaction.as_ref(),
        );
        apply_person(
            &drive,
            &contract,
            BlockInfo::default(),
            &person_1_original,
            true,
            transaction.as_ref(),
        );
        apply_person(
            &drive,
            &contract,
            BlockInfo::default_with_time(100),
            &person_0_updated,
            true,
            transaction.as_ref(),
        );
        apply_person(
            &drive,
            &contract,
            BlockInfo::default_with_time(100),
            &person_1_updated,
            true,
            transaction.as_ref(),
        );
    }

    #[test]
    fn test_update_complex_person_with_history_no_transaction_using_batches_and_has_raw() {
        test_update_complex_person(true, false, true, true)
    }

    #[test]
    fn test_update_complex_person_with_history_no_transaction_using_batches_and_get_raw() {
        test_update_complex_person(true, false, true, false)
    }

    #[test]
    fn test_update_complex_person_with_history_with_transaction_using_batches_and_has_raw() {
        test_update_complex_person(true, true, true, true)
    }

    #[test]
    fn test_update_complex_person_with_history_with_transaction_using_batches_and_get_raw() {
        test_update_complex_person(true, true, true, false)
    }

    #[test]
    fn test_update_complex_person_with_history_no_transaction_no_batches_and_has_raw() {
        test_update_complex_person(true, false, false, true)
    }

    #[test]
    fn test_update_complex_person_with_history_no_transaction_no_batches_and_get_raw() {
        test_update_complex_person(true, false, false, false)
    }

    #[test]
    fn test_update_complex_person_with_history_with_transaction_no_batches_and_has_raw() {
        test_update_complex_person(true, true, false, true)
    }

    #[test]
    fn test_update_complex_person_with_history_with_transaction_no_batches_and_get_raw() {
        test_update_complex_person(true, true, false, false)
    }

    #[test]
    fn test_update_complex_person_no_history_no_transaction_using_batches_and_has_raw() {
        test_update_complex_person(false, false, true, true)
    }

    #[test]
    fn test_update_complex_person_no_history_no_transaction_using_batches_and_get_raw() {
        test_update_complex_person(false, false, true, false)
    }

    #[test]
    fn test_update_complex_person_no_history_with_transaction_using_batches_and_has_raw() {
        test_update_complex_person(false, true, true, true)
    }

    #[test]
    fn test_update_complex_person_no_history_with_transaction_using_batches_and_get_raw() {
        test_update_complex_person(false, true, true, false)
    }

    #[test]
    fn test_update_complex_person_no_history_no_transaction_no_batches_and_has_raw() {
        test_update_complex_person(false, false, false, true)
    }

    #[test]
    fn test_update_complex_person_no_history_no_transaction_no_batches_and_get_raw() {
        test_update_complex_person(false, false, false, false)
    }

    #[test]
    fn test_update_complex_person_no_history_with_transaction_no_batches_and_has_raw() {
        test_update_complex_person(false, true, false, true)
    }

    #[test]
    fn test_update_complex_person_no_history_with_transaction_no_batches_and_get_raw() {
        test_update_complex_person(false, true, false, false)
    }

    #[test]
    fn test_update_document_without_apply_should_calculate_storage_fees() {
        let tmp_dir = TempDir::new().unwrap();

        let drive: Drive =
            Drive::open(&tmp_dir, None).expect("expected to open Drive successfully");

        drive
            .create_initial_state_structure(None)
            .expect("expected to create root tree successfully");

        // Create a contract

        let block_info = BlockInfo::default();
        let owner_id = dpp::identifier::Identifier::new([2u8; 32]);

        let documents = json!({
            "niceDocument": {
                "type": "object",
                "properties": {
                    "name": {
                        "type": "string"
                    }
                },
                "required": [
                    "$createdAt"
                ],
                "additionalProperties": false
            }
        });

        let protocol_version_validator = ProtocolVersionValidator::new(
            LATEST_VERSION,
            LATEST_VERSION,
            COMPATIBILITY_MAP.clone(),
        );

        let data_contract_validator =
            DataContractValidator::new(Arc::new(protocol_version_validator));
        let factory = DataContractFactory::new(1, data_contract_validator);

        let contract = factory
            .create(owner_id.clone(), documents)
            .expect("data in fixture should be correct");

        let contract_cbor = contract.to_cbor().expect("should encode contract to cbor");

        // TODO: Create method doesn't initiate document_types. It must be fixed
        let contract = DataContract::from_cbor(contract_cbor.clone())
            .expect("should create decode contract from cbor");

        drive
            .apply_contract(
                &contract,
                contract_cbor.clone(),
                block_info.clone(),
                true,
                StorageFlags::optional_default_as_ref(),
                None,
            )
            .expect("should apply contract");

        // Create a document factory

        let protocol_version_validator = Arc::new(ProtocolVersionValidator::new(
            LATEST_VERSION,
            LATEST_VERSION,
            COMPATIBILITY_MAP.clone(),
        ));

        let document_validator = DocumentValidator::new(protocol_version_validator);

        let document_factory = DocumentFactory::new(
            1,
            document_validator,
            mocks::FetchAndValidateDataContract {},
        );

        // Create a document

        let document_type = "niceDocument".to_string();

        let mut document = document_factory
            .create(
                contract.clone(),
                owner_id.clone(),
                document_type.clone(),
                json!({ "name": "Ivan" }),
            )
            .expect("should create a document");

        let document_cbor = document.to_cbor().expect("should encode to cbor");

        let storage_flags = StorageFlags::SingleEpochOwned(0, owner_id.to_buffer());

        let create_fees = drive
            .add_serialized_document_for_contract(
                &document_cbor,
                &contract,
                &document_type,
                Some(owner_id.to_buffer()),
                false,
                block_info.clone(),
                true,
                Some(&storage_flags),
                None,
            )
            .expect("should create document");

        assert_ne!(create_fees.storage_fee, 0);

        // Update the document in a second

        document
            .set("name", Value::String("Ivaaaaaaaaaan!".to_string()))
            .expect("should change name");

        let document_cbor = document.to_cbor().expect("should encode to cbor");

        let block_info = BlockInfo::default_with_time(10000);

        let update_fees = drive
            .update_document_for_contract_cbor(
                &document_cbor,
                &contract_cbor,
                &document_type,
                Some(owner_id.to_buffer()),
                block_info,
                false,
                Some(&storage_flags),
                None,
            )
            .expect("should update document");

        assert_ne!(update_fees.storage_fee, 0);
    }
}<|MERGE_RESOLUTION|>--- conflicted
+++ resolved
@@ -1264,6 +1264,9 @@
             has_raw_enabled: true,
             default_genesis_time: Some(0),
             encoding: DriveEncoding::DriveCbor,
+            core_rpc_url: None,
+            core_rpc_password: None,
+            core_rpc_username: None,
             ..Default::default()
         };
         let tmp_dir = TempDir::new().unwrap();
@@ -2005,13 +2008,7 @@
             has_raw_enabled: using_has_raw,
             default_genesis_time: Some(0),
             encoding: DriveEncoding::DriveCbor,
-<<<<<<< HEAD
-            core_rpc_url: None,
-            core_rpc_password: None,
-            core_rpc_username: None,
-=======
             ..Default::default()
->>>>>>> 00d5d16c
         };
         let tmp_dir = TempDir::new().unwrap();
 
