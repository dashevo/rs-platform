--- conflicted
+++ resolved
@@ -1173,11 +1173,7 @@
         };
 
         drive
-<<<<<<< HEAD
-            .apply_initial_state_structure(None)
-=======
-            .create_root_tree(transaction.as_ref())
->>>>>>> d8d12df1
+            .apply_initial_state_structure(transaction.as_ref())
             .expect("expected to create root tree successfully");
 
         // setup code
@@ -1263,16 +1259,10 @@
         test_update_complex_person_with_history(false, true, true)
     }
 
-<<<<<<< HEAD
-        drive
-            .apply_initial_state_structure(Some(&db_transaction))
-            .expect("expected to create root tree successfully");
-=======
     #[test]
     fn test_update_complex_person_with_history_no_transaction_using_batches_and_get_raw() {
         test_update_complex_person_with_history(false, true, false)
     }
->>>>>>> d8d12df1
 
     #[test]
     fn test_update_complex_person_with_history_with_transaction_using_batches_and_has_raw() {
