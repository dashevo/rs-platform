use crate::drive::batch::GroveDbOpBatch;
use costs::CostContext;
use grovedb::batch::{BatchApplyOptions, GroveDbOp, Op};
use grovedb::{Element, PathQuery, TransactionArg};
use nohash_hasher::IntMap;
use std::collections::HashMap;

use crate::drive::flags::StorageFlags;
use crate::drive::object_size_info::KeyInfo::{Key, KeyRef, KeySize};
use crate::drive::object_size_info::KeyValueInfo::{KeyRefRequest, KeyValueMaxSize};
use crate::drive::object_size_info::PathKeyElementInfo::{
    PathFixedSizeKeyElement, PathKeyElement, PathKeyElementSize,
};
use crate::drive::object_size_info::PathKeyInfo::{
    PathFixedSizeKey, PathFixedSizeKeyRef, PathKey, PathKeyRef, PathKeySize,
};
use crate::drive::object_size_info::{KeyInfo, KeyValueInfo, PathKeyElementInfo, PathKeyInfo};
use crate::drive::Drive;
use crate::error::drive::DriveError;
use crate::error::Error;
use crate::fee::op::DriveOperation::{CalculatedCostOperation, CostCalculationQueryOperation};
use crate::fee::op::{DriveOperation, SizesOfQueryOperation};
use grovedb::Error as GroveError;

fn push_drive_operation_result<T>(
    cost_context: CostContext<Result<T, GroveError>>,
    drive_operations: &mut Vec<DriveOperation>,
) -> Result<T, Error> {
    let CostContext { value, cost } = cost_context;
    drive_operations.push(CalculatedCostOperation(cost));
    value.map_err(Error::GroveDB)
}

fn push_drive_operation_result_optional<T>(
    cost_context: CostContext<Result<T, GroveError>>,
    drive_operations: Option<&mut Vec<DriveOperation>>,
) -> Result<T, Error> {
    let CostContext { value, cost } = cost_context;
    if let Some(drive_operations) = drive_operations {
        drive_operations.push(CalculatedCostOperation(cost));
    }
    value.map_err(Error::GroveDB)
}

impl Drive {
    pub(crate) fn grove_insert_empty_tree<'a, 'c, P>(
        &'a self,
        path: P,
        key_info: KeyInfo<'c>,
        storage_flags: &StorageFlags,
        transaction: TransactionArg,
        apply: bool,
        drive_operations: Option<&mut Vec<DriveOperation>>,
    ) -> Result<(), Error>
    where
        P: IntoIterator<Item = &'c [u8]>,
        <P as IntoIterator>::IntoIter: ExactSizeIterator + DoubleEndedIterator + Clone,
    {
        match key_info {
            KeyRef(key) => {
                let (path_items, path): (Vec<Vec<u8>>, Vec<&[u8]>) =
                    path.into_iter().map(|x| (Vec::from(x), x)).unzip();
                if apply {
                    let CostContext { value, cost } = self
                        .grove
                        .insert(
                            path,
                            key,
                            Element::empty_tree_with_flags(storage_flags.to_element_flags()),
                            transaction,
                        )
                        .map_err(Error::GroveDB);
                    if let Some(drive_operations) = drive_operations {
                        drive_operations.push(CalculatedCostOperation(cost))
                    }
                    value?
                } else if let Some(drive_operations) = drive_operations {
                    drive_operations.push(DriveOperation::for_empty_tree(
                        path_items,
                        key.to_vec(),
                        Some(storage_flags),
                    ));
                }

                Ok(())
            }
            KeySize(key_max_length) => {
                if let Some(drive_operations) = drive_operations {
                    let path_size: u32 = path.into_iter().map(|p| p.len() as u32).sum();
                    drive_operations.push(DriveOperation::for_insert_path_key_value_size(
                        path_size,
                        key_max_length as u16,
                        0,
                    ));
                }
                Ok(())
            }
            Key(_) => Err(Error::Drive(DriveError::GroveDBInsertion(
                "only a key ref can be inserted into groveDB",
            ))),
        }
    }

    pub(crate) fn grove_insert_empty_tree_if_not_exists<'a, 'c, const N: usize>(
        &'a self,
        path_key_info: PathKeyInfo<'c, N>,
        storage_flags: &StorageFlags,
        transaction: TransactionArg,
        apply: bool,
        drive_operations: Option<&mut Vec<DriveOperation>>,
    ) -> Result<bool, Error> {
        match path_key_info {
            PathKeyRef((path, key)) => {
                let path_clone = path.clone();
                let path_iter: Vec<&[u8]> = path_clone.iter().map(|x| x.as_slice()).collect();
                let inserted = if apply {
                    let cost_context = self.grove.insert_if_not_exists(
                        path_iter.clone(),
                        key,
                        Element::empty_tree_with_flags(storage_flags.to_element_flags()),
                        transaction,
                    );
                    push_drive_operation_result_optional(cost_context, drive_operations)?
                } else {
                    if let Some(drive_operations) = drive_operations {
                        drive_operations.push(DriveOperation::for_empty_tree(
                            path,
                            key.to_vec(),
                            Some(storage_flags),
                        ));
                        drive_operations.push(CostCalculationQueryOperation(
                            SizesOfQueryOperation::for_key_check_in_path(key.len(), path_iter),
                        ));
                    }
                    // worst case is always that it was inserted
                    true
                };
                Ok(inserted)
            }
            PathKeySize((path_length, key_length)) => {
                if let Some(drive_operations) = drive_operations {
                    drive_operations.push(DriveOperation::for_insert_path_key_value_size(
                        path_length as u32,
                        key_length as u16,
                        0,
                    ));
                    drive_operations.push(CostCalculationQueryOperation(
                        SizesOfQueryOperation::for_key_check_with_path_length(
                            key_length,
                            path_length,
                        ),
                    ));
                }
                Ok(true)
            }
            PathKey((path, key)) => {
                let path_clone = path.clone();
                let path_iter: Vec<&[u8]> = path_clone.iter().map(|x| x.as_slice()).collect();
                let inserted = if apply {
                    let cost_context = self.grove.insert_if_not_exists(
                        path_iter.clone(),
                        key.as_slice(),
                        Element::empty_tree_with_flags(storage_flags.to_element_flags()),
                        transaction,
                    );
                    push_drive_operation_result_optional(cost_context, drive_operations)?
                } else {
                    if let Some(drive_operations) = drive_operations {
                        drive_operations.push(DriveOperation::for_empty_tree(
                            path,
                            key.to_vec(),
                            Some(storage_flags),
                        ));
                        drive_operations.push(CostCalculationQueryOperation(
                            SizesOfQueryOperation::for_key_check_in_path(key.len(), path_iter),
                        ));
                    }
                    // wost case scenario is true
                    true
                };
                Ok(inserted)
            }
            PathFixedSizeKey((path, key)) => {
                let inserted = if apply {
                    let cost_context = self.grove.insert_if_not_exists(
                        path.clone(),
                        key.as_slice(),
                        Element::empty_tree_with_flags(storage_flags.to_element_flags()),
                        transaction,
                    );
                    push_drive_operation_result_optional(cost_context, drive_operations)?
                } else {
                    if let Some(drive_operations) = drive_operations {
                        let path_clone = path.clone();
                        let path_items: Vec<Vec<u8>> =
                            path_clone.into_iter().map(Vec::from).collect();
                        drive_operations.push(DriveOperation::for_empty_tree(
                            path_items,
                            key.to_vec(),
                            Some(storage_flags),
                        ));
                        drive_operations.push(CostCalculationQueryOperation(
                            SizesOfQueryOperation::for_key_check_in_path(key.len(), path),
                        ));
                    }
                    // wost case scenario is true
                    true
                };
                Ok(inserted)
            }
            PathFixedSizeKeyRef((path, key)) => {
                let inserted = if apply {
                    let cost_context = self.grove.insert_if_not_exists(
                        path.clone(),
                        key,
                        Element::empty_tree_with_flags(storage_flags.to_element_flags()),
                        transaction,
                    );
                    push_drive_operation_result_optional(cost_context, drive_operations)?
                } else {
                    if let Some(drive_operations) = drive_operations {
                        let path_clone = path.clone();
                        let path_items: Vec<Vec<u8>> =
                            path_clone.into_iter().map(Vec::from).collect();
                        drive_operations.push(DriveOperation::for_empty_tree(
                            path_items,
                            key.to_vec(),
                            Some(storage_flags),
                        ));
                        drive_operations.push(CostCalculationQueryOperation(
                            SizesOfQueryOperation::for_key_check_in_path(key.len(), path),
                        ));
                    }
                    true
                };
                Ok(inserted)
            }
        }
    }

    pub(crate) fn grove_insert<'a, 'c, const N: usize>(
        &'a self,
        path_key_element_info: PathKeyElementInfo<'c, N>,
        transaction: TransactionArg,
        apply: bool,
        drive_operations: &mut Vec<DriveOperation>,
    ) -> Result<(), Error> {
        match path_key_element_info {
            PathKeyElement((path, key, element)) => {
                if apply {
                    // println!("element {:#?}", element);
                    let path_iter: Vec<&[u8]> = path.iter().map(|x| x.as_slice()).collect();
                    let cost_context = self.grove.insert(path_iter, key, element, transaction);
                    push_drive_operation_result(cost_context, drive_operations)
                } else {
                    let path_size = path.iter().map(|x| x.len() as u32).sum();
                    let key_len = key.len();
                    drive_operations.push(DriveOperation::for_insert_path_key_value_size(
                        path_size,
                        key_len as u16,
                        element.node_byte_size(key_len) as u32,
                    ));
                    Ok(())
                }
            }
            PathKeyElementSize((path_max_length, key_max_length, element_max_size)) => {
                drive_operations.push(DriveOperation::for_insert_path_key_value_size(
                    path_max_length as u32,
                    key_max_length as u16,
                    element_max_size as u32,
                ));
                Ok(())
            }
            PathFixedSizeKeyElement((path, key, element)) => {
                if apply {
                    let cost_context = self.grove.insert(path, key, element, transaction);
                    push_drive_operation_result(cost_context, drive_operations)
                } else {
                    let path_size = path.into_iter().map(|a| a.len() as u32).sum();
                    let key_len = key.len();
                    drive_operations.push(DriveOperation::for_insert_path_key_value_size(
                        path_size,
                        key_len as u16,
                        element.node_byte_size(key_len) as u32,
                    ));
                    Ok(())
                }
            }
        }
    }

    pub(crate) fn grove_insert_if_not_exists<'a, 'c, const N: usize>(
        &'a self,
        path_key_element_info: PathKeyElementInfo<'c, N>,
        transaction: TransactionArg,
        apply: bool,
        drive_operations: Option<&mut Vec<DriveOperation>>,
    ) -> Result<bool, Error> {
        match path_key_element_info {
            PathKeyElement((path, key, element)) => {
                let (path_iter, path_lengths): (Vec<&[u8]>, Vec<u32>) =
                    path.iter().map(|x| (x.as_slice(), x.len() as u32)).unzip();
                let element_node_byte_size = if drive_operations.is_some() {
                    element.node_byte_size(key.len()) as u32
                } else {
                    0 //doesn't matter
                };
                let inserted = if apply {
                    let cost_context = self.grove.insert_if_not_exists(
                        path_iter.clone(),
                        key,
                        element,
                        transaction,
                    );
                    push_drive_operation_result_optional(cost_context, drive_operations)?
                } else {
                    if let Some(drive_operations) = drive_operations {
                        let query_operation =
                            SizesOfQueryOperation::for_key_check_in_path(key.len(), path_iter);
                        drive_operations.push(CostCalculationQueryOperation(query_operation));
                        let insert_operation = DriveOperation::for_insert_path_key_value_size(
                            path_lengths.iter().sum(),
                            key.len() as u16,
                            element_node_byte_size,
                        );
                        drive_operations.push(insert_operation);
                    }
                    true
                };
                Ok(inserted)
            }
            PathKeyElementSize((path_size, key_max_length, element_max_size)) => {
                let insert_operation = DriveOperation::for_insert_path_key_value_size(
                    path_size as u32,
                    key_max_length as u16,
                    element_max_size as u32,
                );
                let query_operation = SizesOfQueryOperation::for_key_check_with_path_length(
                    key_max_length,
                    path_size,
                );
                if let Some(drive_operations) = drive_operations {
                    drive_operations.push(CostCalculationQueryOperation(query_operation));
                    drive_operations.push(insert_operation);
                }
                Ok(true)
            }
            PathFixedSizeKeyElement((path, key, element)) => {
                let path_iter = path.into_iter();
                let element_node_byte_size = if drive_operations.is_some() {
                    element.node_byte_size(key.len()) as u32
                } else {
                    0 //doesn't matter
                };
                let inserted = if apply {
                    let cost_context =
                        self.grove
                            .insert_if_not_exists(path_iter, key, element, transaction);
                    push_drive_operation_result_optional(cost_context, drive_operations)?
                } else {
                    if let Some(drive_operations) = drive_operations {
                        let query_operation =
                            SizesOfQueryOperation::for_key_check_in_path(key.len(), path_iter);
                        drive_operations.push(CostCalculationQueryOperation(query_operation));
                        let insert_operation = DriveOperation::for_insert_path_key_value_size(
                            path.iter().map(|a| a.len() as u32).sum(),
                            key.len() as u16,
                            element_node_byte_size,
                        );
                        drive_operations.push(insert_operation);
                    }
                    true
                };
                Ok(inserted)
            }
        }
    }

    pub(crate) fn grove_delete<'p>(
        &self,
        path: Vec<Vec<u8>>,
        key: &'p [u8],
        apply: bool,
        transaction: TransactionArg,
        drive_operations: &mut Vec<DriveOperation>,
    ) -> Result<(), Error> {
        if apply {
            let path_iter: Vec<&[u8]> = path.iter().map(|x| x.as_slice()).collect();
            let cost_context = self.grove.delete(path_iter, key, transaction);
            push_drive_operation_result(cost_context, drive_operations)
        } else {
            //todo: this is wrong
            drive_operations.push(DriveOperation::for_delete_path_key_value_size(
                path,
                key.len() as u16,
                0,
                1,
            ));
            Ok(())
        }
    }

    pub(crate) fn grove_get<'a, 'c, P>(
        &'a self,
        path: P,
        key_value_info: KeyValueInfo<'c>,
        query_stateless_with_max_value_size: Option<u16>,
        transaction: TransactionArg,
        drive_operations: &mut Vec<DriveOperation>,
    ) -> Result<Option<Element>, Error>
    where
        P: IntoIterator<Item = &'c [u8]>,
        <P as IntoIterator>::IntoIter: ExactSizeIterator + DoubleEndedIterator + Clone,
    {
        let path_iter = path.into_iter();
        match key_value_info {
            KeyRefRequest(key) => {
                if let Some(max_value_size) = query_stateless_with_max_value_size {
                    let CostContext { value, cost } = self.grove.worst_case_for_get_raw(path, key, max_value_size as u32);
                    drive_operations.push(CalculatedCostOperation(cost));
                    value?;
                    Ok(None)
                } else {
                    let CostContext { value, cost } = self.grove.get(path_iter, key, transaction);
                    drive_operations.push(CalculatedCostOperation(cost));
                    Ok(Some(value.map_err(Error::GroveDB)?))
                }
            }
            KeyValueMaxSize((key_size, value_size)) => {
                drive_operations.push(CostCalculationQueryOperation(
                    SizesOfQueryOperation::for_value_retrieval_in_path(
                        key_size, path_iter, value_size,
                    ),
                ));
                Ok(None)
            }
        }
    }

    pub(crate) fn grove_get_path_query(
        &self,
        path_query: &PathQuery,
        transaction: TransactionArg,
        drive_operations: &mut Vec<DriveOperation>,
    ) -> Result<(Vec<Vec<u8>>, u16), Error> {
        let CostContext { value, cost } = self.grove.query(path_query, transaction);
        drive_operations.push(CalculatedCostOperation(cost));
        value.map_err(Error::GroveDB)
    }

    pub(crate) fn grove_get_raw_path_query(
        &self,
        path_query: &PathQuery,
        transaction: TransactionArg,
        drive_operations: &mut Vec<DriveOperation>,
    ) -> Result<(Vec<(Vec<u8>, Element)>, u16), Error> {
        let CostContext { value, cost } = self.grove.query_raw(path_query, transaction);
        drive_operations.push(CalculatedCostOperation(cost));
        value.map_err(Error::GroveDB)
    }

    pub(crate) fn grove_get_proved_path_query(
        &self,
        path_query: &PathQuery,
        transaction: TransactionArg,
        drive_operations: &mut Vec<DriveOperation>,
    ) -> Result<Vec<u8>, Error> {
        let CostContext { value, cost } = self.grove.get_proved_path_query(path_query, transaction);
        drive_operations.push(CalculatedCostOperation(cost));
        value.map_err(Error::GroveDB)
    }

    pub(crate) fn grove_has_raw<'p, P>(
        &self,
        path: P,
        key: &'p [u8],
        apply: bool,
        transaction: TransactionArg,
        drive_operations: &mut Vec<DriveOperation>,
    ) -> Result<bool, Error>
    where
        P: IntoIterator<Item = &'p [u8]>,
        <P as IntoIterator>::IntoIter: ExactSizeIterator + DoubleEndedIterator + Clone,
    {
        let CostContext { value, cost } = if apply {
            if self.config.has_raw_enabled {
                self.grove.has_raw(path, key, transaction)
            } else {
                self.grove
                    .get_raw(path, key, transaction)
                    .map(|r| r.map(|_e| true))
            }
        } else {
            self.grove.worst_case_for_has_raw(path, key)
        };
        drive_operations.push(CalculatedCostOperation(cost));
        match value {
            Err(GroveError::PathKeyNotFound(_)) | Err(GroveError::PathNotFound(_)) => Ok(false),
            _ => Ok(value?),
        }
    }

    pub(crate) fn batch_insert_empty_tree<'a, 'c, P>(
        &'a self,
        path: P,
        key_info: KeyInfo<'c>,
        storage_flags: Option<&StorageFlags>,
        drive_operations: &mut Vec<DriveOperation>,
    ) -> Result<(), Error>
    where
        P: IntoIterator<Item = &'c [u8]>,
        <P as IntoIterator>::IntoIter: ExactSizeIterator + DoubleEndedIterator + Clone,
    {
        match key_info {
            KeyRef(key) => {
                let path_items: Vec<Vec<u8>> = path.into_iter().map(Vec::from).collect();
                drive_operations.push(DriveOperation::for_empty_tree(
                    path_items,
                    key.to_vec(),
                    storage_flags,
                ));
                Ok(())
            }
            KeySize(key_max_length) => {
                let path_size = path.into_iter().map(|x| x.len() as u32).sum();
                drive_operations.push(DriveOperation::for_insert_path_key_value_size(
                    path_size,
                    key_max_length as u16,
                    0,
                ));
                Ok(())
            }
            Key(_) => Err(Error::Drive(DriveError::GroveDBInsertion(
                "only a key ref can be inserted into groveDB",
            ))),
        }
    }

    pub(crate) fn batch_insert_empty_tree_if_not_exists<'a, 'c, const N: usize>(
        &'a self,
        path_key_info: PathKeyInfo<'c, N>,
        storage_flags: &StorageFlags,
        apply: bool,
        transaction: TransactionArg,
        drive_operations: &mut Vec<DriveOperation>,
    ) -> Result<bool, Error> {
        match path_key_info {
            PathKeyRef((path, key)) => {
                let path_iter: Vec<&[u8]> = path.iter().map(|x| x.as_slice()).collect();
                let has_raw = self.grove_has_raw(
                    path_iter.clone(),
                    key,
                    apply,
                    transaction,
                    drive_operations,
                )?;
                if !has_raw {
                    drive_operations.push(DriveOperation::for_empty_tree(
                        path,
                        key.to_vec(),
                        Some(storage_flags),
                    ));
                }
                Ok(!has_raw)
            }
            PathKeySize((path_length, key_length)) => {
                drive_operations.push(DriveOperation::for_insert_path_key_value_size(
                    path_length as u32,
                    key_length as u16,
                    0,
                ));

                drive_operations.push(CostCalculationQueryOperation(
                    SizesOfQueryOperation::for_key_check_with_path_length(key_length, path_length),
                ));
                Ok(true)
            }
            PathKey((path, key)) => {
                let path_iter: Vec<&[u8]> = path.iter().map(|x| x.as_slice()).collect();
                let has_raw = self.grove_has_raw(
                    path_iter.clone(),
                    key.as_slice(),
                    apply,
                    transaction,
                    drive_operations,
                )?;
                if !has_raw {
                    drive_operations.push(DriveOperation::for_empty_tree(
                        path,
                        key.to_vec(),
                        Some(storage_flags),
                    ));
                }
                Ok(!has_raw)
            }
            PathFixedSizeKey((path, key)) => {
                let has_raw = self.grove_has_raw(
                    path.clone(),
                    key.as_slice(),
                    apply,
                    transaction,
                    drive_operations,
                )?;
                if !has_raw {
                    let path_items: Vec<Vec<u8>> = path.into_iter().map(Vec::from).collect();
                    drive_operations.push(DriveOperation::for_empty_tree(
                        path_items,
                        key.to_vec(),
                        Some(storage_flags),
                    ));
                }
                Ok(!has_raw)
            }
            PathFixedSizeKeyRef((path, key)) => {
                let has_raw =
                    self.grove_has_raw(path.clone(), key, apply, transaction, drive_operations)?;
                if !has_raw {
                    let path_items: Vec<Vec<u8>> = path.into_iter().map(Vec::from).collect();
                    drive_operations.push(DriveOperation::for_empty_tree(
                        path_items,
                        key.to_vec(),
                        Some(storage_flags),
                    ));
                }
                Ok(!has_raw)
            }
        }
    }

    pub(crate) fn batch_insert<const N: usize>(
        &self,
        path_key_element_info: PathKeyElementInfo<N>,
        drive_operations: &mut Vec<DriveOperation>,
    ) -> Result<(), Error> {
        match path_key_element_info {
            PathKeyElement((path, key, element)) => {
                drive_operations.push(DriveOperation::for_path_key_element(
                    path,
                    key.to_vec(),
                    element,
                ));
                Ok(())
            }
            PathKeyElementSize((path_max_length, key_max_length, element_max_size)) => {
                drive_operations.push(DriveOperation::for_insert_path_key_value_size(
                    path_max_length as u32,
                    key_max_length as u16,
                    element_max_size as u32,
                ));
                Ok(())
            }
            PathFixedSizeKeyElement((path, key, element)) => {
                let path_items: Vec<Vec<u8>> = path.into_iter().map(Vec::from).collect();
                drive_operations.push(DriveOperation::for_path_key_element(
                    path_items,
                    key.to_vec(),
                    element,
                ));
                Ok(())
            }
        }
    }

    pub(crate) fn batch_insert_if_not_exists<'a, 'c, const N: usize>(
        &'a self,
        path_key_element_info: PathKeyElementInfo<'c, N>,
        apply: bool,
        transaction: TransactionArg,
        drive_operations: &mut Vec<DriveOperation>,
    ) -> Result<bool, Error> {
        match path_key_element_info {
            PathKeyElement((path, key, element)) => {
                let path_iter: Vec<&[u8]> = path.iter().map(|x| x.as_slice()).collect();
                let has_raw = self.grove_has_raw(
                    path_iter.clone(),
                    key,
                    apply,
                    transaction,
                    drive_operations,
                )?;
                if !has_raw {
                    drive_operations.push(DriveOperation::for_path_key_element(
                        path,
                        key.to_vec(),
                        element,
                    ));
                }
                Ok(!has_raw)
            }
            PathFixedSizeKeyElement((path, key, element)) => {
                let has_raw =
                    self.grove_has_raw(path, key, apply, transaction, drive_operations)?;
                if !has_raw {
                    let path_items: Vec<Vec<u8>> = path.into_iter().map(Vec::from).collect();
                    drive_operations.push(DriveOperation::for_path_key_element(
                        path_items,
                        key.to_vec(),
                        element,
                    ));
                }
                Ok(!has_raw)
            }
            PathKeyElementSize((path_size, key_max_length, element_max_size)) => {
                let insert_operation = DriveOperation::for_insert_path_key_value_size(
                    path_size as u32,
                    key_max_length as u16,
                    element_max_size as u32,
                );
                let query_operation = SizesOfQueryOperation::for_key_check_with_path_length(
                    key_max_length,
                    path_size,
                );
                drive_operations.push(insert_operation);
                drive_operations.push(CostCalculationQueryOperation(query_operation));
                Ok(true)
            }
        }
    }

    pub(crate) fn batch_delete<'a, 'c, P>(
        &'a self,
        path: P,
        key: &'c [u8],
        only_delete_tree_if_empty: bool,
        apply: bool,
        transaction: TransactionArg,
        drive_operations: &mut Vec<DriveOperation>,
    ) -> Result<(), Error>
    where
        P: IntoIterator<Item = &'c [u8]>,
        <P as IntoIterator>::IntoIter: ExactSizeIterator + DoubleEndedIterator + Clone,
    {
<<<<<<< HEAD
        let current_batch_operations = DriveOperation::grovedb_operations(drive_operations);
        if apply {
            let cost_context = self.grove.delete_operation_for_delete_internal(
                path,
                key,
                only_delete_tree_if_empty,
                true,
                &current_batch_operations,
                transaction,
            );
=======
        let current_batch_operations = DriveOperation::grovedb_operations_batch(drive_operations);
        let cost_context = self.grove.delete_operation_for_delete_internal(
            path,
            key,
            only_delete_tree_if_empty,
            true,
            &current_batch_operations.operations,
            transaction,
        );
>>>>>>> 3d6a3e04

            if let Some(delete_operation) = push_drive_operation_result(cost_context, drive_operations)?
            {
                // we also add the actual delete operation
                drive_operations.push(DriveOperation::GroveOperation(delete_operation))
            }
        } else {
            let cost_context = self.grove.worst_case_deletion_cost(
                path,
                key,
                only_delete_tree_if_empty,
                true,
                &current_batch_operations,
                transaction,
            );

            if let Some(delete_operation) = push_drive_operation_result(cost_context, drive_operations)?
            {
                // we also add the actual delete operation
                drive_operations.push(DriveOperation::GroveOperation(delete_operation))
            }
        }

        Ok(())
    }

    pub(crate) fn batch_delete_up_tree_while_empty<'a, 'c, P>(
        &'a self,
        path: P,
        key: &'c [u8],
        stop_path_height: Option<u16>,
        transaction: TransactionArg,
        drive_operations: &mut Vec<DriveOperation>,
    ) -> Result<(), Error>
    where
        P: IntoIterator<Item = &'c [u8]>,
        <P as IntoIterator>::IntoIter: ExactSizeIterator + DoubleEndedIterator + Clone,
    {
        let current_batch_operations = DriveOperation::grovedb_operations_batch(drive_operations);
        let cost_context = self.grove.delete_operations_for_delete_up_tree_while_empty(
            path,
            key,
            stop_path_height,
            true,
            current_batch_operations.operations,
            transaction,
        );
        if let Some(delete_operations) =
            push_drive_operation_result(cost_context, drive_operations)?
        {
            delete_operations
                .into_iter()
                .for_each(|op| drive_operations.push(DriveOperation::GroveOperation(op)))
        }
        Ok(())
    }

    pub fn grove_apply_operation(
        &self,
        operation: GroveDbOp,
        validate: bool,
        transaction: TransactionArg,
    ) -> Result<(), Error> {
        self.grove_apply_batch_with_add_costs(
            GroveDbOpBatch {
                operations: vec![operation],
            },
            validate,
            transaction,
            &mut vec![],
        )
    }

    pub fn grove_apply_batch(
        &self,
        ops: GroveDbOpBatch,
        validate: bool,
        transaction: TransactionArg,
    ) -> Result<(), Error> {
        self.grove_apply_batch_with_add_costs(ops, validate, transaction, &mut vec![])
    }

    pub(crate) fn grove_apply_batch_with_add_costs(
        &self,
        ops: GroveDbOpBatch,
        validate: bool,
        transaction: TransactionArg,
        drive_operations: &mut Vec<DriveOperation>,
    ) -> Result<(), Error> {
        if ops.len() == 0 {
            return Err(Error::Drive(DriveError::BatchIsEmpty()));
        }
        if self.config.batching_enabled {
<<<<<<< HEAD
            //println!("batch {:#?}", ops);
            let consistency_results = GroveDbOp::verify_consistency_of_operations(&ops);
            if !consistency_results.is_empty() {
                //println!("results {:#?}", consistency_results);
                return Err(Error::Drive(DriveError::GroveDBInsertion(
                    "insertion order error",
                )));
=======
            // println!("batch {:#?}", ops);
            if self.config.batching_consistency_verification {
                let consistency_results =
                    GroveDbOp::verify_consistency_of_operations(&ops.operations);
                if !consistency_results.is_empty() {
                    println!("results {:#?}", consistency_results);
                    return Err(Error::Drive(DriveError::GroveDBInsertion(
                        "insertion order error",
                    )));
                }
>>>>>>> 3d6a3e04
            }

            let cost_context = self.grove.apply_batch(
                ops.operations,
                Some(BatchApplyOptions {
                    validate_insertion_does_not_override: validate,
                }),
                transaction,
            );
            push_drive_operation_result(cost_context, drive_operations)
        } else {
            //println!("changes {} {:#?}", ops.len(), ops);
            for op in ops.operations.into_iter() {
                //println!("on {:#?}", op);
                match op.op {
                    Op::Insert { element } => self.grove_insert(
                        PathKeyElementInfo::<0>::PathKeyElement((
                            op.path.clone(),
                            op.key.as_slice(),
                            element,
                        )),
                        transaction,
                        true,
                        drive_operations,
                    )?,
                    Op::Delete => self.grove_delete(
                        op.path,
                        op.key.as_slice(),
                        true,
                        transaction,
                        drive_operations,
                    )?,
                    _ => {
                        return Err(Error::Drive(DriveError::UnsupportedPrivate(
                            "Only Insert and Deletion operations are allowed",
                        )))
                    }
                }
            }
            Ok(())
        }
    }

    pub(crate) fn grove_batch_operations_costs(
        &self,
        ops: GroveDbOpBatch,
        validate: bool,
        drive_operations: &mut Vec<DriveOperation>,
    ) -> Result<(), Error> {
        let cost_context = self.grove.worst_case_operations_for_batch(
            ops.operations,
            Some(BatchApplyOptions {
                validate_insertion_does_not_override: validate,
            }),
        );
        push_drive_operation_result(cost_context, drive_operations)
    }
}<|MERGE_RESOLUTION|>--- conflicted
+++ resolved
@@ -730,28 +730,16 @@
         P: IntoIterator<Item = &'c [u8]>,
         <P as IntoIterator>::IntoIter: ExactSizeIterator + DoubleEndedIterator + Clone,
     {
-<<<<<<< HEAD
-        let current_batch_operations = DriveOperation::grovedb_operations(drive_operations);
+        let current_batch_operations = DriveOperation::grovedb_operations_batch(drive_operations);
         if apply {
             let cost_context = self.grove.delete_operation_for_delete_internal(
                 path,
                 key,
                 only_delete_tree_if_empty,
                 true,
-                &current_batch_operations,
+                &current_batch_operations.operations,
                 transaction,
             );
-=======
-        let current_batch_operations = DriveOperation::grovedb_operations_batch(drive_operations);
-        let cost_context = self.grove.delete_operation_for_delete_internal(
-            path,
-            key,
-            only_delete_tree_if_empty,
-            true,
-            &current_batch_operations.operations,
-            transaction,
-        );
->>>>>>> 3d6a3e04
 
             if let Some(delete_operation) = push_drive_operation_result(cost_context, drive_operations)?
             {
@@ -845,15 +833,6 @@
             return Err(Error::Drive(DriveError::BatchIsEmpty()));
         }
         if self.config.batching_enabled {
-<<<<<<< HEAD
-            //println!("batch {:#?}", ops);
-            let consistency_results = GroveDbOp::verify_consistency_of_operations(&ops);
-            if !consistency_results.is_empty() {
-                //println!("results {:#?}", consistency_results);
-                return Err(Error::Drive(DriveError::GroveDBInsertion(
-                    "insertion order error",
-                )));
-=======
             // println!("batch {:#?}", ops);
             if self.config.batching_consistency_verification {
                 let consistency_results =
@@ -864,13 +843,12 @@
                         "insertion order error",
                     )));
                 }
->>>>>>> 3d6a3e04
             }
 
             let cost_context = self.grove.apply_batch(
                 ops.operations,
                 Some(BatchApplyOptions {
-                    validate_insertion_does_not_override: validate,
+                    validate_tree_insertion_does_not_override: validate,
                 }),
                 transaction,
             );
@@ -917,7 +895,7 @@
         let cost_context = self.grove.worst_case_operations_for_batch(
             ops.operations,
             Some(BatchApplyOptions {
-                validate_insertion_does_not_override: validate,
+                validate_tree_insertion_does_not_override: validate,
             }),
         );
         push_drive_operation_result(cost_context, drive_operations)
