// MIT LICENSE
//
// Copyright (c) 2021 Dash Core Group
//
// Permission is hereby granted, free of charge, to any
// person obtaining a copy of this software and associated
// documentation files (the "Software"), to deal in the
// Software without restriction, including without
// limitation the rights to use, copy, modify, merge,
// publish, distribute, sublicense, and/or sell copies of
// the Software, and to permit persons to whom the Software
// is furnished to do so, subject to the following
// conditions:
//
// The above copyright notice and this permission notice
// shall be included in all copies or substantial portions
// of the Software.
//
// THE SOFTWARE IS PROVIDED "AS IS", WITHOUT WARRANTY OF
// ANY KIND, EXPRESS OR IMPLIED, INCLUDING BUT NOT LIMITED
// TO THE WARRANTIES OF MERCHANTABILITY, FITNESS FOR A
// PARTICULAR PURPOSE AND NONINFRINGEMENT. IN NO EVENT
// SHALL THE AUTHORS OR COPYRIGHT HOLDERS BE LIABLE FOR ANY
// CLAIM, DAMAGES OR OTHER LIABILITY, WHETHER IN AN ACTION
// OF CONTRACT, TORT OR OTHERWISE, ARISING FROM, OUT OF OR
// IN CONNECTION WITH THE SOFTWARE OR THE USE OR OTHER
// DEALINGS IN THE SOFTWARE.
//

//! This module defines functions within the Drive struct related to identities.
//! Functions include inserting new identities into the `Identities` subtree and
//! fetching identities from the subtree.
//!

use dpp::identity::Identity;
use grovedb::query_result_type::QueryResultType::QueryElementResultType;
use grovedb::{Element, PathQuery, Query, QueryItem, SizedQuery, TransactionArg};

use crate::drive::batch::GroveDbOpBatch;
use crate::drive::block_info::BlockInfo;
use crate::drive::flags::StorageFlags;
use crate::drive::{Drive, RootTree};
use crate::error::drive::DriveError;
use crate::error::identity::IdentityError;
use crate::error::Error;
use crate::fee::op::DriveOperation;
use crate::fee::{calculate_fee, FeeResult};

pub mod withdrawal_queue;

const IDENTITY_KEY: [u8; 1] = [0];

impl Drive {
    /// Adds operations to the op batch to insert a new identity in the `Identities` subtree
    /// with its own empty subtree.
    pub fn add_insert_identity_operations(
        &self,
        identity: Identity,
        storage_flags: Option<&StorageFlags>,
        batch: &mut GroveDbOpBatch,
    ) -> Result<(), Error> {
        // Serialize identity
        let identity_bytes = identity.to_buffer().map_err(|_| {
            Error::Identity(IdentityError::IdentitySerialization(
                "failed to serialize identity to CBOR",
            ))
        })?;

        // Adds an operation to the op batch which inserts an empty subtree with flags
        // at the key of the given identity in the `Identities` subtree.
        batch.add_insert_empty_tree_with_flags(
            vec![vec![RootTree::Identities as u8]],
            identity.id.buffer.to_vec(),
            storage_flags,
        );

        // Adds an operation to the op batch which inserts the serialized identity
        // in the `IDENTITY_KEY` key of the new subtree that was just created.
        batch.add_insert(
            vec![
                vec![RootTree::Identities as u8],
                identity.id.buffer.to_vec(),
            ],
            IDENTITY_KEY.to_vec(),
            Element::Item(
                identity_bytes,
                StorageFlags::map_to_some_element_flags(storage_flags),
            ),
        );

        Ok(())
    }

    /// Inserts a new identity to the `Identities` subtree.
    pub fn insert_identity(
        &self,
        identity: Identity,
        block_info: BlockInfo,
        apply: bool,
        storage_flags: Option<&StorageFlags>,
        transaction: TransactionArg,
    ) -> Result<FeeResult, Error> {
        let mut batch = GroveDbOpBatch::new();

        self.add_insert_identity_operations(identity, storage_flags, &mut batch)?;

        let mut drive_operations: Vec<DriveOperation> = vec![];

        self.apply_batch_grovedb_operations(apply, transaction, batch, &mut drive_operations)?;

        calculate_fee(None, Some(drive_operations), &block_info.epoch)
    }

    /// Given an identity, fetches the identity with its flags from storage.
    pub fn fetch_identity(
        &self,
        id: &[u8],
        transaction: TransactionArg,
<<<<<<< HEAD
    ) -> Result<(Identity, Option<StorageFlags>), Error> {
=======
    ) -> Result<(Identity, StorageFlags), Error> {
        // get element from GroveDB
>>>>>>> d9a462cd
        let element = self
            .grove
            .get(
                [Into::<&[u8; 1]>::into(RootTree::Identities).as_slice(), id],
                &IDENTITY_KEY,
                transaction,
            )
            .unwrap()
            .map_err(Error::GroveDB)?;

<<<<<<< HEAD
        if let Element::Item(identity_cbor, element_flags) = &element {
=======
        // extract identity from element and deserialize the identity
        if let Element::Item(identity_cbor, element_flags) = element {
>>>>>>> d9a462cd
            let identity = Identity::from_buffer(identity_cbor.as_slice()).map_err(|_| {
                Error::Identity(IdentityError::IdentitySerialization(
                    "failed to de-serialize identity from CBOR",
                ))
            })?;

            Ok((
                identity,
                StorageFlags::from_some_element_flags_ref(element_flags)?,
            ))
        } else {
            Err(Error::Drive(DriveError::CorruptedIdentityNotItem(
                "identity must be an item",
            )))
        }
    }

    /// Given a vector of identities, fetches the identities from storage.
    pub fn fetch_identities(
        &self,
        ids: &Vec<[u8; 32]>,
        transaction: TransactionArg,
    ) -> Result<Vec<Identity>, Error> {
        Ok(self
            .fetch_identities_with_flags(ids, transaction)?
            .into_iter()
            .map(|(identity, _)| identity)
            .collect())
    }

    /// Given a vector of identities, fetches the identities with their flags from storage.
    pub fn fetch_identities_with_flags(
        &self,
        ids: &Vec<[u8; 32]>,
        transaction: TransactionArg,
    ) -> Result<Vec<(Identity, Option<StorageFlags>)>, Error> {
        let mut query = Query::new();
        query.set_subquery_key(IDENTITY_KEY.to_vec());
        for id in ids {
            query.insert_item(QueryItem::Key(id.to_vec()));
        }
        let path_query = PathQuery {
            path: vec![vec![RootTree::Identities as u8]],
            query: SizedQuery {
                query,
                limit: None,
                offset: None,
            },
        };
        let (result_items, _) = self
            .grove
            .query_raw(&path_query, QueryElementResultType, transaction)
            .unwrap()
            .map_err(Error::GroveDB)?;

        result_items
            .to_elements()
            .into_iter()
            .map(|element| {
                if let Element::Item(identity_cbor, element_flags) = &element {
                    let identity =
                        Identity::from_buffer(identity_cbor.as_slice()).map_err(|_| {
                            Error::Identity(IdentityError::IdentitySerialization(
                                "failed to de-serialize identity from CBOR",
                            ))
                        })?;

                    Ok((
                        identity,
                        StorageFlags::from_some_element_flags_ref(element_flags)?,
                    ))
                } else {
                    Err(Error::Drive(DriveError::CorruptedIdentityNotItem(
                        "identity must be an item",
                    )))
                }
            })
            .collect()
    }
}

#[cfg(test)]
mod tests {
    use crate::common::helpers::setup::setup_drive;
    use crate::drive::block_info::BlockInfo;
    use crate::drive::flags::StorageFlags;
    use dpp::identity::Identity;

    #[test]
    fn test_insert_and_fetch_identity() {
        let drive = setup_drive(None);

        let transaction = drive.grove.start_transaction();

        drive
            .create_initial_state_structure(Some(&transaction))
            .expect("expected to create root tree successfully");

        let identity_bytes = hex::decode("01000000a462696458203012c19b98ec0033addb36cd64b7f510670f2a351a4304b5f6994144286efdac6762616c616e636500687265766973696f6e006a7075626c69634b65797381a6626964006464617461582102abb64674c5df796559eb3cf92a84525cc1a6068e7ad9d4ff48a1f0b179ae29e164747970650067707572706f73650068726561644f6e6c79f46d73656375726974794c6576656c00").expect("expected to decode identity hex");

        let identity = Identity::from_buffer(identity_bytes.as_slice())
            .expect("expected to deserialize an identity");

        drive
            .insert_identity(
                identity.clone(),
                BlockInfo::default(),
                true,
                StorageFlags::optional_default_as_ref(),
                Some(&transaction),
            )
            .expect("expected to insert identity");

        let (fetched_identity, _) = drive
            .fetch_identity(&identity.id.buffer, Some(&transaction))
            .expect("should fetch an identity");

        assert_eq!(
            fetched_identity.to_buffer().expect("should serialize"),
            identity.to_buffer().expect("should serialize")
        );
    }
}<|MERGE_RESOLUTION|>--- conflicted
+++ resolved
@@ -116,12 +116,8 @@
         &self,
         id: &[u8],
         transaction: TransactionArg,
-<<<<<<< HEAD
     ) -> Result<(Identity, Option<StorageFlags>), Error> {
-=======
-    ) -> Result<(Identity, StorageFlags), Error> {
         // get element from GroveDB
->>>>>>> d9a462cd
         let element = self
             .grove
             .get(
@@ -132,12 +128,8 @@
             .unwrap()
             .map_err(Error::GroveDB)?;
 
-<<<<<<< HEAD
+        // extract identity from element and deserialize the identity
         if let Element::Item(identity_cbor, element_flags) = &element {
-=======
-        // extract identity from element and deserialize the identity
-        if let Element::Item(identity_cbor, element_flags) = element {
->>>>>>> d9a462cd
             let identity = Identity::from_buffer(identity_cbor.as_slice()).map_err(|_| {
                 Error::Identity(IdentityError::IdentitySerialization(
                     "failed to de-serialize identity from CBOR",
