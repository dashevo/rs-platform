pub mod contract;
pub mod defaults;
<<<<<<< HEAD
pub mod fee_pools;
=======
pub mod flags;
>>>>>>> f9482f7a
pub mod identity;
pub mod object_size_info;

use crate::contract::{Contract, Document, DocumentType};
use crate::drive::defaults::STORAGE_FLAGS_SIZE;
use crate::drive::object_size_info::KeyInfo::KeySize;
use crate::drive::object_size_info::PathKeyInfo::{PathFixedSizeKey, PathKey, PathKeyRef};
use crate::error::drive::DriveError;
use crate::error::query::QueryError;
use crate::error::Error;
use crate::fee::calculate_fee;
use crate::fee::op::{DeleteOperation, InsertOperation, QueryOperation};
use crate::identity::Identity;
use crate::query::DriveQuery;
use defaults::{CONTRACT_DOCUMENTS_PATH_HEIGHT, DEFAULT_HASH_SIZE};
use flags::StorageFlags;
use grovedb::{Element, GroveDb, Transaction, TransactionArg};
use moka::sync::Cache;
use object_size_info::DocumentInfo::{DocumentAndSerialization, DocumentSize};
use object_size_info::KeyElementInfo::{KeyElement, KeyElementSize};
use object_size_info::KeyInfo::{Key, KeyRef};
use object_size_info::KeyValueInfo::KeyRefRequest;
use object_size_info::PathKeyElementInfo::{
    PathFixedSizeKeyElement, PathKeyElement, PathKeyElementSize,
};
use object_size_info::PathKeyInfo::{PathFixedSizeKeyRef, PathKeySize};
use object_size_info::{
    DocumentAndContractInfo, DocumentInfo, KeyInfo, KeyValueInfo, PathInfo, PathKeyElementInfo,
    PathKeyInfo,
};
use std::cell::RefCell;
use std::collections::BTreeSet;
use std::ops::DerefMut;
use std::path::Path;
use std::sync::Arc;

pub struct EpochInfo {
    current_epoch: u16,
}

pub struct Drive {
    pub grove: GroveDb,
    pub epoch_info: RefCell<EpochInfo>,
    pub cached_contracts: RefCell<Cache<[u8; 32], Arc<Contract>>>, //HashMap<[u8; 32], Rc<Contract>>>,
    pub transient_inserts: RefCell<BTreeSet<Vec<Vec<u8>>>>,
    pub transient_batch_inserts: RefCell<BTreeSet<Vec<Vec<u8>>>>,
}

#[repr(u8)]
pub enum RootTree {
    // Input data errors
    Identities = 0,
    ContractDocuments = 1,
    PublicKeyHashesToIdentities = 2,
    Misc = 3,
    Pools = 4,
}

pub const STORAGE_COST: i32 = 50;

impl From<RootTree> for u8 {
    fn from(root_tree: RootTree) -> Self {
        root_tree as u8
    }
}

impl From<RootTree> for [u8; 1] {
    fn from(root_tree: RootTree) -> Self {
        [root_tree as u8]
    }
}

impl From<RootTree> for &'static [u8; 1] {
    fn from(root_tree: RootTree) -> Self {
        match root_tree {
            RootTree::Identities => &[0],
            RootTree::ContractDocuments => &[1],
            RootTree::PublicKeyHashesToIdentities => &[2],
            RootTree::Misc => &[3],
            RootTree::Pools => &[4],
        }
    }
}

fn contract_documents_path(contract_id: &[u8]) -> [&[u8]; 3] {
    [
        Into::<&[u8; 1]>::into(RootTree::ContractDocuments),
        contract_id,
        &[1],
    ]
}

fn contract_document_type_path<'a>(
    contract_id: &'a [u8],
    document_type_name: &'a str,
) -> [&'a [u8]; 4] {
    [
        Into::<&[u8; 1]>::into(RootTree::ContractDocuments),
        contract_id,
        &[1],
        document_type_name.as_bytes(),
    ]
}

fn contract_documents_primary_key_path<'a>(
    contract_id: &'a [u8],
    document_type_name: &'a str,
) -> [&'a [u8]; 5] {
    [
        Into::<&[u8; 1]>::into(RootTree::ContractDocuments), // 1
        contract_id,                                         // 32
        &[1],                                                // 1
        document_type_name.as_bytes(),
        &[0], // 1
    ]
}

fn contract_documents_keeping_history_primary_key_path_for_document_id<'a>(
    contract_id: &'a [u8],
    document_type_name: &'a str,
    document_id: &'a [u8],
) -> [&'a [u8]; 6] {
    [
        Into::<&[u8; 1]>::into(RootTree::ContractDocuments),
        contract_id,
        &[1],
        document_type_name.as_bytes(),
        &[0],
        document_id,
    ]
}

fn contract_documents_keeping_history_primary_key_path_for_document_id_size(
    document_type_name_len: usize,
) -> usize {
    defaults::BASE_CONTRACT_DOCUMENTS_KEEPING_HISTORY_PRIMARY_KEY_PATH_FOR_DOCUMENT_ID_SIZE
        + document_type_name_len
}

fn contract_documents_keeping_history_storage_time_reference_path(
    contract_id: &[u8],
    document_type_name: &str,
    document_id: &[u8],
    encoded_time: Vec<u8>,
) -> Vec<Vec<u8>> {
    vec![
        Into::<&[u8; 1]>::into(RootTree::ContractDocuments).to_vec(), // 1 byte
        contract_id.to_vec(),                                         // 32 bytes
        vec![1],                                                      // 1
        document_type_name.as_bytes().to_vec(),
        vec![0],              // 1
        document_id.to_vec(), // 32 bytes
        encoded_time,         // 8 bytes
    ]
}

fn contract_documents_keeping_history_storage_time_reference_path_size(
    document_type_name_len: usize,
) -> usize {
    defaults::BASE_CONTRACT_DOCUMENTS_KEEPING_HISTORY_STORAGE_TIME_REFERENCE_PATH
        + document_type_name_len
}

impl Drive {
    pub fn open<P: AsRef<Path>>(path: P) -> Result<Self, Error> {
        match GroveDb::open(path) {
            Ok(grove) => Ok(Drive {
                grove,
                cached_contracts: RefCell::new(Cache::new(200)),
                epoch_info: RefCell::new(EpochInfo { current_epoch: 0 }),
                transient_inserts: RefCell::new(BTreeSet::new()),
                transient_batch_inserts: RefCell::new(BTreeSet::new()),
            }),
            Err(e) => Err(Error::GroveDB(e)),
        }
    }

    pub fn commit_transaction(&self, transaction: Transaction) -> Result<(), Error> {
        self.transient_inserts.borrow_mut().clear();
        self.transient_batch_inserts.borrow_mut().clear();
        self.grove
            .commit_transaction(transaction)
            .map_err(Error::GroveDB)
    }

    pub fn rollback_transaction(&self, transaction: &Transaction) -> Result<(), Error> {
        self.transient_inserts.borrow_mut().clear();
        self.transient_batch_inserts.borrow_mut().clear();
        self.grove
            .rollback_transaction(transaction)
            .map_err(Error::GroveDB)
    }

    fn commit_transient_batch_inserts(&self) {
        self.transient_inserts
            .borrow_mut()
            .append(self.transient_batch_inserts.borrow_mut().deref_mut())
    }

    pub const fn check_protocol_version(_version: u32) -> bool {
        // Temporary disabled due protocol version is dynamic and goes from consensus params
        true
    }

    pub fn check_protocol_version_bytes(version_bytes: &[u8]) -> bool {
        if version_bytes.len() != 4 {
            false
        } else {
            let version_set_bytes: [u8; 4] = version_bytes
                .try_into()
                .expect("slice with incorrect length");
            let version = u32::from_be_bytes(version_set_bytes);
            Drive::check_protocol_version(version)
        }
    }

    pub fn create_root_tree(&self, transaction: TransactionArg) -> Result<(), Error> {
        self.grove.insert(
            [],
            Into::<&[u8; 1]>::into(RootTree::Identities),
            Element::empty_tree(),
            transaction,
        )?;
        self.grove.insert(
            [],
            Into::<&[u8; 1]>::into(RootTree::ContractDocuments),
            Element::empty_tree(),
            transaction,
        )?;
        self.grove.insert(
            [],
            Into::<&[u8; 1]>::into(RootTree::PublicKeyHashesToIdentities),
            Element::empty_tree(),
            transaction,
        )?;
        self.grove.insert(
            [],
            Into::<&[u8; 1]>::into(RootTree::Misc),
            Element::empty_tree(),
            transaction,
        )?;
        Ok(())
    }

    fn grove_insert_empty_tree<'a, 'c, P>(
        &'a self,
        path: P,
        key_info: KeyInfo<'c>,
        storage_flags: &StorageFlags,
        transaction: TransactionArg,
        apply: bool,
        insert_operations: &mut Vec<InsertOperation>,
    ) -> Result<(), Error>
    where
        P: IntoIterator<Item = &'c [u8]>,
        <P as IntoIterator>::IntoIter: ExactSizeIterator + DoubleEndedIterator + Clone,
    {
        match key_info {
            KeyRef(key) => {
                insert_operations.push(InsertOperation::for_empty_tree(key.len()));
                if apply {
                    self.grove
                        .insert(
                            path,
                            key,
                            Element::empty_tree_with_flags(storage_flags.to_element_flags()),
                            transaction,
                        )
                        .map_err(Error::GroveDB)
                } else {
                    let mut path_items: Vec<Vec<u8>> = path.into_iter().map(Vec::from).collect();
                    path_items.push(Vec::from(key));
                    self.transient_batch_inserts.borrow_mut().insert(path_items);
                    Ok(())
                }
            }
            KeySize(key_max_length) => {
                insert_operations.push(InsertOperation::for_empty_tree(key_max_length));
                Ok(())
            }
            Key(_) => Err(Error::Drive(DriveError::GroveDBInsertion(
                "only a key ref can be inserted into groveDB",
            ))),
        }
    }

    fn grove_insert_empty_tree_if_not_exists<'a, 'c, const N: usize>(
        &'a self,
        path_key_info: PathKeyInfo<'c, N>,
        storage_flags: &StorageFlags,
        transaction: TransactionArg,
        apply: bool,
        query_operations: &mut Vec<QueryOperation>,
        insert_operations: &mut Vec<InsertOperation>,
    ) -> Result<bool, Error> {
        match path_key_info {
            PathKeyRef((path, key)) => {
                let path = path.iter().map(|x| x.as_slice());
                let inserted = if apply {
                    self.grove.insert_if_not_exists(
                        path.clone(),
                        key,
                        Element::empty_tree_with_flags(storage_flags.to_element_flags()),
                        transaction,
                    )?
                } else {
                    let mut path_items: Vec<Vec<u8>> = path.clone().map(Vec::from).collect();
                    path_items.push(Vec::from(key));
                    let exists = self
                        .transient_batch_inserts
                        .borrow_mut()
                        .contains(&path_items)
                        || self.transient_inserts.borrow_mut().contains(&path_items);
                    if !exists {
                        self.transient_batch_inserts.borrow_mut().insert(path_items);
                    }
                    !exists
                };
                if inserted {
                    insert_operations.push(InsertOperation::for_empty_tree(key.len()));
                }
                query_operations.push(QueryOperation::for_key_check_in_path(key.len(), path));
                Ok(inserted)
            }
            PathKeySize((path_length, key_length)) => {
                insert_operations.push(InsertOperation::for_empty_tree(key_length));
                query_operations.push(QueryOperation::for_key_check_with_path_length(
                    key_length,
                    path_length,
                ));
                Ok(true)
            }
            PathKey((path, key)) => {
                let path = path.iter().map(|x| x.as_slice());
                let inserted = if apply {
                    self.grove.insert_if_not_exists(
                        path.clone(),
                        key.as_slice(),
                        Element::empty_tree_with_flags(storage_flags.to_element_flags()),
                        transaction,
                    )?
                } else {
                    let mut path_items: Vec<Vec<u8>> = path.clone().map(Vec::from).collect();
                    path_items.push(key.clone());
                    let exists = self
                        .transient_batch_inserts
                        .borrow_mut()
                        .contains(&path_items)
                        || self.transient_inserts.borrow_mut().contains(&path_items);
                    if !exists {
                        self.transient_batch_inserts.borrow_mut().insert(path_items);
                    }
                    !exists
                };
                if inserted {
                    insert_operations.push(InsertOperation::for_empty_tree(key.len()));
                }
                query_operations.push(QueryOperation::for_key_check_in_path(key.len(), path));
                Ok(inserted)
            }
            PathFixedSizeKey((path, key)) => {
                let path = path.into_iter();
                let inserted = if apply {
                    self.grove.insert_if_not_exists(
                        path.clone(),
                        key.as_slice(),
                        Element::empty_tree_with_flags(storage_flags.to_element_flags()),
                        transaction,
                    )?
                } else {
                    let mut path_items: Vec<Vec<u8>> = path.clone().map(Vec::from).collect();
                    path_items.push(key.clone());
                    let exists = self
                        .transient_batch_inserts
                        .borrow_mut()
                        .contains(&path_items)
                        || self.transient_inserts.borrow_mut().contains(&path_items);
                    if !exists {
                        self.transient_batch_inserts.borrow_mut().insert(path_items);
                    }
                    !exists
                };
                if inserted {
                    insert_operations.push(InsertOperation::for_empty_tree(key.len()));
                }
                query_operations.push(QueryOperation::for_key_check_in_path(key.len(), path));
                Ok(inserted)
            }
            PathFixedSizeKeyRef((path, key)) => {
                let path = path.into_iter();
                let inserted = if apply {
                    self.grove.insert_if_not_exists(
                        path.clone(),
                        key,
                        Element::empty_tree_with_flags(storage_flags.to_element_flags()),
                        transaction,
                    )?
                } else {
                    let mut path_items: Vec<Vec<u8>> = path.clone().map(Vec::from).collect();
                    path_items.push(Vec::from(key));
                    let exists = self
                        .transient_batch_inserts
                        .borrow_mut()
                        .contains(&path_items)
                        || self
                            .transient_batch_inserts
                            .borrow_mut()
                            .contains(&path_items);
                    if !exists {
                        self.transient_batch_inserts.borrow_mut().insert(path_items);
                    }
                    !exists
                };
                if inserted {
                    insert_operations.push(InsertOperation::for_empty_tree(key.len()));
                }
                query_operations.push(QueryOperation::for_key_check_in_path(key.len(), path));
                Ok(inserted)
            }
        }
    }

    fn grove_insert<'a, 'c, const N: usize>(
        &'a self,
        path_key_element_info: PathKeyElementInfo<'c, N>,
        transaction: TransactionArg,
        apply: bool,
        insert_operations: &mut Vec<InsertOperation>,
    ) -> Result<(), Error> {
        match path_key_element_info {
            PathKeyElement((path, key, element)) => {
                let path = path.iter().map(|x| x.as_slice());
                insert_operations.push(InsertOperation::for_key_value(key.len(), &element));
                if apply {
                    self.grove
                        .insert(path, key, element, transaction)
                        .map_err(Error::GroveDB)
                } else {
                    Ok(())
                }
            }
            PathKeyElementSize((_path_max_length, key_max_length, element_max_size)) => {
                insert_operations.push(InsertOperation::for_key_value_size(
                    key_max_length,
                    element_max_size,
                ));
                Ok(())
            }
            PathFixedSizeKeyElement((path, key, element)) => {
                insert_operations.push(InsertOperation::for_key_value(key.len(), &element));
                if apply {
                    self.grove
                        .insert(path, key, element, transaction)
                        .map_err(Error::GroveDB)
                } else {
                    Ok(())
                }
            }
        }
    }

    fn grove_insert_if_not_exists<'a, 'c, const N: usize>(
        &'a self,
        path_key_element_info: PathKeyElementInfo<'c, N>,
        transaction: TransactionArg,
        apply: bool,
        query_operations: &mut Vec<QueryOperation>,
        insert_operations: &mut Vec<InsertOperation>,
    ) -> Result<bool, Error> {
        match path_key_element_info {
            PathKeyElement((path, key, element)) => {
                let path_iter = path.iter().map(|x| x.as_slice());
                let insert_operation = InsertOperation::for_key_value(key.len(), &element);
                let query_operation =
                    QueryOperation::for_key_check_in_path(key.len(), path_iter.clone());
                let inserted = if apply {
                    self.grove
                        .insert_if_not_exists(path_iter, key, element, transaction)?
                } else {
                    let mut path_items: Vec<Vec<u8>> = path.into_iter().map(Vec::from).collect();
                    path_items.push(Vec::from(key));
                    let exists = self
                        .transient_batch_inserts
                        .borrow_mut()
                        .contains(&path_items)
                        || self.transient_inserts.borrow_mut().contains(&path_items);
                    if !exists {
                        self.transient_batch_inserts.borrow_mut().insert(path_items);
                    }
                    !exists
                };
                if inserted {
                    insert_operations.push(insert_operation);
                }
                query_operations.push(query_operation);
                Ok(inserted)
            }
            PathKeyElementSize((path_size, key_max_length, element_max_size)) => {
                let insert_operation =
                    InsertOperation::for_key_value_size(key_max_length, element_max_size);
                let query_operation =
                    QueryOperation::for_key_check_with_path_length(key_max_length, path_size);
                insert_operations.push(insert_operation);
                query_operations.push(query_operation);
                Ok(true)
            }
            PathFixedSizeKeyElement((path, key, element)) => {
                let path_iter = path.into_iter();
                let insert_operation = InsertOperation::for_key_value(key.len(), &element);
                let query_operation =
                    QueryOperation::for_key_check_in_path(key.len(), path_iter.clone());
                let inserted = if apply {
                    self.grove
                        .insert_if_not_exists(path_iter, key, element, transaction)?
                } else {
                    let mut path_items: Vec<Vec<u8>> = path.into_iter().map(Vec::from).collect();
                    path_items.push(Vec::from(key));
                    let exists = self
                        .transient_batch_inserts
                        .borrow_mut()
                        .contains(&path_items)
                        || self.transient_inserts.borrow_mut().contains(&path_items);
                    if !exists {
                        self.transient_batch_inserts.borrow_mut().insert(path_items);
                    }
                    !exists
                };

                if inserted {
                    insert_operations.push(insert_operation);
                }
                query_operations.push(query_operation);
                Ok(inserted)
            }
        }
    }

    pub(crate) fn grove_get<'a, 'c, P>(
        &'a self,
        path: P,
        key_value_info: KeyValueInfo<'c>,
        transaction: TransactionArg,
        query_operations: &mut Vec<QueryOperation>,
    ) -> Result<Option<Element>, Error>
    where
        P: IntoIterator<Item = &'c [u8]>,
        <P as IntoIterator>::IntoIter: ExactSizeIterator + DoubleEndedIterator + Clone,
    {
        let path_iter = path.into_iter();
        match key_value_info {
            KeyValueInfo::KeyRefRequest(key) => {
                let item = self.grove.get(path_iter.clone(), key, transaction)?;
                query_operations.push(QueryOperation::for_value_retrieval_in_path(
                    key.len(),
                    path_iter,
                    item.serialized_byte_size(),
                ));
                Ok(Some(item))
            }
            KeyValueInfo::KeyValueMaxSize((key_size, value_size)) => {
                query_operations.push(QueryOperation::for_value_retrieval_in_path(
                    key_size, path_iter, value_size,
                ));
                Ok(None)
            }
        }
    }

<<<<<<< HEAD
    fn add_contract_to_storage(
        &self,
        contract_bytes: Element,
        contract: &Contract,
        block_time: f64,
        transaction: TransactionArg,
        insert_operations: &mut Vec<InsertOperation>,
    ) -> Result<(), Error> {
        let contract_root_path = contract_root_path(&contract.id);
        if contract.keeps_history {
            self.grove_insert_empty_tree(
                contract_root_path,
                KeyRef(&[0]),
                transaction,
                insert_operations,
            )?;
            let encoded_time = crate::common::encode::encode_float(block_time)?;
            let contract_keeping_history_storage_path =
                contract_keeping_history_storage_path(&contract.id);
            self.grove_insert(
                PathFixedSizeKeyElement((
                    contract_keeping_history_storage_path,
                    encoded_time.as_slice(),
                    contract_bytes,
                )),
                transaction,
                insert_operations,
            )?;

            // we should also insert a reference at 0 to the current value
            let contract_storage_path =
                contract_keeping_history_storage_time_reference_path(&contract.id, encoded_time);
            self.grove_insert(
                PathFixedSizeKeyElement((
                    contract_keeping_history_storage_path,
                    &[0],
                    Element::Reference(contract_storage_path),
                )),
                transaction,
                insert_operations,
            )?;
        } else {
            // the contract is just stored at key 0
            self.grove_insert(
                PathFixedSizeKeyElement((contract_root_path, &[0], contract_bytes)),
                transaction,
                insert_operations,
            )?;
        }
        Ok(())
    }

    fn insert_contract(
        &self,
        contract_bytes: Element,
        contract: &Contract,
        block_time: f64,
        transaction: TransactionArg,
        insert_operations: &mut Vec<InsertOperation>,
    ) -> Result<(), Error> {
        self.grove_insert_empty_tree(
            [Into::<&[u8; 1]>::into(RootTree::ContractDocuments).as_slice()],
            KeyRef(contract.id.as_slice()),
            transaction,
            insert_operations,
        )?;

        self.add_contract_to_storage(
            contract_bytes,
            contract,
            block_time,
            transaction,
            insert_operations,
        )?;

        // the documents
        let contract_root_path = contract_root_path(&contract.id);
        self.grove_insert_empty_tree(
            contract_root_path,
            KeyRef(&[1]),
            transaction,
            insert_operations,
        )?;

        // next we should store each document type
        // right now we are referring them by name
        // toDo: change this to be a reference by index
        let contract_documents_path = contract_documents_path(&contract.id);

        for (type_key, document_type) in &contract.document_types {
            self.grove_insert_empty_tree(
                contract_documents_path,
                KeyRef(type_key.as_bytes()),
                transaction,
                insert_operations,
            )?;

            let type_path = [
                contract_documents_path[0],
                contract_documents_path[1],
                contract_documents_path[2],
                type_key.as_bytes(),
            ];

            // primary key tree
            self.grove_insert_empty_tree(type_path, KeyRef(&[0]), transaction, insert_operations)?;

            // for each type we should insert the indices that are top level
            for index in document_type.top_level_indices()? {
                // toDo: change this to be a reference by index
                self.grove_insert_empty_tree(
                    type_path,
                    KeyRef(index.name.as_bytes()),
                    transaction,
                    insert_operations,
                )?;
            }
        }

        Ok(())
    }

    fn update_contract(
        &self,
        contract_bytes: Element,
        contract: &Contract,
        original_contract: &Contract,
        block_time: f64,
        transaction: TransactionArg,
        query_operations: &mut Vec<QueryOperation>,
        insert_operations: &mut Vec<InsertOperation>,
    ) -> Result<(), Error> {
        if original_contract.readonly {
            return Err(Error::Drive(DriveError::UpdatingReadOnlyImmutableContract(
                "contract is readonly",
            )));
        }

        if contract.readonly {
            return Err(Error::Drive(DriveError::ChangingContractToReadOnly(
                "contract can not be changed to readonly",
            )));
        }

        if contract.keeps_history ^ original_contract.keeps_history {
            return Err(Error::Drive(DriveError::ChangingContractKeepsHistory(
                "contract can not change whether it keeps history",
            )));
        }

        if contract.documents_keep_history_contract_default
            ^ original_contract.documents_keep_history_contract_default
        {
            return Err(Error::Drive(
                DriveError::ChangingContractDocumentsKeepsHistoryDefault(
                    "contract can not change the default of whether documents keeps history",
                ),
            ));
        }

        if contract.documents_mutable_contract_default
            ^ original_contract.documents_mutable_contract_default
        {
            return Err(Error::Drive(
                DriveError::ChangingContractDocumentsMutabilityDefault(
                    "contract can not change the default of whether documents are mutable",
                ),
            ));
        }

        // this will override the previous contract if we do not keep history
        self.add_contract_to_storage(
            contract_bytes,
            contract,
            block_time,
            transaction,
            insert_operations,
        )?;

        let contract_documents_path = contract_documents_path(&contract.id);
        for (type_key, document_type) in &contract.document_types {
            let original_document_type = &original_contract.document_types.get(type_key);
            if let Some(original_document_type) = original_document_type {
                if original_document_type.documents_mutable ^ document_type.documents_mutable {
                    return Err(Error::Drive(DriveError::ChangingDocumentTypeMutability(
                        "contract can not change whether a specific document type is mutable",
                    )));
                }
                if original_document_type.documents_keep_history
                    ^ document_type.documents_keep_history
                {
                    return Err(Error::Drive(DriveError::ChangingDocumentTypeKeepsHistory(
                        "contract can not change whether a specific document type keeps history",
                    )));
                }

                let type_path = [
                    contract_documents_path[0],
                    contract_documents_path[1],
                    contract_documents_path[2],
                    type_key.as_bytes(),
                ];

                // for each type we should insert the indices that are top level
                for index in document_type.top_level_indices()? {
                    // toDo: we can save a little by only inserting on new indexes
                    self.grove_insert_empty_tree_if_not_exists(
                        PathFixedSizeKeyRef((type_path, index.name.as_bytes())),
                        transaction,
                        query_operations,
                        insert_operations,
                    )?;
                }
            } else {
                // We can just insert this directly because the original document type already exists
                self.grove_insert_empty_tree(
                    contract_documents_path,
                    KeyRef(type_key.as_bytes()),
                    transaction,
                    insert_operations,
                )?;

                let type_path = [
                    contract_documents_path[0],
                    contract_documents_path[1],
                    contract_documents_path[2],
                    type_key.as_bytes(),
                ];

                // primary key tree
                self.grove_insert_empty_tree(
                    type_path,
                    KeyRef(&[0]),
                    transaction,
                    insert_operations,
                )?;

                // for each type we should insert the indices that are top level
                for index in document_type.top_level_indices()? {
                    // toDo: change this to be a reference by index
                    self.grove_insert_empty_tree(
                        type_path,
                        KeyRef(index.name.as_bytes()),
                        transaction,
                        insert_operations,
                    )?;
                }
            }
        }

        Ok(())
    }

    pub fn apply_contract_cbor(
        &self,
        contract_cbor: Vec<u8>,
        contract_id: Option<[u8; 32]>,
        block_time: f64,
        transaction: TransactionArg,
    ) -> Result<(i64, u64), Error> {
        // first we need to deserialize the contract
        let contract = Contract::from_cbor(&contract_cbor, contract_id)?;
        self.apply_contract(&contract, contract_cbor, block_time, transaction)
    }

    pub fn get_contract(
        &self,
        contract_id: [u8; 32],
        transaction: TransactionArg,
    ) -> Result<Option<Arc<Contract>>, Error> {
        let cached_contracts = self.cached_contracts.borrow();
        match cached_contracts.get(&contract_id) {
            None => self.fetch_contract(contract_id, transaction),
            Some(contract) => {
                let contract_ref = Arc::clone(&contract);
                Ok(Some(contract_ref))
            }
        }
    }

    pub fn get_cached_contract(
        &self,
        contract_id: [u8; 32],
    ) -> Result<Option<Arc<Contract>>, Error> {
        let cached_contracts = self.cached_contracts.borrow();
        match cached_contracts.get(&contract_id) {
            None => Ok(None),
            Some(contract) => {
                let contract_ref = Arc::clone(&contract);
                Ok(Some(contract_ref))
            }
        }
    }

    pub fn fetch_contract(
        &self,
        contract_id: [u8; 32],
        transaction: TransactionArg,
    ) -> Result<Option<Arc<Contract>>, Error> {
        let stored_element = self
            .grove
            .get(contract_root_path(&contract_id), &[0], transaction)?;
        if let Element::Item(stored_contract_bytes) = stored_element {
            let contract = Arc::new(Contract::from_cbor(&stored_contract_bytes, None)?);
            let cached_contracts = self.cached_contracts.borrow();
            cached_contracts.insert(contract_id, Arc::clone(&contract));
            Ok(Some(Arc::clone(&contract)))
        } else {
            Err(Error::Drive(DriveError::CorruptedContractPath(
                "contract path did not refer to a contract element",
            )))
        }
    }

    pub fn apply_contract(
        &self,
        contract: &Contract,
        contract_serialization: Vec<u8>,
        block_time: f64,
        transaction: TransactionArg,
    ) -> Result<(i64, u64), Error> {
        let mut query_operations: Vec<QueryOperation> = vec![];
        let mut insert_operations: Vec<InsertOperation> = vec![];

        // overlying structure
        let mut already_exists = false;
        let mut original_contract_stored_data = vec![];

        if let Ok(Some(stored_element)) = self.grove_get(
            contract_root_path(&contract.id),
            KeyRefRequest(&[0]),
            transaction,
            &mut query_operations,
        ) {
            already_exists = true;
            match stored_element {
                Element::Item(stored_contract_bytes) => {
                    if contract_serialization != stored_contract_bytes {
                        original_contract_stored_data = stored_contract_bytes;
                    }
                }
                _ => {
                    already_exists = false;
                }
            }
        };

        let contract_element = Element::Item(contract_serialization);

        if already_exists {
            if !original_contract_stored_data.is_empty() {
                let original_contract = Contract::from_cbor(&original_contract_stored_data, None)?;
                // if the contract is not mutable update_contract will return an error
                self.update_contract(
                    contract_element,
                    contract,
                    &original_contract,
                    block_time,
                    transaction,
                    &mut query_operations,
                    &mut insert_operations,
                )?;
            }
        } else {
            self.insert_contract(
                contract_element,
                contract,
                block_time,
                transaction,
                &mut insert_operations,
            )?;
        }
        let fees = calculate_fee(None, Some(query_operations), Some(insert_operations), None)?;
        Ok(fees)
    }

=======
>>>>>>> f9482f7a
    // If a document isn't sent to this function then we are just calling to know the query and
    // insert operations
    fn add_document_to_primary_storage(
        &self,
        document_and_contract_info: &DocumentAndContractInfo,
        block_time: f64,
        insert_without_check: bool,
        apply: bool,
        transaction: TransactionArg,
        query_operations: &mut Vec<QueryOperation>,
        insert_operations: &mut Vec<InsertOperation>,
    ) -> Result<(), Error> {
        //let mut base_operations : EnumMap<Op, u64> = EnumMap::default();
        let contract = document_and_contract_info.contract;
        let document_type = document_and_contract_info.document_type;
        let primary_key_path =
            contract_documents_primary_key_path(&contract.id, document_type.name.as_str());
        if document_type.documents_keep_history {
            let (path_key_info, storage_flags) =
                if let DocumentAndSerialization((document, _, storage_flags)) =
                    document_and_contract_info.document_info
                {
                    (
                        PathFixedSizeKeyRef((primary_key_path, document.id.as_slice())),
                        storage_flags.clone(),
                    )
                } else {
                    (
                        PathKeySize((
                            defaults::BASE_CONTRACT_DOCUMENTS_PRIMARY_KEY_PATH
                                + document_type.name.len(),
                            DEFAULT_HASH_SIZE,
                        )),
                        StorageFlags::default(),
                    )
                };
            // we first insert an empty tree if the document is new
            self.grove_insert_empty_tree_if_not_exists(
                path_key_info,
                &storage_flags,
                transaction,
                apply,
                query_operations,
                insert_operations,
            )?;
            let encoded_time = crate::common::encode::encode_float(block_time)?;
            let path_key_element_info = match document_and_contract_info.document_info {
                DocumentAndSerialization((document, document_cbor, storage_flags)) => {
                    let element =
                        Element::Item(Vec::from(document_cbor), storage_flags.to_element_flags());
                    let document_id_in_primary_path =
                        contract_documents_keeping_history_primary_key_path_for_document_id(
                            &contract.id,
                            document_type.name.as_str(),
                            document.id.as_slice(),
                        );
                    PathFixedSizeKeyElement((
                        document_id_in_primary_path,
                        encoded_time.as_slice(),
                        element,
                    ))
                }
                DocumentSize(max_size) => {
                    let path_max_length =
                        contract_documents_keeping_history_primary_key_path_for_document_id_size(
                            document_type.name.len(),
                        );
                    PathKeyElementSize((
                        path_max_length,
                        8_usize,
                        Element::required_item_space(max_size, STORAGE_FLAGS_SIZE),
                    ))
                }
            };
            self.grove_insert(path_key_element_info, transaction, apply, insert_operations)?;

            let path_key_element_info =
                if let DocumentAndSerialization((document, _, storage_flags)) =
                    document_and_contract_info.document_info
                {
                    // we should also insert a reference at 0 to the current value
                    // todo: we could construct this only once
                    let document_id_in_primary_path =
                        contract_documents_keeping_history_primary_key_path_for_document_id(
                            &contract.id,
                            document_type.name.as_str(),
                            document.id.as_slice(),
                        );
                    let contract_storage_path =
                        contract_documents_keeping_history_storage_time_reference_path(
                            &contract.id,
                            document_type.name.as_str(),
                            document.id.as_slice(),
                            encoded_time,
                        );
                    PathFixedSizeKeyElement((
                        document_id_in_primary_path,
                        &[0],
                        Element::Reference(contract_storage_path, storage_flags.to_element_flags()),
                    ))
                } else {
                    let path_max_length =
                        contract_documents_keeping_history_primary_key_path_for_document_id_size(
                            document_type.name.len(),
                        );
                    let reference_max_size =
                        contract_documents_keeping_history_storage_time_reference_path_size(
                            document_type.name.len(),
                        );
                    PathKeyElementSize((
                        path_max_length,
                        1,
                        Element::required_item_space(reference_max_size, STORAGE_FLAGS_SIZE),
                    ))
                };

            self.grove_insert(path_key_element_info, transaction, apply, insert_operations)?;
        } else if insert_without_check {
            let path_key_element_info = match document_and_contract_info.document_info {
                DocumentAndSerialization((document, document_cbor, storage_flags)) => {
                    let element =
                        Element::Item(Vec::from(document_cbor), storage_flags.to_element_flags());
                    PathFixedSizeKeyElement((primary_key_path, document.id.as_slice(), element))
                }
                DocumentSize(max_size) => PathKeyElementSize((
                    defaults::BASE_CONTRACT_DOCUMENTS_PRIMARY_KEY_PATH + document_type.name.len(),
                    DEFAULT_HASH_SIZE,
                    Element::required_item_space(max_size, STORAGE_FLAGS_SIZE),
                )),
            };
            self.grove_insert(path_key_element_info, transaction, apply, insert_operations)?;
        } else {
            let path_key_element_info = match document_and_contract_info.document_info {
                DocumentAndSerialization((document, document_cbor, storage_flags)) => {
                    let element =
                        Element::Item(Vec::from(document_cbor), storage_flags.to_element_flags());
                    PathFixedSizeKeyElement((primary_key_path, document.id.as_slice(), element))
                }
                DocumentSize(max_size) => PathKeyElementSize((
                    defaults::BASE_CONTRACT_DOCUMENTS_PRIMARY_KEY_PATH + document_type.name.len(),
                    DEFAULT_HASH_SIZE,
                    Element::required_item_space(max_size, STORAGE_FLAGS_SIZE),
                )),
            };
            let inserted = self.grove_insert_if_not_exists(
                path_key_element_info,
                transaction,
                apply,
                query_operations,
                insert_operations,
            )?;
            if !inserted {
                return Err(Error::Drive(DriveError::CorruptedDocumentAlreadyExists(
                    "item already exists",
                )));
            }
        }
        Ok(())
    }

    pub fn add_document(&self, _document_cbor: &[u8]) -> Result<(), Error> {
        todo!()
    }

    pub fn add_document_for_contract_cbor(
        &self,
        document_cbor: &[u8],
        contract_cbor: &[u8],
        document_type_name: &str,
        owner_id: Option<&[u8]>,
        override_document: bool,
        block_time: f64,
        apply: bool,
        transaction: TransactionArg,
    ) -> Result<(i64, u64), Error> {
        let contract = Contract::from_cbor(contract_cbor, None)?;

        let document = Document::from_cbor(document_cbor, None, owner_id)?;

        let epoch = self.epoch_info.borrow().current_epoch;

        let storage_flags = StorageFlags { epoch };

        let document_info = DocumentAndSerialization((&document, document_cbor, &storage_flags));

        let document_type = contract.document_type_for_name(document_type_name)?;

        self.add_document_for_contract(
            DocumentAndContractInfo {
                document_info,
                contract: &contract,
                document_type,
                owner_id,
            },
            override_document,
            block_time,
            apply,
            transaction,
        )
    }

    pub fn add_document_cbor_for_contract(
        &self,
        document_cbor: &[u8],
        contract: &Contract,
        document_type_name: &str,
        owner_id: Option<&[u8]>,
        override_document: bool,
        block_time: f64,
        apply: bool,
        transaction: TransactionArg,
    ) -> Result<(i64, u64), Error> {
        let document = Document::from_cbor(document_cbor, None, owner_id)?;

        let epoch = self.epoch_info.borrow().current_epoch;

        let storage_flags = StorageFlags { epoch };

        let document_info = DocumentAndSerialization((&document, document_cbor, &storage_flags));

        let document_type = contract.document_type_for_name(document_type_name)?;

        self.add_document_for_contract(
            DocumentAndContractInfo {
                document_info,
                contract,
                document_type,
                owner_id,
            },
            override_document,
            block_time,
            apply,
            transaction,
        )
    }

    pub fn add_document_for_contract(
        &self,
        document_and_contract_info: DocumentAndContractInfo,
        override_document: bool,
        block_time: f64,
        apply: bool,
        transaction: TransactionArg,
    ) -> Result<(i64, u64), Error> {
        let mut query_operations: Vec<QueryOperation> = vec![];
        let mut insert_operations: Vec<InsertOperation> = vec![];
        self.add_document_for_contract_operations(
            document_and_contract_info,
            override_document,
            block_time,
            apply,
            transaction,
            &mut query_operations,
            &mut insert_operations,
        )?;
        let fees = calculate_fee(None, Some(query_operations), Some(insert_operations), None)?;
        Ok(fees)
    }

    fn add_document_for_contract_operations(
        &self,
        document_and_contract_info: DocumentAndContractInfo,
        override_document: bool,
        block_time: f64,
        apply: bool,
        transaction: TransactionArg,
        query_operations: &mut Vec<QueryOperation>,
        insert_operations: &mut Vec<InsertOperation>,
    ) -> Result<(), Error> {
        // second we need to construct the path for documents on the contract
        // the path is
        //  * Document and Contract root tree
        //  * Contract ID recovered from document
        //  * 0 to signify Documents and not Contract
        let contract_document_type_path = contract_document_type_path(
            &document_and_contract_info.contract.id,
            document_and_contract_info.document_type.name.as_str(),
        );

        let primary_key_path = contract_documents_primary_key_path(
            &document_and_contract_info.contract.id,
            document_and_contract_info.document_type.name.as_str(),
        );
        if override_document
            && self
                .grove_get(
                    primary_key_path,
                    document_and_contract_info.document_info.id_key_value_info(),
                    transaction,
                    query_operations,
                )
                .is_ok()
            && document_and_contract_info
                .document_info
                .is_document_and_serialization()
        {
            self.update_document_for_contract_operations(
                document_and_contract_info,
                block_time,
                apply,
                transaction,
                query_operations,
                insert_operations,
            )?;
            return Ok(());
        } else {
            // if we have override_document set that means we already checked if it exists
            self.add_document_to_primary_storage(
                &document_and_contract_info,
                block_time,
                override_document,
                apply,
                transaction,
                query_operations,
                insert_operations,
            )?;
        }

        let storage_flags = document_and_contract_info.document_info.get_storage_flags();

        // fourth we need to store a reference to the document for each index
        for index in &document_and_contract_info.document_type.indices {
            // at this point the contract path is to the contract documents
            // for each index the top index component will already have been added
            // when the contract itself was created
            let mut index_path: Vec<Vec<u8>> = contract_document_type_path
                .iter()
                .map(|&x| Vec::from(x))
                .collect();
            let top_index_property = index.properties.get(0).ok_or({
                Error::Drive(DriveError::CorruptedContractIndexes(
                    "invalid contract indices",
                ))
            })?;
            index_path.push(Vec::from(top_index_property.name.as_bytes()));

            // with the example of the dashpay contract's first index
            // the index path is now something like Contracts/ContractID/Documents(1)/$ownerId
            let document_top_field = document_and_contract_info
                .document_info
                .get_raw_for_document_type(
                    &top_index_property.name,
                    document_and_contract_info.document_type,
                    document_and_contract_info.owner_id,
                )?
                .unwrap_or_default();

            // The zero will not matter here, because the PathKeyInfo is variable
            let path_key_info = document_top_field.clone().add_path::<0>(index_path.clone());

            // here we are inserting an empty tree that will have a subtree of all other index properties
            self.grove_insert_empty_tree_if_not_exists(
                path_key_info,
                &storage_flags,
                transaction,
                apply,
                query_operations,
                insert_operations,
            )?;

            let mut any_fields_null = document_top_field.is_empty();

            let mut index_path_info = if document_and_contract_info
                .document_info
                .is_document_and_serialization()
            {
                PathInfo::PathIterator::<0>(index_path)
            } else {
                PathInfo::PathSize(index_path.iter().map(|x| x.len()).sum())
            };

            // we push the actual value of the index path
            index_path_info.push(document_top_field)?;
            // the index path is now something like Contracts/ContractID/Documents(1)/$ownerId/<ownerId>

            for i in 1..index.properties.len() {
                let index_property = index.properties.get(i).ok_or(Error::Drive(
                    DriveError::CorruptedContractIndexes("invalid contract indices"),
                ))?;

                let index_property_key = KeyRef(index_property.name.as_bytes());

                let document_index_field = document_and_contract_info
                    .document_info
                    .get_raw_for_document_type(
                        &index_property.name,
                        document_and_contract_info.document_type,
                        document_and_contract_info.owner_id,
                    )?
                    .unwrap_or_default();

                let path_key_info = index_property_key
                    .clone()
                    .add_path_info(index_path_info.clone());

                // here we are inserting an empty tree that will have a subtree of all other index properties
                self.grove_insert_empty_tree_if_not_exists(
                    path_key_info,
                    &storage_flags,
                    transaction,
                    apply,
                    query_operations,
                    insert_operations,
                )?;

                index_path_info.push(index_property_key)?;

                // Iteration 1. the index path is now something like Contracts/ContractID/Documents(1)/$ownerId/<ownerId>/toUserId
                // Iteration 2. the index path is now something like Contracts/ContractID/Documents(1)/$ownerId/<ownerId>/toUserId/<ToUserId>/accountReference

                let path_key_info = document_index_field
                    .clone()
                    .add_path_info(index_path_info.clone());

                // here we are inserting an empty tree that will have a subtree of all other index properties
                self.grove_insert_empty_tree_if_not_exists(
                    path_key_info,
                    &storage_flags,
                    transaction,
                    apply,
                    query_operations,
                    insert_operations,
                )?;

                any_fields_null |= document_index_field.is_empty();

                // we push the actual value of the index path
                index_path_info.push(document_index_field)?;
                // Iteration 1. the index path is now something like Contracts/ContractID/Documents(1)/$ownerId/<ownerId>/toUserId/<ToUserId>/
                // Iteration 2. the index path is now something like Contracts/ContractID/Documents(1)/$ownerId/<ownerId>/toUserId/<ToUserId>/accountReference/<accountReference>
            }

            fn make_document_reference(
                primary_key_path: [&[u8]; 5],
                document: &Document,
                document_type: &DocumentType,
                storage_flags: &StorageFlags,
            ) -> Element {
                // we need to construct the reference to the original document
                let mut reference_path = primary_key_path
                    .iter()
                    .map(|x| x.to_vec())
                    .collect::<Vec<Vec<u8>>>();
                reference_path.push(Vec::from(document.id));
                if document_type.documents_keep_history {
                    reference_path.push(vec![0]);
                }
                Element::Reference(reference_path, storage_flags.to_element_flags())
            }

            // unique indexes will be stored under key "0"
            // non unique indices should have a tree at key "0" that has all elements based off of primary key
            if !index.unique || any_fields_null {
                let key_path_info = KeyRef(&[0]);

                let path_key_info = key_path_info.add_path_info(index_path_info.clone());
                // here we are inserting an empty tree that will have a subtree of all other index properties
                self.grove_insert_empty_tree_if_not_exists(
                    path_key_info,
                    &storage_flags,
                    transaction,
                    apply,
                    query_operations,
                    insert_operations,
                )?;

                index_path_info.push(Key(vec![0]))?;

                let key_element_info = match &document_and_contract_info.document_info {
                    DocumentAndSerialization((document, _, storage_flags)) => {
                        let document_reference = make_document_reference(
                            primary_key_path,
                            document,
                            document_and_contract_info.document_type,
                            storage_flags,
                        );
                        KeyElement((document.id.as_slice(), document_reference))
                    }
                    DocumentSize(max_size) => KeyElementSize((
                        DEFAULT_HASH_SIZE,
                        Element::required_item_space(*max_size, STORAGE_FLAGS_SIZE),
                    )),
                };

                let path_key_element_info = PathKeyElementInfo::from_path_info_and_key_element(
                    index_path_info,
                    key_element_info,
                )?;

                // here we should return an error if the element already exists
                self.grove_insert(path_key_element_info, transaction, apply, insert_operations)?;
            } else {
                let key_element_info = match &document_and_contract_info.document_info {
                    DocumentAndSerialization((document, _, storage_flags)) => {
                        let document_reference = make_document_reference(
                            primary_key_path,
                            document,
                            document_and_contract_info.document_type,
                            storage_flags,
                        );
                        KeyElement((&[0], document_reference))
                    }
                    DocumentSize(max_size) => KeyElementSize((
                        1,
                        Element::required_item_space(*max_size, STORAGE_FLAGS_SIZE),
                    )),
                };

                let path_key_element_info = PathKeyElementInfo::from_path_info_and_key_element(
                    index_path_info,
                    key_element_info,
                )?;

                // here we should return an error if the element already exists
                let inserted = self.grove_insert_if_not_exists(
                    path_key_element_info,
                    transaction,
                    apply,
                    query_operations,
                    insert_operations,
                )?;
                if !inserted {
                    if !apply {
                        self.commit_transient_batch_inserts();
                    }
                    return Err(Error::Drive(DriveError::CorruptedContractIndexes(
                        "index already exists",
                    )));
                }
            }
        }
        if !apply {
            self.commit_transient_batch_inserts();
        }
        Ok(())
    }

    pub fn update_document_for_contract_cbor(
        &self,
        document_cbor: &[u8],
        contract_cbor: &[u8],
        document_type: &str,
        owner_id: Option<&[u8]>,
        block_time: f64,
        apply: bool,
        transaction: TransactionArg,
    ) -> Result<(i64, u64), Error> {
        let contract = Contract::from_cbor(contract_cbor, None)?;

        let document = Document::from_cbor(document_cbor, None, owner_id)?;

        self.update_document_for_contract(
            &document,
            document_cbor,
            &contract,
            document_type,
            owner_id,
            block_time,
            apply,
            transaction,
        )
    }

    pub fn update_document_cbor_for_contract(
        &self,
        document_cbor: &[u8],
        contract: &Contract,
        document_type: &str,
        owner_id: Option<&[u8]>,
        block_time: f64,
        apply: bool,
        transaction: TransactionArg,
    ) -> Result<(i64, u64), Error> {
        let document = Document::from_cbor(document_cbor, None, owner_id)?;

        self.update_document_for_contract(
            &document,
            document_cbor,
            contract,
            document_type,
            owner_id,
            block_time,
            apply,
            transaction,
        )
    }

    pub fn update_document_for_contract(
        &self,
        document: &Document,
        document_cbor: &[u8],
        contract: &Contract,
        document_type_name: &str,
        owner_id: Option<&[u8]>,
        block_time: f64,
        apply: bool,
        transaction: TransactionArg,
    ) -> Result<(i64, u64), Error> {
        let mut query_operations: Vec<QueryOperation> = vec![];
        let mut insert_operations: Vec<InsertOperation> = vec![];

        let document_type = contract.document_type_for_name(document_type_name)?;

        let epoch = self.epoch_info.borrow().current_epoch;

        let storage_flags = StorageFlags { epoch };

        self.update_document_for_contract_operations(
            DocumentAndContractInfo {
                document_info: DocumentInfo::DocumentAndSerialization((
                    document,
                    document_cbor,
                    &storage_flags,
                )),
                contract,
                document_type,
                owner_id,
            },
            block_time,
            apply,
            transaction,
            &mut query_operations,
            &mut insert_operations,
        )?;
        let fees = calculate_fee(None, Some(query_operations), Some(insert_operations), None)?;
        Ok(fees)
    }

    fn update_document_for_contract_operations(
        &self,
        document_and_contract_info: DocumentAndContractInfo,
        block_time: f64,
        apply: bool,
        transaction: TransactionArg,
        query_operations: &mut Vec<QueryOperation>,
        insert_operations: &mut Vec<InsertOperation>,
    ) -> Result<(), Error> {
        if !document_and_contract_info.document_type.documents_mutable {
            return Err(Error::Drive(DriveError::UpdatingReadOnlyImmutableDocument(
                "documents for this contract are not mutable",
            )));
        }

        if !document_and_contract_info
            .document_info
            .is_document_and_serialization()
        {
            // todo: right now let's say the worst case scenario for an update is that all the data must be added again
            self.add_document_for_contract_operations(
                document_and_contract_info,
                false,
                block_time,
                apply,
                transaction,
                query_operations,
                insert_operations,
            )?;
            return Ok(());
        }

        let contract = document_and_contract_info.contract;
        let document_type = document_and_contract_info.document_type;
        let owner_id = document_and_contract_info.owner_id;

        if let DocumentAndSerialization((document, _document_cbor, storage_flags)) =
            document_and_contract_info.document_info
        {
            // we need to construct the path for documents on the contract
            // the path is
            //  * Document and Contract root tree
            //  * Contract ID recovered from document
            //  * 0 to signify Documents and not Contract
            let contract_document_type_path =
                contract_document_type_path(&contract.id, document_type.name.as_str());

            let contract_documents_primary_key_path =
                contract_documents_primary_key_path(&contract.id, document_type.name.as_str());

            // we need to construct the reference to the original document
            let mut reference_path = contract_documents_primary_key_path
                .iter()
                .map(|x| x.to_vec())
                .collect::<Vec<Vec<u8>>>();
            reference_path.push(Vec::from(document.id));
            if document_type.documents_keep_history {
                // if the document keeps history the value will at 0 will always point to the most recent version
                reference_path.push(vec![0]);
            }
            let document_reference =
                Element::Reference(reference_path, storage_flags.to_element_flags());

            // next we need to get the old document from storage
            let old_document_element: Element = if document_type.documents_keep_history {
                let contract_documents_keeping_history_primary_key_path_for_document_id =
                    contract_documents_keeping_history_primary_key_path_for_document_id(
                        &contract.id,
                        document_type.name.as_str(),
                        document.id.as_slice(),
                    );
                self.grove_get(
                    contract_documents_keeping_history_primary_key_path_for_document_id,
                    KeyRefRequest(&[0]),
                    transaction,
                    query_operations,
                )?
            } else {
                self.grove_get(
                    contract_documents_primary_key_path,
                    KeyRefRequest(document.id.as_slice()),
                    transaction,
                    query_operations,
                )?
            }
            .unwrap();

            // we need to store the document for it's primary key
            // we should be overriding if the document_type does not have history enabled
            self.add_document_to_primary_storage(
                &document_and_contract_info,
                block_time,
                true,
                apply,
                transaction,
                query_operations,
                insert_operations,
            )?;

            let old_document = if let Element::Item(old_document_cbor, _) = old_document_element {
                Ok(Document::from_cbor(
                    old_document_cbor.as_slice(),
                    None,
                    owner_id,
                )?)
            } else {
                Err(Error::Drive(DriveError::CorruptedDocumentNotItem(
                    "old document is not an item",
                )))
            }?;

            // fourth we need to store a reference to the document for each index
            for index in &document_type.indices {
                // at this point the contract path is to the contract documents
                // for each index the top index component will already have been added
                // when the contract itself was created
                let mut index_path: Vec<Vec<u8>> = contract_document_type_path
                    .iter()
                    .map(|&x| Vec::from(x))
                    .collect();
                let top_index_property = index.properties.get(0).ok_or(Error::Drive(
                    DriveError::CorruptedContractIndexes("invalid contract indices"),
                ))?;
                index_path.push(Vec::from(top_index_property.name.as_bytes()));

                // with the example of the dashpay contract's first index
                // the index path is now something like Contracts/ContractID/Documents(1)/$ownerId
                let document_top_field = document
                    .get_raw_for_contract(
                        &top_index_property.name,
                        document_type.name.as_str(),
                        contract,
                        owner_id,
                    )?
                    .unwrap_or_default();

                let old_document_top_field = old_document
                    .get_raw_for_contract(
                        &top_index_property.name,
                        document_type.name.as_str(),
                        contract,
                        owner_id,
                    )?
                    .unwrap_or_default();

                let mut change_occurred_on_index = document_top_field != old_document_top_field;

                if change_occurred_on_index {
                    // here we are inserting an empty tree that will have a subtree of all other index properties
                    self.grove_insert_empty_tree_if_not_exists(
                        PathKeyInfo::PathKeyRef::<0>((
                            index_path.clone(),
                            document_top_field.as_slice(),
                        )),
                        storage_flags,
                        transaction,
                        apply,
                        query_operations,
                        insert_operations,
                    )?;
                }

                let mut all_fields_null = document_top_field.is_empty();

                let mut old_index_path = index_path.clone();
                // we push the actual value of the index path
                index_path.push(document_top_field);
                // the index path is now something like Contracts/ContractID/Documents(1)/$ownerId/<ownerId>

                old_index_path.push(old_document_top_field);

                for i in 1..index.properties.len() {
                    let index_property = index.properties.get(i).ok_or(Error::Drive(
                        DriveError::CorruptedContractIndexes("invalid contract indices"),
                    ))?;

                    let document_index_field = document
                        .get_raw_for_contract(
                            &index_property.name,
                            document_type.name.as_str(),
                            contract,
                            owner_id,
                        )?
                        .unwrap_or_default();

                    let old_document_index_field = old_document
                        .get_raw_for_contract(
                            &index_property.name,
                            document_type.name.as_str(),
                            contract,
                            owner_id,
                        )?
                        .unwrap_or_default();

                    change_occurred_on_index |= document_index_field != old_document_index_field;

                    if change_occurred_on_index {
                        // here we are inserting an empty tree that will have a subtree of all other index properties
                        self.grove_insert_empty_tree_if_not_exists(
                            PathKeyInfo::PathKeyRef::<0>((
                                index_path.clone(),
                                index_property.name.as_bytes(),
                            )),
                            storage_flags,
                            transaction,
                            apply,
                            query_operations,
                            insert_operations,
                        )?;
                    }

                    index_path.push(Vec::from(index_property.name.as_bytes()));
                    old_index_path.push(Vec::from(index_property.name.as_bytes()));

                    // Iteration 1. the index path is now something like Contracts/ContractID/Documents(1)/$ownerId/<ownerId>/toUserId
                    // Iteration 2. the index path is now something like Contracts/ContractID/Documents(1)/$ownerId/<ownerId>/toUserId/<ToUserId>/accountReference

                    if change_occurred_on_index {
                        // here we are inserting an empty tree that will have a subtree of all other index properties
                        self.grove_insert_empty_tree_if_not_exists(
                            PathKeyInfo::PathKeyRef::<0>((
                                index_path.clone(),
                                document_index_field.as_slice(),
                            )),
                            storage_flags,
                            transaction,
                            apply,
                            query_operations,
                            insert_operations,
                        )?;
                    }

                    all_fields_null &= document_index_field.is_empty();

                    // we push the actual value of the index path, both for the new and the old
                    index_path.push(document_index_field);
                    old_index_path.push(old_document_index_field);
                    // Iteration 1. the index path is now something like Contracts/ContractID/Documents(1)/$ownerId/<ownerId>/toUserId/<ToUserId>/
                    // Iteration 2. the index path is now something like Contracts/ContractID/Documents(1)/$ownerId/<ownerId>/toUserId/<ToUserId>/accountReference/<accountReference>
                }

                if change_occurred_on_index {
                    // we first need to delete the old values
                    // unique indexes will be stored under key "0"
                    // non unique indices should have a tree at key "0" that has all elements based off of primary key
                    if !index.unique {
                        old_index_path.push(vec![0]);

                        let old_index_path_slices: Vec<&[u8]> =
                            old_index_path.iter().map(|x| x.as_slice()).collect();

                        // here we should return an error if the element already exists
                        self.grove.delete_up_tree_while_empty(
                            old_index_path_slices,
                            document.id.as_slice(),
                            Some(CONTRACT_DOCUMENTS_PATH_HEIGHT),
                            transaction,
                        )?;
                    } else {
                        let old_index_path_slices: Vec<&[u8]> =
                            old_index_path.iter().map(|x| x.as_slice()).collect();

                        // here we should return an error if the element already exists
                        self.grove.delete_up_tree_while_empty(
                            old_index_path_slices,
                            &[0],
                            Some(CONTRACT_DOCUMENTS_PATH_HEIGHT),
                            transaction,
                        )?;
                    }

                    // unique indexes will be stored under key "0"
                    // non unique indices should have a tree at key "0" that has all elements based off of primary key
                    if !index.unique || all_fields_null {
                        // here we are inserting an empty tree that will have a subtree of all other index properties
                        self.grove_insert_empty_tree_if_not_exists(
                            PathKeyInfo::PathKeyRef::<0>((index_path.clone(), &[0])),
                            storage_flags,
                            transaction,
                            apply,
                            query_operations,
                            insert_operations,
                        )?;
                        index_path.push(vec![0]);

                        // here we should return an error if the element already exists
                        self.grove_insert(
                            PathKeyElement::<0>((
                                index_path,
                                document.id.as_slice(),
                                document_reference.clone(),
                            )),
                            transaction,
                            apply,
                            insert_operations,
                        )?;
                    } else {
                        // here we should return an error if the element already exists
                        let inserted = self.grove_insert_if_not_exists(
                            PathKeyElement::<0>((index_path, &[0], document_reference.clone())),
                            transaction,
                            apply,
                            query_operations,
                            insert_operations,
                        )?;
                        if !inserted {
                            if !apply {
                                self.commit_transient_batch_inserts();
                            }
                            return Err(Error::Drive(DriveError::CorruptedContractIndexes(
                                "index already exists",
                            )));
                        }
                    }
                }
            }
        }
        if !apply {
            self.commit_transient_batch_inserts();
        }
        Ok(())
    }

    pub fn delete_document_for_contract(
        &self,
        document_id: &[u8],
        contract: &Contract,
        document_type_name: &str,
        owner_id: Option<&[u8]>,
        transaction: TransactionArg,
    ) -> Result<(i64, u64), Error> {
        let mut query_operations: Vec<QueryOperation> = vec![];
        let mut delete_operations: Vec<DeleteOperation> = vec![];
        self.delete_document_for_contract_operations(
            document_id,
            contract,
            document_type_name,
            owner_id,
            transaction,
            &mut query_operations,
            &mut delete_operations,
        )?;
        let fees = calculate_fee(None, Some(query_operations), None, Some(delete_operations))?;
        Ok(fees)
    }

    pub fn delete_document_for_contract_cbor(
        &self,
        document_id: &[u8],
        contract_cbor: &[u8],
        document_type_name: &str,
        owner_id: Option<&[u8]>,
        transaction: TransactionArg,
    ) -> Result<(i64, u64), Error> {
        let contract = Contract::from_cbor(contract_cbor, None)?;
        self.delete_document_for_contract(
            document_id,
            &contract,
            document_type_name,
            owner_id,
            transaction,
        )
    }

    pub fn delete_document_for_contract_operations(
        &self,
        document_id: &[u8],
        contract: &Contract,
        document_type_name: &str,
        owner_id: Option<&[u8]>,
        transaction: TransactionArg,
        query_operations: &mut Vec<QueryOperation>,
        delete_operations: &mut Vec<DeleteOperation>,
    ) -> Result<(), Error> {
        let document_type = contract.document_type_for_name(document_type_name)?;

        if !document_type.documents_mutable {
            return Err(Error::Drive(DriveError::UpdatingReadOnlyImmutableDocument(
                "documents for this contract are not mutable",
            )));
        }

        // first we need to construct the path for documents on the contract
        // the path is
        //  * Document and Contract root tree
        //  * Contract ID recovered from document
        //  * 0 to signify Documents and not Contract
        let contract_documents_primary_key_path =
            contract_documents_primary_key_path(&contract.id, document_type_name);

        // next we need to get the document from storage
        let document_element: Option<Element> = self.grove_get(
            contract_documents_primary_key_path,
            KeyRefRequest(document_id),
            transaction,
            query_operations,
        )?;

        if document_element.is_none() {
            return Err(Error::Drive(DriveError::DeletingDocumentThatDoesNotExist(
                "document being deleted does not exist",
            )));
        }

        let document_bytes: Vec<u8> = match document_element.unwrap() {
            Element::Item(data, _) => data,
            _ => todo!(), // TODO: how should this be handled, possibility that document might not be in storage
        };

        let document = Document::from_cbor(document_bytes.as_slice(), None, owner_id)?;

        // third we need to delete the document for it's primary key
        self.grove.delete(
            contract_documents_primary_key_path,
            document_id,
            transaction,
        )?;

        let contract_document_type_path =
            contract_document_type_path(&contract.id, document_type_name);

        // fourth we need delete all references to the document
        // to do this we need to go through each index
        for index in &document_type.indices {
            // at this point the contract path is to the contract documents
            // for each index the top index component will already have been added
            // when the contract itself was created
            let mut index_path: Vec<Vec<u8>> = contract_document_type_path
                .iter()
                .map(|&x| Vec::from(x))
                .collect();
            let top_index_property = index.properties.get(0).ok_or(Error::Drive(
                DriveError::CorruptedContractIndexes("invalid contract indices"),
            ))?;
            index_path.push(Vec::from(top_index_property.name.as_bytes()));

            // with the example of the dashpay contract's first index
            // the index path is now something like Contracts/ContractID/Documents(1)/$ownerId
            let document_top_field: Vec<u8> = document
                .get_raw_for_contract(
                    &top_index_property.name,
                    document_type_name,
                    contract,
                    owner_id,
                )?
                .unwrap_or_default();

            // we push the actual value of the index path
            index_path.push(document_top_field);
            // the index path is now something like Contracts/ContractID/Documents(1)/$ownerId/<ownerId>

            for i in 1..index.properties.len() {
                let index_property = index.properties.get(i).ok_or(Error::Drive(
                    DriveError::CorruptedContractIndexes("invalid contract indices"),
                ))?;

                index_path.push(Vec::from(index_property.name.as_bytes()));
                // Iteration 1. the index path is now something like Contracts/ContractID/Documents(1)/$ownerId/<ownerId>/toUserId
                // Iteration 2. the index path is now something like Contracts/ContractID/Documents(1)/$ownerId/<ownerId>/toUserId/<ToUserId>/accountReference

                let document_top_field: Vec<u8> = document
                    .get_raw_for_contract(
                        &index_property.name,
                        document_type_name,
                        contract,
                        owner_id,
                    )?
                    .unwrap_or_default();

                // we push the actual value of the index path
                index_path.push(document_top_field);
                // Iteration 1. the index path is now something like Contracts/ContractID/Documents(1)/$ownerId/<ownerId>/toUserId/<ToUserId>/
                // Iteration 2. the index path is now something like Contracts/ContractID/Documents(1)/$ownerId/<ownerId>/toUserId/<ToUserId>/accountReference/<accountReference>
            }

            // unique indexes will be stored under key "0"
            // non unique indices should have a tree at key "0" that has all elements based off of primary key
            if !index.unique {
                index_path.push(vec![0]);

                let index_path_slices: Vec<&[u8]> =
                    index_path.iter().map(|x| x.as_slice()).collect();

                // here we should return an error if the element already exists
                self.grove.delete_up_tree_while_empty(
                    index_path_slices,
                    document_id,
                    Some(CONTRACT_DOCUMENTS_PATH_HEIGHT),
                    transaction,
                )?;
            } else {
                let index_path_slices: Vec<&[u8]> =
                    index_path.iter().map(|x| x.as_slice()).collect();

                // here we should return an error if the element already exists
                self.grove.delete_up_tree_while_empty(
                    index_path_slices,
                    &[0],
                    Some(CONTRACT_DOCUMENTS_PATH_HEIGHT),
                    transaction,
                )?;
            }
        }
        Ok(())
    }

    pub fn query_documents(
        &self,
        query_cbor: &[u8],
        contract_id: [u8; 32],
        document_type_name: &str,
        transaction: TransactionArg,
    ) -> Result<(Vec<Vec<u8>>, u16, u64), Error> {
        let contract = self
            .get_contract(contract_id, transaction)?
            .ok_or(Error::Query(QueryError::ContractNotFound(
                "contract not found",
            )))?;
        let document_type = contract.document_type_for_name(document_type_name)?;
        self.query_documents_from_contract(&contract, document_type, query_cbor, transaction)
    }

    pub fn query_documents_from_contract_cbor(
        &self,
        contract_cbor: &[u8],
        document_type_name: String,
        query_cbor: &[u8],
        transaction: TransactionArg,
    ) -> Result<(Vec<Vec<u8>>, u16, u64), Error> {
        let contract = Contract::from_cbor(contract_cbor, None)?;

        let document_type = contract.document_type_for_name(document_type_name.as_str())?;

        self.query_documents_from_contract(&contract, document_type, query_cbor, transaction)
    }

    pub fn query_documents_from_contract(
        &self,
        contract: &Contract,
        document_type: &DocumentType,
        query_cbor: &[u8],
        transaction: TransactionArg,
    ) -> Result<(Vec<Vec<u8>>, u16, u64), Error> {
        let query = DriveQuery::from_cbor(query_cbor, contract, document_type)?;

        query.execute_no_proof(self, transaction)
    }

    pub fn query_documents_as_grove_proof(
        &self,
        query_cbor: &[u8],
        contract_id: [u8; 32],
        document_type_name: &str,
        transaction: TransactionArg,
    ) -> Result<Vec<u8>, Error> {
        let contract = self
            .get_contract(contract_id, transaction)?
            .ok_or(Error::Query(QueryError::ContractNotFound(
                "contract not found",
            )))?;
        let document_type = contract.document_type_for_name(document_type_name)?;
        self.query_documents_from_contract_as_grove_proof(
            &contract,
            document_type,
            query_cbor,
            transaction,
        )
    }

    pub fn query_documents_from_contract_cbor_as_grove_proof(
        &self,
        contract_cbor: &[u8],
        document_type_name: String,
        query_cbor: &[u8],
        transaction: TransactionArg,
    ) -> Result<Vec<u8>, Error> {
        let contract = Contract::from_cbor(contract_cbor, None)?;

        let document_type = contract.document_type_for_name(document_type_name.as_str())?;

        self.query_documents_from_contract_as_grove_proof(
            &contract,
            document_type,
            query_cbor,
            transaction,
        )
    }

    pub fn query_documents_from_contract_as_grove_proof(
        &self,
        contract: &Contract,
        document_type: &DocumentType,
        query_cbor: &[u8],
        transaction: TransactionArg,
    ) -> Result<Vec<u8>, Error> {
        let query = DriveQuery::from_cbor(query_cbor, contract, document_type)?;

        query.execute_with_proof(self, transaction)
    }

    pub fn query_documents_from_contract_as_grove_proof_only_get_elements(
        &self,
        contract: &Contract,
        document_type: &DocumentType,
        query_cbor: &[u8],
        transaction: TransactionArg,
    ) -> Result<([u8; 32], Vec<Vec<u8>>), Error> {
        let query = DriveQuery::from_cbor(query_cbor, contract, document_type)?;

        query.execute_with_proof_only_get_elements(self, transaction)
    }

    pub fn worst_case_fee_for_document_type_with_name(
        &self,
        contract: &Contract,
        document_type_name: &str,
    ) -> Result<(i64, u64), Error> {
        let document_type = contract.document_type_for_name(document_type_name)?;
        self.add_document_for_contract(
            DocumentAndContractInfo {
                document_info: DocumentSize(document_type.max_size()),
                contract,
                document_type,
                owner_id: None,
            },
            false,
            0.0,
            false,
            None,
        )
    }

    pub fn fetch_identity(
        &self,
        id: &[u8],
        transaction: TransactionArg,
    ) -> Result<Identity, Error> {
        let element = self
            .grove
            .get(
                [Into::<&[u8; 1]>::into(RootTree::Identities).as_slice()],
                id,
                transaction,
            )
            .map_err(Error::GroveDB)?;

        if let Element::Item(identity_cbor) = element {
            let identity = Identity::from_cbor(identity_cbor.as_slice())?;

            Ok(identity)
        } else {
            Err(Error::Drive(DriveError::CorruptedEpochElement(
                "identity must be an item",
            )))
        }
    }
}

#[cfg(test)]
mod tests {
    use crate::common::{
        cbor_from_hex, json_document_to_cbor, setup_contract, setup_contract_from_hex,
        value_to_cbor,
    };
    use crate::contract::{Contract, Document};
    use crate::drive::flags::StorageFlags;
    use crate::drive::object_size_info::DocumentInfo::DocumentAndSerialization;
    use crate::drive::object_size_info::{DocumentAndContractInfo, DocumentInfo};
    use crate::drive::{defaults, Drive};
    use crate::fee::op::{InsertOperation, QueryOperation};
    use crate::query::DriveQuery;
    use rand::Rng;
    use serde_json::json;
    use std::collections::HashMap;
    use std::option::Option::None;
    use tempfile::TempDir;

    fn setup_dashpay(_prefix: &str, mutable_contact_requests: bool) -> (Drive, Vec<u8>) {
        // Todo: make TempDir based on _prefix
        let tmp_dir = TempDir::new().unwrap();
        let drive: Drive = Drive::open(tmp_dir).expect("expected to open Drive successfully");

        drive
            .create_root_tree(None)
            .expect("expected to create root tree successfully");

        let dashpay_path = if mutable_contact_requests {
            "tests/supporting_files/contract/dashpay/dashpay-contract-all-mutable.json"
        } else {
            "tests/supporting_files/contract/dashpay/dashpay-contract.json"
        };

        // let's construct the grovedb structure for the dashpay data contract
        let dashpay_cbor = json_document_to_cbor(dashpay_path, Some(1));
        drive
            .apply_contract_cbor(dashpay_cbor.clone(), None, 0f64, true, None)
            .expect("expected to apply contract successfully");

        (drive, dashpay_cbor)
    }

    #[test]
    fn test_add_dashpay_documents_no_transaction() {
        let (drive, dashpay_cbor) = setup_dashpay("add", true);

        let dashpay_cr_document_cbor = json_document_to_cbor(
            "tests/supporting_files/contract/dashpay/contact-request0.json",
            Some(1),
        );

        let random_owner_id = rand::thread_rng().gen::<[u8; 32]>();
        drive
            .add_document_for_contract_cbor(
                &dashpay_cr_document_cbor,
                &dashpay_cbor,
                "contactRequest",
                Some(&random_owner_id),
                false,
                0f64,
                true,
                None,
            )
            .expect("expected to insert a document successfully");

        drive
            .add_document_for_contract_cbor(
                &dashpay_cr_document_cbor,
                &dashpay_cbor,
                "contactRequest",
                Some(&random_owner_id),
                false,
                0f64,
                true,
                None,
            )
            .expect_err("expected not to be able to insert same document twice");

        drive
            .add_document_for_contract_cbor(
                &dashpay_cr_document_cbor,
                &dashpay_cbor,
                "contactRequest",
                Some(&random_owner_id),
                true,
                0f64,
                true,
                None,
            )
            .expect("expected to override a document successfully");
    }

    #[test]
    fn test_add_dashpay_documents() {
        let tmp_dir = TempDir::new().unwrap();
        let drive: Drive = Drive::open(tmp_dir).expect("expected to open Drive successfully");

        let db_transaction = drive.grove.start_transaction();

        drive
            .create_root_tree(Some(&db_transaction))
            .expect("expected to create root tree successfully");

        let contract = setup_contract(
            &drive,
            "tests/supporting_files/contract/dashpay/dashpay-contract-all-mutable.json",
            None,
            Some(&db_transaction),
        );

        let dashpay_cr_document_cbor = json_document_to_cbor(
            "tests/supporting_files/contract/dashpay/contact-request0.json",
            Some(1),
        );

        let random_owner_id = rand::thread_rng().gen::<[u8; 32]>();
        drive
            .add_document_cbor_for_contract(
                &dashpay_cr_document_cbor,
                &contract,
                "contactRequest",
                Some(&random_owner_id),
                false,
                0f64,
                true,
                Some(&db_transaction),
            )
            .expect("expected to insert a document successfully");

        drive
            .add_document_cbor_for_contract(
                &dashpay_cr_document_cbor,
                &contract,
                "contactRequest",
                Some(&random_owner_id),
                false,
                0f64,
                true,
                Some(&db_transaction),
            )
            .expect_err("expected not to be able to insert same document twice");

        drive
            .add_document_cbor_for_contract(
                &dashpay_cr_document_cbor,
                &contract,
                "contactRequest",
                Some(&random_owner_id),
                true,
                0f64,
                true,
                Some(&db_transaction),
            )
            .expect("expected to override a document successfully");
    }

    #[test]
    fn test_add_dashpay_fee_for_documents() {
        let tmp_dir = TempDir::new().unwrap();
        let drive: Drive = Drive::open(tmp_dir).expect("expected to open Drive successfully");

        let db_transaction = drive.grove.start_transaction();

        drive
            .create_root_tree(Some(&db_transaction))
            .expect("expected to create root tree successfully");

        let contract = setup_contract(
            &drive,
            "tests/supporting_files/contract/dashpay/dashpay-contract-all-mutable.json",
            None,
            Some(&db_transaction),
        );

        let dashpay_cr_document_cbor = json_document_to_cbor(
            "tests/supporting_files/contract/dashpay/contact-request0.json",
            Some(1),
        );

        let random_owner_id = rand::thread_rng().gen::<[u8; 32]>();
        let (storage_fee, processing_fee) = drive
            .add_document_cbor_for_contract(
                &dashpay_cr_document_cbor,
                &contract,
                "contactRequest",
                Some(&random_owner_id),
                false,
                0f64,
                false,
                Some(&db_transaction),
            )
            .expect("expected to get back fee for document insertion successfully");

        let (actual_storage_fee, actual_processing_fee) = drive
            .add_document_cbor_for_contract(
                &dashpay_cr_document_cbor,
                &contract,
                "contactRequest",
                Some(&random_owner_id),
                false,
                0f64,
                true,
                Some(&db_transaction),
            )
            .expect("expected to insert a document successfully");

        assert_eq!(storage_fee, actual_storage_fee);
        assert_eq!(processing_fee, actual_processing_fee);
    }

    #[test]
    fn test_add_dashpay_fee_for_documents_detail() {
        let tmp_dir = TempDir::new().unwrap();
        let drive: Drive = Drive::open(tmp_dir).expect("expected to open Drive successfully");

        let db_transaction = drive.grove.start_transaction();

        drive
            .create_root_tree(Some(&db_transaction))
            .expect("expected to create root tree successfully");

        let contract = setup_contract(
            &drive,
            "tests/supporting_files/contract/dashpay/dashpay-contract-all-mutable.json",
            None,
            Some(&db_transaction),
        );

        let dashpay_cr_document_cbor = json_document_to_cbor(
            "tests/supporting_files/contract/dashpay/contact-request0.json",
            Some(1),
        );

        let owner_id = rand::thread_rng().gen::<[u8; 32]>();
        let document = Document::from_cbor(&dashpay_cr_document_cbor, None, Some(&owner_id))
            .expect("expected to deserialize document successfully");

        let storage_flags = StorageFlags { epoch: 0 };

        let document_info =
            DocumentAndSerialization((&document, &dashpay_cr_document_cbor, &storage_flags));

        let document_type = contract
            .document_type_for_name("contactRequest")
            .expect("expected to get document type successfully");
        let mut fee_query_operations: Vec<QueryOperation> = vec![];
        let mut fee_insert_operations: Vec<InsertOperation> = vec![];
        let mut actual_query_operations: Vec<QueryOperation> = vec![];
        let mut actual_insert_operations: Vec<InsertOperation> = vec![];

        let root_hash = drive
            .grove
            .root_hash(Some(&db_transaction))
            .expect("expected a root hash calculation to succeed")
            .expect("expected a root hash");

        drive
            .add_document_for_contract_operations(
                DocumentAndContractInfo {
                    document_info: document_info.clone(),
                    contract: &contract,
                    document_type,
                    owner_id: Some(&owner_id),
                },
                false,
                0f64,
                false,
                Some(&db_transaction),
                &mut fee_query_operations,
                &mut fee_insert_operations,
            )
            .expect("expected to get back fee for document insertion successfully");

        let root_hash_after_fee = drive
            .grove
            .root_hash(Some(&db_transaction))
            .expect("expected a root hash calculation to succeed")
            .expect("expected a root hash");

        assert_eq!(root_hash, root_hash_after_fee);

        drive
            .add_document_for_contract_operations(
                DocumentAndContractInfo {
                    document_info,
                    contract: &contract,
                    document_type,
                    owner_id: Some(&owner_id),
                },
                false,
                0f64,
                true,
                Some(&db_transaction),
                &mut actual_query_operations,
                &mut actual_insert_operations,
            )
            .expect("expected to get back fee for document insertion successfully");

        assert_eq!(actual_insert_operations.len(), fee_insert_operations.len());
        assert_eq!(actual_query_operations.len(), fee_query_operations.len());
    }

    #[test]
    fn test_modify_dashpay_contact_request() {
        let tmp_dir = TempDir::new().unwrap();
        let drive: Drive = Drive::open(tmp_dir).expect("expected to open Drive successfully");

        let db_transaction = drive.grove.start_transaction();

        drive
            .create_root_tree(Some(&db_transaction))
            .expect("expected to create root tree successfully");

        let contract = setup_contract(
            &drive,
            "tests/supporting_files/contract/dashpay/dashpay-contract.json",
            None,
            Some(&db_transaction),
        );

        let dashpay_cr_document_cbor = json_document_to_cbor(
            "tests/supporting_files/contract/dashpay/contact-request0.json",
            Some(1),
        );

        let random_owner_id = rand::thread_rng().gen::<[u8; 32]>();
        drive
            .add_document_cbor_for_contract(
                &dashpay_cr_document_cbor,
                &contract,
                "contactRequest",
                Some(&random_owner_id),
                false,
                0f64,
                true,
                Some(&db_transaction),
            )
            .expect("expected to insert a document successfully");

        drive
            .update_document_cbor_for_contract(
                &dashpay_cr_document_cbor,
                &contract,
                "contactRequest",
                Some(&random_owner_id),
                0f64,
                true,
                Some(&db_transaction),
            )
            .expect_err("expected not to be able to update a non mutable document");

        drive
            .add_document_cbor_for_contract(
                &dashpay_cr_document_cbor,
                &contract,
                "contactRequest",
                Some(&random_owner_id),
                true,
                0f64,
                true,
                Some(&db_transaction),
            )
            .expect_err("expected not to be able to override a non mutable document");
    }

    #[test]
    fn test_update_dashpay_profile_with_history() {
        let tmp_dir = TempDir::new().unwrap();
        let drive: Drive = Drive::open(tmp_dir).expect("expected to open Drive successfully");

        let db_transaction = drive.grove.start_transaction();

        drive
            .create_root_tree(Some(&db_transaction))
            .expect("expected to create root tree successfully");

        let contract = setup_contract(
            &drive,
            "tests/supporting_files/contract/dashpay/dashpay-contract-with-profile-history.json",
            None,
            Some(&db_transaction),
        );

        let dashpay_profile_document_cbor = json_document_to_cbor(
            "tests/supporting_files/contract/dashpay/profile0.json",
            Some(1),
        );

        let dashpay_profile_updated_public_message_document_cbor = json_document_to_cbor(
            "tests/supporting_files/contract/dashpay/profile0-updated-public-message.json",
            Some(1),
        );

        let random_owner_id = rand::thread_rng().gen::<[u8; 32]>();
        drive
            .add_document_cbor_for_contract(
                &dashpay_profile_document_cbor,
                &contract,
                "profile",
                Some(&random_owner_id),
                false,
                0f64,
                true,
                Some(&db_transaction),
            )
            .expect("expected to insert a document successfully");

        drive
            .update_document_cbor_for_contract(
                &dashpay_profile_updated_public_message_document_cbor,
                &contract,
                "profile",
                Some(&random_owner_id),
                0f64,
                true,
                Some(&db_transaction),
            )
            .expect("expected to update a document with history successfully");
    }

    #[test]
    fn test_delete_dashpay_documents_no_transaction() {
        let (drive, dashpay_cbor) = setup_dashpay("delete", false);

        let dashpay_profile_document_cbor = json_document_to_cbor(
            "tests/supporting_files/contract/dashpay/profile0.json",
            Some(1),
        );

        let random_owner_id = rand::thread_rng().gen::<[u8; 32]>();
        drive
            .add_document_for_contract_cbor(
                &dashpay_profile_document_cbor,
                &dashpay_cbor,
                "profile",
                Some(&random_owner_id),
                false,
                0f64,
                true,
                None,
            )
            .expect("expected to insert a document successfully");

        let document_id = bs58::decode("AM47xnyLfTAC9f61ZQPGfMK5Datk2FeYZwgYvcAnzqFY")
            .into_vec()
            .expect("this should decode");

        drive
            .delete_document_for_contract_cbor(
                &document_id,
                &dashpay_cbor,
                "profile",
                Some(&random_owner_id),
                None,
            )
            .expect("expected to be able to delete the document");
    }

    #[test]
    fn test_delete_dashpay_documents() {
        let tmp_dir = TempDir::new().unwrap();
        let drive: Drive = Drive::open(tmp_dir).expect("expected to open Drive successfully");

        let db_transaction = drive.grove.start_transaction();

        drive
            .create_root_tree(Some(&db_transaction))
            .expect("expected to create root tree successfully");

        let contract = setup_contract(
            &drive,
            "tests/supporting_files/contract/dashpay/dashpay-contract.json",
            None,
            Some(&db_transaction),
        );

        let dashpay_profile_document_cbor = json_document_to_cbor(
            "tests/supporting_files/contract/dashpay/profile0.json",
            Some(1),
        );

        let random_owner_id = rand::thread_rng().gen::<[u8; 32]>();
        drive
            .add_document_cbor_for_contract(
                &dashpay_profile_document_cbor,
                &contract,
                "profile",
                Some(&random_owner_id),
                false,
                0f64,
                true,
                Some(&db_transaction),
            )
            .expect("expected to insert a document successfully");

        let document_id = bs58::decode("AM47xnyLfTAC9f61ZQPGfMK5Datk2FeYZwgYvcAnzqFY")
            .into_vec()
            .expect("this should decode");

        drive
            .delete_document_for_contract(
                &document_id,
                &contract,
                "profile",
                Some(&random_owner_id),
                Some(&db_transaction),
            )
            .expect("expected to be able to delete the document");
    }

    #[test]
    fn test_add_dpns_documents() {
        let tmp_dir = TempDir::new().unwrap();
        let drive: Drive = Drive::open(tmp_dir).expect("expected to open Drive successfully");

        let db_transaction = drive.grove.start_transaction();

        drive
            .create_root_tree(Some(&db_transaction))
            .expect("expected to create root tree successfully");

        let contract = setup_contract(
            &drive,
            "tests/supporting_files/contract/dpns/dpns-contract.json",
            None,
            Some(&db_transaction),
        );

        let dpns_domain_document_cbor =
            json_document_to_cbor("tests/supporting_files/contract/dpns/domain0.json", Some(1));

        let random_owner_id = rand::thread_rng().gen::<[u8; 32]>();

        let document =
            Document::from_cbor(&dpns_domain_document_cbor, None, Some(&random_owner_id))
                .expect("expected to deserialize the document");

        let document_type = contract
            .document_type_for_name("domain")
            .expect("expected to get a document type");

        let storage_flags = StorageFlags { epoch: 0 };

        drive
            .add_document_for_contract(
                DocumentAndContractInfo {
                    document_info: DocumentAndSerialization((
                        &document,
                        &dpns_domain_document_cbor,
                        &storage_flags,
                    )),
                    contract: &contract,
                    document_type,
                    owner_id: None,
                },
                false,
                0f64,
                true,
                Some(&db_transaction),
            )
            .expect("expected to insert a document successfully");

        drive
            .grove
            .commit_transaction(db_transaction)
            .expect("unable to commit transaction");
    }

    #[test]
    fn test_deletion_real_data() {
        let tmp_dir = TempDir::new().unwrap();
        let drive: Drive = Drive::open(tmp_dir).expect("expected to open Drive successfully");

        let db_transaction = drive.grove.start_transaction();

        drive
            .create_root_tree(Some(&db_transaction))
            .expect("expected to create root tree successfully");

        let contract = setup_contract_from_hex(
            &drive,
            "01000000a5632469645820e8f72680f2e3910c95e1497a2b0029d9f7374891ac1f39ab1cfe3ae63336b9a96724736368656d61783468747470733a2f2f736368656d612e646173682e6f72672f6470702d302d342d302f6d6574612f646174612d636f6e7472616374676f776e6572496458209e412570bf3b7ce068b9bce81c569ce701e43edaea80b62a2773be7d21038b266776657273696f6e0169646f63756d656e7473a76b756e697175654461746573a56474797065666f626a65637467696e646963657382a3646e616d6566696e6465783166756e69717565f56a70726f7065727469657382a16a2463726561746564417463617363a16a2475706461746564417463617363a2646e616d6566696e646578326a70726f7065727469657381a16a2475706461746564417463617363687265717569726564836966697273744e616d656a246372656174656441746a247570646174656441746a70726f70657274696573a2686c6173744e616d65a1647479706566737472696e676966697273744e616d65a1647479706566737472696e67746164646974696f6e616c50726f70657274696573f46c6e696365446f63756d656e74a56474797065666f626a65637467696e646963657384a2646e616d6566696e646578316a70726f7065727469657381a1646e616d6563617363a2646e616d6566696e646578336a70726f7065727469657381a1656f7264657263617363a2646e616d6566696e646578346a70726f7065727469657381a1686c6173744e616d6563617363a2646e616d6567696e64657831306a70726f7065727469657381a168246f776e657249646464657363687265717569726564816a246372656174656441746a70726f70657274696573a3646e616d65a1647479706566737472696e67656f72646572a16474797065666e756d626572686c6173744e616d65a1647479706566737472696e67746164646974696f6e616c50726f70657274696573f46e6e6f54696d65446f63756d656e74a36474797065666f626a6563746a70726f70657274696573a1646e616d65a1647479706566737472696e67746164646974696f6e616c50726f70657274696573f46e707265747479446f63756d656e74a46474797065666f626a65637468726571756972656482686c6173744e616d656a247570646174656441746a70726f70657274696573a1686c6173744e616d65a1647479706566737472696e67746164646974696f6e616c50726f70657274696573f46e7769746842797465417272617973a56474797065666f626a65637467696e646963657381a2646e616d6566696e646578316a70726f7065727469657381a16e6279746541727261794669656c6463617363687265717569726564816e6279746541727261794669656c646a70726f70657274696573a26e6279746541727261794669656c64a36474797065656172726179686d61784974656d731069627974654172726179f56f6964656e7469666965724669656c64a56474797065656172726179686d61784974656d731820686d696e4974656d73182069627974654172726179f570636f6e74656e744d656469615479706578216170706c69636174696f6e2f782e646173682e6470702e6964656e746966696572746164646974696f6e616c50726f70657274696573f46f696e6465786564446f63756d656e74a56474797065666f626a65637467696e646963657386a3646e616d6566696e6465783166756e69717565f56a70726f7065727469657382a168246f776e6572496463617363a16966697273744e616d656464657363a3646e616d6566696e6465783266756e69717565f56a70726f7065727469657382a168246f776e6572496463617363a1686c6173744e616d656464657363a2646e616d6566696e646578336a70726f7065727469657381a1686c6173744e616d6563617363a2646e616d6566696e646578346a70726f7065727469657382a16a2463726561746564417463617363a16a2475706461746564417463617363a2646e616d6566696e646578356a70726f7065727469657381a16a2475706461746564417463617363a2646e616d6566696e646578366a70726f7065727469657381a16a2463726561746564417463617363687265717569726564846966697273744e616d656a246372656174656441746a24757064617465644174686c6173744e616d656a70726f70657274696573a2686c6173744e616d65a2647479706566737472696e67696d61784c656e677468183f6966697273744e616d65a2647479706566737472696e67696d61784c656e677468183f746164646974696f6e616c50726f70657274696573f4781d6f7074696f6e616c556e69717565496e6465786564446f63756d656e74a56474797065666f626a65637467696e646963657383a3646e616d6566696e6465783166756e69717565f56a70726f7065727469657381a16966697273744e616d656464657363a3646e616d6566696e6465783266756e69717565f56a70726f7065727469657383a168246f776e6572496463617363a16966697273744e616d6563617363a1686c6173744e616d6563617363a3646e616d6566696e6465783366756e69717565f56a70726f7065727469657382a167636f756e74727963617363a1646369747963617363687265717569726564826966697273744e616d65686c6173744e616d656a70726f70657274696573a46463697479a2647479706566737472696e67696d61784c656e677468183f67636f756e747279a2647479706566737472696e67696d61784c656e677468183f686c6173744e616d65a2647479706566737472696e67696d61784c656e677468183f6966697273744e616d65a2647479706566737472696e67696d61784c656e677468183f746164646974696f6e616c50726f70657274696573f4".to_string(),
            Some(&db_transaction),
        );

        let document_hexes = [
            "01000000a86324696458208fcfbce88a219c6e6f4cca4aa55c1ba08303d62985d94084a28d3c298753b8a6646e616d656543757469656524747970656c6e696365446f63756d656e74656f726465720068246f776e657249645820cac675648b485d2606a53fca9942cb7bfdf34e08cee1ebe6e0e74e8502ac6c8069247265766973696f6e016a246372656174656441741b0000017f9334371f6f2464617461436f6e747261637449645820e8f72680f2e3910c95e1497a2b0029d9f7374891ac1f39ab1cfe3ae63336b9a9",
            "01000000a863246964582067a18898a8bfdd139353359d907d487b45d62ab4694a63ad1fe34a34cd8c42116524747970656c6e696365446f63756d656e74656f726465720168246f776e657249645820cac675648b485d2606a53fca9942cb7bfdf34e08cee1ebe6e0e74e8502ac6c80686c6173744e616d65655368696e7969247265766973696f6e016a247570646174656441741b0000017f9334371f6f2464617461436f6e747261637449645820e8f72680f2e3910c95e1497a2b0029d9f7374891ac1f39ab1cfe3ae63336b9a9",
            "01000000a863246964582091bf487b6041e26d7e22a4a10d544fb733daba7b60ef8ed557bb21fd722bdd036524747970656c6e696365446f63756d656e74656f726465720268246f776e657249645820cac675648b485d2606a53fca9942cb7bfdf34e08cee1ebe6e0e74e8502ac6c80686c6173744e616d656653776565747969247265766973696f6e016a247570646174656441741b0000017f9334371f6f2464617461436f6e747261637449645820e8f72680f2e3910c95e1497a2b0029d9f7374891ac1f39ab1cfe3ae63336b9a9",
            "01000000aa632469645820a2869e44207381542b144f22a65b961e5ddf489d68d7a720144bee223a0555956524747970656c6e696365446f63756d656e74656f726465720368246f776e657249645820cac675648b485d2606a53fca9942cb7bfdf34e08cee1ebe6e0e74e8502ac6c80686c6173744e616d65664269726b696e69247265766973696f6e016966697273744e616d656757696c6c69616d6a246372656174656441741b0000017f933437206a247570646174656441741b0000017f933437206f2464617461436f6e747261637449645820e8f72680f2e3910c95e1497a2b0029d9f7374891ac1f39ab1cfe3ae63336b9a9",
            "01000000aa6324696458208d2a661748268018725cf0dc612c74cf1e8621dc86c5e9cc64d2bbe17a2f855a6524747970656c6e696365446f63756d656e74656f726465720468246f776e657249645820cac675648b485d2606a53fca9942cb7bfdf34e08cee1ebe6e0e74e8502ac6c80686c6173744e616d65674b656e6e65647969247265766973696f6e016966697273744e616d65644c656f6e6a246372656174656441741b0000017f933437206a247570646174656441741b0000017f933437206f2464617461436f6e747261637449645820e8f72680f2e3910c95e1497a2b0029d9f7374891ac1f39ab1cfe3ae63336b9a9"
        ];

        let storage_flags = StorageFlags { epoch: 0 };

        let documents: Vec<Document> = document_hexes
            .iter()
            .map(|document_hex| {
                let document_cbor = cbor_from_hex(document_hex.to_string());

                let document = Document::from_cbor(&document_cbor, None, None)
                    .expect("expected to deserialize the document");

                let document_type = contract
                    .document_type_for_name("niceDocument")
                    .expect("expected to get a document type");

                drive
                    .add_document_for_contract(
                        DocumentAndContractInfo {
                            document_info: DocumentInfo::DocumentAndSerialization((
                                &document,
                                &document_cbor,
                                &storage_flags,
                            )),
                            contract: &contract,
                            document_type,
                            owner_id: None,
                        },
                        false,
                        0f64,
                        true,
                        Some(&db_transaction),
                    )
                    .expect("expected to insert a document successfully");

                document
            })
            .collect();

        let document_id = "AgP2Tx2ayfobSQ6xZCEVLzfmmLD4YR3CNAJcfgZfBcY5";

        let query_json = json!({
            "where": [
                ["$id", "==", String::from(document_id)]
            ],
        });

        let query_cbor = value_to_cbor(query_json, None);

        drive
            .grove
            .commit_transaction(db_transaction)
            .expect("unable to commit transaction");

        let (results, _, _) = drive
            .query_documents_from_contract(
                &contract,
                contract.document_types.get("niceDocument").unwrap(),
                query_cbor.as_slice(),
                None,
            )
            .expect("expected to execute query");

        assert_eq!(results.len(), 1);

        let db_transaction = drive.grove.start_transaction();

        drive
            .delete_document_for_contract(
                &documents.get(0).unwrap().id,
                &contract,
                "niceDocument",
                Some(&documents.get(0).unwrap().owner_id),
                Some(&db_transaction),
            )
            .expect("expected to be able to delete the document");

        let query_json = json!({
            "where": [
                ["$id", "==", String::from(document_id)]
            ],
        });

        let query_cbor = value_to_cbor(query_json, None);

        let (results, _, _) = drive
            .query_documents_from_contract(
                &contract,
                contract.document_types.get("niceDocument").unwrap(),
                query_cbor.as_slice(),
                Some(&db_transaction),
            )
            .expect("expected to execute query");

        assert_eq!(results.len(), 0);
    }

    #[test]
    fn test_add_and_remove_family_one_document() {
        let tmp_dir = TempDir::new().unwrap();
        let drive: Drive = Drive::open(tmp_dir).expect("expected to open Drive successfully");

        let db_transaction = drive.grove.start_transaction();

        drive
            .create_root_tree(Some(&db_transaction))
            .expect("expected to create root tree successfully");

        let contract = setup_contract(
            &drive,
            "tests/supporting_files/contract/family/family-contract-reduced.json",
            None,
            Some(&db_transaction),
        );

        let person_document_cbor = json_document_to_cbor(
            "tests/supporting_files/contract/family/person0.json",
            Some(1),
        );

        let random_owner_id = rand::thread_rng().gen::<[u8; 32]>();

        let document = Document::from_cbor(&person_document_cbor, None, Some(&random_owner_id))
            .expect("expected to deserialize the document");

        let document_type = contract
            .document_type_for_name("person")
            .expect("expected to get a document type");

        let storage_flags = StorageFlags { epoch: 0 };

        drive
            .add_document_for_contract(
                DocumentAndContractInfo {
                    document_info: DocumentInfo::DocumentAndSerialization((
                        &document,
                        &person_document_cbor,
                        &storage_flags,
                    )),
                    contract: &contract,
                    document_type,
                    owner_id: None,
                },
                false,
                0f64,
                true,
                Some(&db_transaction),
            )
            .expect("expected to insert a document successfully");

        drive
            .grove
            .commit_transaction(db_transaction)
            .expect("unable to commit transaction");

        let sql_string =
            "select * from person where firstName = 'Samuel' order by firstName asc limit 100";
        let query = DriveQuery::from_sql_expr(sql_string, &contract).expect("should build query");

        let (results_no_transaction, _, _) = query
            .execute_no_proof(&drive, None)
            .expect("expected to execute query");

        assert_eq!(results_no_transaction.len(), 1);

        let db_transaction = drive.grove.start_transaction();

        let (results_on_transaction, _, _) = query
            .execute_no_proof(&drive, Some(&db_transaction))
            .expect("expected to execute query");

        assert_eq!(results_on_transaction.len(), 1);
        let document_id = bs58::decode("AYjYxDqLy2hvGQADqE6FAkBnQEpJSzNd3CRw1tpS6vZ7")
            .into_vec()
            .expect("this should decode");

        drive
            .delete_document_for_contract(
                &document_id,
                &contract,
                "person",
                Some(&random_owner_id),
                Some(&db_transaction),
            )
            .expect("expected to be able to delete the document");

        drive
            .grove
            .commit_transaction(db_transaction)
            .expect("unable to commit transaction");

        let db_transaction = drive.grove.start_transaction();

        let (results_on_transaction, _, _) = query
            .execute_no_proof(&drive, Some(&db_transaction))
            .expect("expected to execute query");

        assert_eq!(results_on_transaction.len(), 0);
    }

    #[test]
    fn test_add_and_remove_family_documents() {
        let tmp_dir = TempDir::new().unwrap();
        let drive: Drive = Drive::open(tmp_dir).expect("expected to open Drive successfully");

        let db_transaction = drive.grove.start_transaction();

        drive
            .create_root_tree(Some(&db_transaction))
            .expect("expected to create root tree successfully");

        let contract = setup_contract(
            &drive,
            "tests/supporting_files/contract/family/family-contract-reduced.json",
            None,
            Some(&db_transaction),
        );

        let person_document_cbor = json_document_to_cbor(
            "tests/supporting_files/contract/family/person0.json",
            Some(1),
        );

        let random_owner_id = rand::thread_rng().gen::<[u8; 32]>();

        let document = Document::from_cbor(&person_document_cbor, None, Some(&random_owner_id))
            .expect("expected to deserialize the document");

        let document_type = contract
            .document_type_for_name("person")
            .expect("expected to get a document type");

        let storage_flags = StorageFlags { epoch: 0 };

        drive
            .add_document_for_contract(
                DocumentAndContractInfo {
                    document_info: DocumentInfo::DocumentAndSerialization((
                        &document,
                        &person_document_cbor,
                        &storage_flags,
                    )),
                    contract: &contract,
                    document_type,
                    owner_id: None,
                },
                false,
                0f64,
                true,
                Some(&db_transaction),
            )
            .expect("expected to insert a document successfully");

        let person_document_cbor = json_document_to_cbor(
            "tests/supporting_files/contract/family/person1.json",
            Some(1),
        );

        let random_owner_id = rand::thread_rng().gen::<[u8; 32]>();

        let document = Document::from_cbor(&person_document_cbor, None, Some(&random_owner_id))
            .expect("expected to deserialize the document");

        let document_type = contract
            .document_type_for_name("person")
            .expect("expected to get a document type");

        let storage_flags = StorageFlags { epoch: 0 };

        drive
            .add_document_for_contract(
                DocumentAndContractInfo {
                    document_info: DocumentInfo::DocumentAndSerialization((
                        &document,
                        &person_document_cbor,
                        &storage_flags,
                    )),
                    contract: &contract,
                    document_type,
                    owner_id: None,
                },
                false,
                0f64,
                true,
                Some(&db_transaction),
            )
            .expect("expected to insert a document successfully");

        drive
            .grove
            .commit_transaction(db_transaction)
            .expect("unable to commit transaction");

        let sql_string =
            "select * from person where firstName > 'A' order by firstName asc limit 5";
        let query = DriveQuery::from_sql_expr(sql_string, &contract).expect("should build query");

        let (results_no_transaction, _, _) = query
            .execute_no_proof(&drive, None)
            .expect("expected to execute query");

        assert_eq!(results_no_transaction.len(), 2);

        let document_id = bs58::decode("8wjx2TC1vj2grssQvdwWnksNLwpi4xKraYy1TbProgd4")
            .into_vec()
            .expect("this should decode");

        let db_transaction = drive.grove.start_transaction();

        drive
            .delete_document_for_contract(
                &document_id,
                &contract,
                "person",
                Some(&random_owner_id),
                Some(&db_transaction),
            )
            .expect("expected to be able to delete the document");

        drive
            .grove
            .commit_transaction(db_transaction)
            .expect("unable to commit transaction");

        let sql_string =
            "select * from person where firstName > 'A' order by firstName asc limit 5";
        let query = DriveQuery::from_sql_expr(sql_string, &contract).expect("should build query");

        let (results_no_transaction, _, _) = query
            .execute_no_proof(&drive, None)
            .expect("expected to execute query");

        assert_eq!(results_no_transaction.len(), 1);

        let document_id = bs58::decode("AYjYxDqLy2hvGQADqE6FAkBnQEpJSzNd3CRw1tpS6vZ7")
            .into_vec()
            .expect("this should decode");

        let db_transaction = drive.grove.start_transaction();

        drive
            .delete_document_for_contract(
                &document_id,
                &contract,
                "person",
                Some(&random_owner_id),
                Some(&db_transaction),
            )
            .expect("expected to be able to delete the document");

        drive
            .grove
            .commit_transaction(db_transaction)
            .expect("unable to commit transaction");

        let sql_string =
            "select * from person where firstName > 'A' order by firstName asc limit 5";
        let query = DriveQuery::from_sql_expr(sql_string, &contract).expect("should build query");

        let (results_no_transaction, _, _) = query
            .execute_no_proof(&drive, None)
            .expect("expected to execute query");

        assert_eq!(results_no_transaction.len(), 0);
    }

    #[test]
    fn test_add_and_remove_family_documents_with_empty_fields() {
        let tmp_dir = TempDir::new().unwrap();
        let drive: Drive = Drive::open(tmp_dir).expect("expected to open Drive successfully");

        let db_transaction = drive.grove.start_transaction();

        drive
            .create_root_tree(Some(&db_transaction))
            .expect("expected to create root tree successfully");

        let contract = setup_contract(
            &drive,
            "tests/supporting_files/contract/family/family-contract-reduced.json",
            None,
            Some(&db_transaction),
        );

        let person_document_cbor = json_document_to_cbor(
            "tests/supporting_files/contract/family/person0.json",
            Some(1),
        );

        let random_owner_id = rand::thread_rng().gen::<[u8; 32]>();

        let document = Document::from_cbor(&person_document_cbor, None, Some(&random_owner_id))
            .expect("expected to deserialize the document");

        let document_type = contract
            .document_type_for_name("person")
            .expect("expected to get a document type");

        let storage_flags = StorageFlags { epoch: 0 };

        drive
            .add_document_for_contract(
                DocumentAndContractInfo {
                    document_info: DocumentInfo::DocumentAndSerialization((
                        &document,
                        &person_document_cbor,
                        &storage_flags,
                    )),
                    contract: &contract,
                    document_type,
                    owner_id: None,
                },
                false,
                0f64,
                true,
                Some(&db_transaction),
            )
            .expect("expected to insert a document successfully");

        let person_document_cbor = json_document_to_cbor(
            "tests/supporting_files/contract/family/person2-no-middle-name.json",
            Some(1),
        );

        let random_owner_id = rand::thread_rng().gen::<[u8; 32]>();

        let document = Document::from_cbor(&person_document_cbor, None, Some(&random_owner_id))
            .expect("expected to deserialize the document");

        let document_type = contract
            .document_type_for_name("person")
            .expect("expected to get a document type");

        let storage_flags = StorageFlags { epoch: 0 };

        drive
            .add_document_for_contract(
                DocumentAndContractInfo {
                    document_info: DocumentInfo::DocumentAndSerialization((
                        &document,
                        &person_document_cbor,
                        &storage_flags,
                    )),
                    contract: &contract,
                    document_type,
                    owner_id: None,
                },
                false,
                0f64,
                true,
                Some(&db_transaction),
            )
            .expect("expected to insert a document successfully");

        drive
            .grove
            .commit_transaction(db_transaction)
            .expect("unable to commit transaction");

        let sql_string =
            "select * from person where firstName > 'A' order by firstName asc limit 5";
        let query = DriveQuery::from_sql_expr(sql_string, &contract).expect("should build query");

        let (results_no_transaction, _, _) = query
            .execute_no_proof(&drive, None)
            .expect("expected to execute query");

        assert_eq!(results_no_transaction.len(), 2);

        let document_id = bs58::decode("BZjYxDqLy2hvGQADqE6FAkBnQEpJSzNd3CRw1tpS6vZ7")
            .into_vec()
            .expect("this should decode");

        let db_transaction = drive.grove.start_transaction();

        drive
            .delete_document_for_contract(
                &document_id,
                &contract,
                "person",
                Some(&random_owner_id),
                Some(&db_transaction),
            )
            .expect("expected to be able to delete the document");

        drive
            .grove
            .commit_transaction(db_transaction)
            .expect("unable to commit transaction");

        // Let's try adding the document back after it was deleted

        let db_transaction = drive.grove.start_transaction();

        let document = Document::from_cbor(&person_document_cbor, None, Some(&random_owner_id))
            .expect("expected to deserialize the document");

        let storage_flags = StorageFlags { epoch: 0 };

        drive
            .add_document_for_contract(
                DocumentAndContractInfo {
                    document_info: DocumentInfo::DocumentAndSerialization((
                        &document,
                        &person_document_cbor,
                        &storage_flags,
                    )),
                    contract: &contract,
                    document_type,
                    owner_id: None,
                },
                false,
                0f64,
                true,
                Some(&db_transaction),
            )
            .expect("expected to insert a document successfully");

        drive
            .grove
            .commit_transaction(db_transaction)
            .expect("unable to commit transaction");

        // Let's try removing all documents now

        let db_transaction = drive.grove.start_transaction();

        drive
            .delete_document_for_contract(
                &document_id,
                &contract,
                "person",
                Some(&random_owner_id),
                Some(&db_transaction),
            )
            .expect("expected to be able to delete the document");

        let document_id = bs58::decode("AYjYxDqLy2hvGQADqE6FAkBnQEpJSzNd3CRw1tpS6vZ7")
            .into_vec()
            .expect("this should decode");

        drive
            .delete_document_for_contract(
                &document_id,
                &contract,
                "person",
                Some(&random_owner_id),
                Some(&db_transaction),
            )
            .expect("expected to be able to delete the document");

        drive
            .grove
            .commit_transaction(db_transaction)
            .expect("unable to commit transaction");

        let sql_string =
            "select * from person where firstName > 'A' order by firstName asc limit 5";
        let query = DriveQuery::from_sql_expr(sql_string, &contract).expect("should build query");

        let (results_no_transaction, _, _) = query
            .execute_no_proof(&drive, None)
            .expect("expected to execute query");

        assert_eq!(results_no_transaction.len(), 0);
    }

    #[test]
    fn test_add_dashpay_many_non_conflicting_documents() {
        let (drive, dashpay_cbor) = setup_dashpay("add_no_conflict", true);

        let dashpay_cr_document_cbor_0 = json_document_to_cbor(
            "tests/supporting_files/contract/dashpay/contact-request0.json",
            Some(1),
        );

        let dashpay_cr_document_cbor_1 = json_document_to_cbor(
            "tests/supporting_files/contract/dashpay/contact-request1.json",
            Some(1),
        );

        let dashpay_cr_document_cbor_2 = json_document_to_cbor(
            "tests/supporting_files/contract/dashpay/contact-request2.json",
            Some(1),
        );

        let random_owner_id = rand::thread_rng().gen::<[u8; 32]>();
        drive
            .add_document_for_contract_cbor(
                &dashpay_cr_document_cbor_0,
                &dashpay_cbor,
                "contactRequest",
                Some(&random_owner_id),
                false,
                0f64,
                true,
                None,
            )
            .expect("expected to insert a document successfully");
        drive
            .add_document_for_contract_cbor(
                &dashpay_cr_document_cbor_1,
                &dashpay_cbor,
                "contactRequest",
                Some(&random_owner_id),
                false,
                0f64,
                true,
                None,
            )
            .expect("expected to insert a document successfully");
        drive
            .add_document_for_contract_cbor(
                &dashpay_cr_document_cbor_2,
                &dashpay_cbor,
                "contactRequest",
                Some(&random_owner_id),
                false,
                0f64,
                true,
                None,
            )
            .expect("expected to insert a document successfully");
    }

    #[test]
    fn test_add_dashpay_conflicting_unique_index_documents() {
        let (drive, dashpay_cbor) = setup_dashpay("add_conflict", true);

        let dashpay_cr_document_cbor_0 = json_document_to_cbor(
            "tests/supporting_files/contract/dashpay/contact-request0.json",
            Some(1),
        );

        let dashpay_cr_document_cbor_0_dup = json_document_to_cbor(
            "tests/supporting_files/contract/dashpay/contact-request0-dup-unique-index.json",
            Some(1),
        );

        let random_owner_id = rand::thread_rng().gen::<[u8; 32]>();
        drive
            .add_document_for_contract_cbor(
                &dashpay_cr_document_cbor_0,
                &dashpay_cbor,
                "contactRequest",
                Some(&random_owner_id),
                false,
                0f64,
                true,
                None,
            )
            .expect("expected to insert a document successfully");
        drive
            .add_document_for_contract_cbor(
                &dashpay_cr_document_cbor_0_dup,
                &dashpay_cbor,
                "contactRequest",
                Some(&random_owner_id),
                false,
                0f64,
                true,
                None,
            )
            .expect_err(
                "expected not to be able to insert document with already existing unique index",
            );
    }

    #[test]
    fn test_create_and_update_document_same_transaction() {
        let tmp_dir = TempDir::new().unwrap();
        let drive: Drive = Drive::open(tmp_dir).expect("expected to open Drive successfully");

        let db_transaction = drive.grove.start_transaction();

        drive
            .create_root_tree(Some(&db_transaction))
            .expect("expected to create root tree successfully");

        let contract_cbor = hex::decode("01000000a5632469645820b0248cd9a27f86d05badf475dd9ff574d63219cd60c52e2be1e540c2fdd713336724736368656d61783468747470733a2f2f736368656d612e646173682e6f72672f6470702d302d342d302f6d6574612f646174612d636f6e7472616374676f776e6572496458204c9bf0db6ae315c85465e9ef26e6a006de9673731d08d14881945ddef1b5c5f26776657273696f6e0169646f63756d656e7473a267636f6e74616374a56474797065666f626a65637467696e646963657381a3646e616d656f6f6e7765724964546f55736572496466756e69717565f56a70726f7065727469657382a168246f776e6572496463617363a168746f557365724964636173636872657175697265648268746f557365724964697075626c69634b65796a70726f70657274696573a268746f557365724964a56474797065656172726179686d61784974656d731820686d696e4974656d73182069627974654172726179f570636f6e74656e744d656469615479706578216170706c69636174696f6e2f782e646173682e6470702e6964656e746966696572697075626c69634b6579a36474797065656172726179686d61784974656d73182169627974654172726179f5746164646974696f6e616c50726f70657274696573f46770726f66696c65a56474797065666f626a65637467696e646963657381a3646e616d65676f776e6572496466756e69717565f56a70726f7065727469657381a168246f776e6572496463617363687265717569726564826961766174617255726c6561626f75746a70726f70657274696573a26561626f7574a2647479706566737472696e67696d61784c656e67746818ff6961766174617255726ca3647479706566737472696e6766666f726d61746375726c696d61784c656e67746818ff746164646974696f6e616c50726f70657274696573f4").unwrap();

        drive
            .apply_contract_cbor(
                contract_cbor.clone(),
                None,
                0f64,
                true,
                Some(&db_transaction),
            )
            .expect("expected to apply contract successfully");

        // Create Alice profile

        let alice_profile_cbor = hex::decode("01000000a763246964582035edfec54aea574df968990abb47b39c206abe5c43a6157885f62958a1f1230c6524747970656770726f66696c656561626f75746a4920616d20416c69636568246f776e65724964582041d52f93f6f7c5af79ce994381c90df73cce2863d3850b9c05ef586ff0fe795f69247265766973696f6e016961766174617255726c7819687474703a2f2f746573742e636f6d2f616c6963652e6a70676f2464617461436f6e747261637449645820b0248cd9a27f86d05badf475dd9ff574d63219cd60c52e2be1e540c2fdd71333").unwrap();

        drive
            .add_document_for_contract_cbor(
                alice_profile_cbor.as_slice(),
                contract_cbor.as_slice(),
                "profile",
                None,
                true,
                0f64,
                true,
                Some(&db_transaction),
            )
            .expect("should create alice profile");

        // Update Alice profile

        let updated_alice_profile_cbor = hex::decode("01000000a763246964582035edfec54aea574df968990abb47b39c206abe5c43a6157885f62958a1f1230c6524747970656770726f66696c656561626f75746a4920616d20416c69636568246f776e65724964582041d52f93f6f7c5af79ce994381c90df73cce2863d3850b9c05ef586ff0fe795f69247265766973696f6e026961766174617255726c781a687474703a2f2f746573742e636f6d2f616c696365322e6a70676f2464617461436f6e747261637449645820b0248cd9a27f86d05badf475dd9ff574d63219cd60c52e2be1e540c2fdd71333").unwrap();

        drive
            .update_document_for_contract_cbor(
                updated_alice_profile_cbor.as_slice(),
                contract_cbor.as_slice(),
                "profile",
                None,
                0f64,
                true,
                Some(&db_transaction),
            )
            .expect("should update alice profile");
    }

    #[test]
    fn test_create_and_update_document_no_transactions() {
        let tmp_dir = TempDir::new().unwrap();
        let drive: Drive = Drive::open(tmp_dir).expect("expected to open Drive successfully");

        drive
            .create_root_tree(None)
            .expect("expected to create root tree successfully");

        let contract_cbor = hex::decode("01000000a5632469645820b0248cd9a27f86d05badf475dd9ff574d63219cd60c52e2be1e540c2fdd713336724736368656d61783468747470733a2f2f736368656d612e646173682e6f72672f6470702d302d342d302f6d6574612f646174612d636f6e7472616374676f776e6572496458204c9bf0db6ae315c85465e9ef26e6a006de9673731d08d14881945ddef1b5c5f26776657273696f6e0169646f63756d656e7473a267636f6e74616374a56474797065666f626a65637467696e646963657381a3646e616d656f6f6e7765724964546f55736572496466756e69717565f56a70726f7065727469657382a168246f776e6572496463617363a168746f557365724964636173636872657175697265648268746f557365724964697075626c69634b65796a70726f70657274696573a268746f557365724964a56474797065656172726179686d61784974656d731820686d696e4974656d73182069627974654172726179f570636f6e74656e744d656469615479706578216170706c69636174696f6e2f782e646173682e6470702e6964656e746966696572697075626c69634b6579a36474797065656172726179686d61784974656d73182169627974654172726179f5746164646974696f6e616c50726f70657274696573f46770726f66696c65a56474797065666f626a65637467696e646963657381a3646e616d65676f776e6572496466756e69717565f56a70726f7065727469657381a168246f776e6572496463617363687265717569726564826961766174617255726c6561626f75746a70726f70657274696573a26561626f7574a2647479706566737472696e67696d61784c656e67746818ff6961766174617255726ca3647479706566737472696e6766666f726d61746375726c696d61784c656e67746818ff746164646974696f6e616c50726f70657274696573f4").unwrap();

        let contract = Contract::from_cbor(contract_cbor.as_slice(), None)
            .expect("expected to create contract");
        drive
            .apply_contract_cbor(contract_cbor.clone(), None, 0f64, true, None)
            .expect("expected to apply contract successfully");

        // Create Alice profile

        let alice_profile_cbor = hex::decode("01000000a763246964582035edfec54aea574df968990abb47b39c206abe5c43a6157885f62958a1f1230c6524747970656770726f66696c656561626f75746a4920616d20416c69636568246f776e65724964582041d52f93f6f7c5af79ce994381c90df73cce2863d3850b9c05ef586ff0fe795f69247265766973696f6e016961766174617255726c7819687474703a2f2f746573742e636f6d2f616c6963652e6a70676f2464617461436f6e747261637449645820b0248cd9a27f86d05badf475dd9ff574d63219cd60c52e2be1e540c2fdd71333").unwrap();

        let alice_profile = Document::from_cbor(alice_profile_cbor.as_slice(), None, None)
            .expect("expected to get a document");

        let document_type = contract
            .document_type_for_name("profile")
            .expect("expected to get a document type");

        let storage_flags = StorageFlags { epoch: 0 };

        drive
            .add_document_for_contract(
                DocumentAndContractInfo {
                    document_info: DocumentInfo::DocumentAndSerialization((
                        &alice_profile,
                        alice_profile_cbor.as_slice(),
                        &storage_flags,
                    )),
                    contract: &contract,
                    document_type,
                    owner_id: None,
                },
                true,
                0f64,
                true,
                None,
            )
            .expect("should create alice profile");

        let sql_string = "select * from profile";
        let query = DriveQuery::from_sql_expr(sql_string, &contract).expect("should build query");

        let (results_no_transaction, _, _) = query
            .execute_no_proof(&drive, None)
            .expect("expected to execute query");

        assert_eq!(results_no_transaction.len(), 1);

        // Update Alice profile

        let updated_alice_profile_cbor = hex::decode("01000000a763246964582035edfec54aea574df968990abb47b39c206abe5c43a6157885f62958a1f1230c6524747970656770726f66696c656561626f75746a4920616d20416c69636568246f776e65724964582041d52f93f6f7c5af79ce994381c90df73cce2863d3850b9c05ef586ff0fe795f69247265766973696f6e026961766174617255726c781a687474703a2f2f746573742e636f6d2f616c696365322e6a70676f2464617461436f6e747261637449645820b0248cd9a27f86d05badf475dd9ff574d63219cd60c52e2be1e540c2fdd71333").unwrap();

        drive
            .update_document_for_contract_cbor(
                updated_alice_profile_cbor.as_slice(),
                contract_cbor.as_slice(),
                "profile",
                None,
                0f64,
                true,
                None,
            )
            .expect("should update alice profile");

        let (results_no_transaction, _, _) = query
            .execute_no_proof(&drive, None)
            .expect("expected to execute query");

        assert_eq!(results_no_transaction.len(), 1);
    }

    #[test]
    fn test_create_and_update_document_in_different_transactions() {
        let tmp_dir = TempDir::new().unwrap();
        let drive: Drive = Drive::open(tmp_dir).expect("expected to open Drive successfully");

        let db_transaction = drive.grove.start_transaction();

        drive
            .create_root_tree(Some(&db_transaction))
            .expect("expected to create root tree successfully");

        let contract_cbor = hex::decode("01000000a5632469645820b0248cd9a27f86d05badf475dd9ff574d63219cd60c52e2be1e540c2fdd713336724736368656d61783468747470733a2f2f736368656d612e646173682e6f72672f6470702d302d342d302f6d6574612f646174612d636f6e7472616374676f776e6572496458204c9bf0db6ae315c85465e9ef26e6a006de9673731d08d14881945ddef1b5c5f26776657273696f6e0169646f63756d656e7473a267636f6e74616374a56474797065666f626a65637467696e646963657381a3646e616d656f6f6e7765724964546f55736572496466756e69717565f56a70726f7065727469657382a168246f776e6572496463617363a168746f557365724964636173636872657175697265648268746f557365724964697075626c69634b65796a70726f70657274696573a268746f557365724964a56474797065656172726179686d61784974656d731820686d696e4974656d73182069627974654172726179f570636f6e74656e744d656469615479706578216170706c69636174696f6e2f782e646173682e6470702e6964656e746966696572697075626c69634b6579a36474797065656172726179686d61784974656d73182169627974654172726179f5746164646974696f6e616c50726f70657274696573f46770726f66696c65a56474797065666f626a65637467696e646963657381a3646e616d65676f776e6572496466756e69717565f56a70726f7065727469657381a168246f776e6572496463617363687265717569726564826961766174617255726c6561626f75746a70726f70657274696573a26561626f7574a2647479706566737472696e67696d61784c656e67746818ff6961766174617255726ca3647479706566737472696e6766666f726d61746375726c696d61784c656e67746818ff746164646974696f6e616c50726f70657274696573f4").unwrap();

        let contract = Contract::from_cbor(contract_cbor.as_slice(), None)
            .expect("expected to create contract");
        drive
            .apply_contract_cbor(
                contract_cbor.clone(),
                None,
                0f64,
                true,
                Some(&db_transaction),
            )
            .expect("expected to apply contract successfully");

        // Create Alice profile

        let alice_profile_cbor = hex::decode("01000000a763246964582035edfec54aea574df968990abb47b39c206abe5c43a6157885f62958a1f1230c6524747970656770726f66696c656561626f75746a4920616d20416c69636568246f776e65724964582041d52f93f6f7c5af79ce994381c90df73cce2863d3850b9c05ef586ff0fe795f69247265766973696f6e016961766174617255726c7819687474703a2f2f746573742e636f6d2f616c6963652e6a70676f2464617461436f6e747261637449645820b0248cd9a27f86d05badf475dd9ff574d63219cd60c52e2be1e540c2fdd71333").unwrap();

        let alice_profile = Document::from_cbor(alice_profile_cbor.as_slice(), None, None)
            .expect("expected to get a document");

        let document_type = contract
            .document_type_for_name("profile")
            .expect("expected to get a document type");

        let storage_flags = StorageFlags { epoch: 0 };

        drive
            .add_document_for_contract(
                DocumentAndContractInfo {
                    document_info: DocumentInfo::DocumentAndSerialization((
                        &alice_profile,
                        alice_profile_cbor.as_slice(),
                        &storage_flags,
                    )),
                    contract: &contract,
                    document_type,
                    owner_id: None,
                },
                true,
                0f64,
                true,
                Some(&db_transaction),
            )
            .expect("should create alice profile");

        drive
            .grove
            .commit_transaction(db_transaction)
            .expect("should commit transaction");

        let sql_string = "select * from profile";
        let query = DriveQuery::from_sql_expr(sql_string, &contract).expect("should build query");

        let (results_no_transaction, _, _) = query
            .execute_no_proof(&drive, None)
            .expect("expected to execute query");

        assert_eq!(results_no_transaction.len(), 1);

        let db_transaction = drive.grove.start_transaction();

        let (results_on_transaction, _, _) = query
            .execute_no_proof(&drive, Some(&db_transaction))
            .expect("expected to execute query");

        assert_eq!(results_on_transaction.len(), 1);

        // Update Alice profile

        let updated_alice_profile_cbor = hex::decode("01000000a763246964582035edfec54aea574df968990abb47b39c206abe5c43a6157885f62958a1f1230c6524747970656770726f66696c656561626f75746a4920616d20416c69636568246f776e65724964582041d52f93f6f7c5af79ce994381c90df73cce2863d3850b9c05ef586ff0fe795f69247265766973696f6e026961766174617255726c781a687474703a2f2f746573742e636f6d2f616c696365322e6a70676f2464617461436f6e747261637449645820b0248cd9a27f86d05badf475dd9ff574d63219cd60c52e2be1e540c2fdd71333").unwrap();

        drive
            .update_document_for_contract_cbor(
                updated_alice_profile_cbor.as_slice(),
                contract_cbor.as_slice(),
                "profile",
                None,
                0f64,
                true,
                Some(&db_transaction),
            )
            .expect("should update alice profile");

        let (results_on_transaction, _, _) = query
            .execute_no_proof(&drive, Some(&db_transaction))
            .expect("expected to execute query");

        assert_eq!(results_on_transaction.len(), 1);

        drive
            .grove
            .commit_transaction(db_transaction)
            .expect("should commit transaction");
    }

    #[test]
    fn test_create_and_update_document_in_different_transactions_with_delete_rollback() {
        let tmp_dir = TempDir::new().unwrap();
        let drive: Drive = Drive::open(tmp_dir).expect("expected to open Drive successfully");

        let db_transaction = drive.grove.start_transaction();

        drive
            .create_root_tree(Some(&db_transaction))
            .expect("expected to create root tree successfully");

        let contract_cbor = hex::decode("01000000a5632469645820b0248cd9a27f86d05badf475dd9ff574d63219cd60c52e2be1e540c2fdd713336724736368656d61783468747470733a2f2f736368656d612e646173682e6f72672f6470702d302d342d302f6d6574612f646174612d636f6e7472616374676f776e6572496458204c9bf0db6ae315c85465e9ef26e6a006de9673731d08d14881945ddef1b5c5f26776657273696f6e0169646f63756d656e7473a267636f6e74616374a56474797065666f626a65637467696e646963657381a3646e616d656f6f6e7765724964546f55736572496466756e69717565f56a70726f7065727469657382a168246f776e6572496463617363a168746f557365724964636173636872657175697265648268746f557365724964697075626c69634b65796a70726f70657274696573a268746f557365724964a56474797065656172726179686d61784974656d731820686d696e4974656d73182069627974654172726179f570636f6e74656e744d656469615479706578216170706c69636174696f6e2f782e646173682e6470702e6964656e746966696572697075626c69634b6579a36474797065656172726179686d61784974656d73182169627974654172726179f5746164646974696f6e616c50726f70657274696573f46770726f66696c65a56474797065666f626a65637467696e646963657381a3646e616d65676f776e6572496466756e69717565f56a70726f7065727469657381a168246f776e6572496463617363687265717569726564826961766174617255726c6561626f75746a70726f70657274696573a26561626f7574a2647479706566737472696e67696d61784c656e67746818ff6961766174617255726ca3647479706566737472696e6766666f726d61746375726c696d61784c656e67746818ff746164646974696f6e616c50726f70657274696573f4").unwrap();

        let contract = Contract::from_cbor(contract_cbor.as_slice(), None)
            .expect("expected to create contract");
        drive
            .apply_contract_cbor(
                contract_cbor.clone(),
                None,
                0f64,
                true,
                Some(&db_transaction),
            )
            .expect("expected to apply contract successfully");

        // Create Alice profile

        let alice_profile_cbor = hex::decode("01000000a763246964582035edfec54aea574df968990abb47b39c206abe5c43a6157885f62958a1f1230c6524747970656770726f66696c656561626f75746a4920616d20416c69636568246f776e65724964582041d52f93f6f7c5af79ce994381c90df73cce2863d3850b9c05ef586ff0fe795f69247265766973696f6e016961766174617255726c7819687474703a2f2f746573742e636f6d2f616c6963652e6a70676f2464617461436f6e747261637449645820b0248cd9a27f86d05badf475dd9ff574d63219cd60c52e2be1e540c2fdd71333").unwrap();

        let alice_profile = Document::from_cbor(alice_profile_cbor.as_slice(), None, None)
            .expect("expected to get a document");

        let document_type = contract
            .document_type_for_name("profile")
            .expect("expected to get a document type");

        let storage_flags = StorageFlags { epoch: 0 };

        drive
            .add_document_for_contract(
                DocumentAndContractInfo {
                    document_info: DocumentInfo::DocumentAndSerialization((
                        &alice_profile,
                        alice_profile_cbor.as_slice(),
                        &storage_flags,
                    )),
                    contract: &contract,
                    document_type,
                    owner_id: None,
                },
                true,
                0f64,
                true,
                Some(&db_transaction),
            )
            .expect("should create alice profile");

        drive
            .grove
            .commit_transaction(db_transaction)
            .expect("should commit transaction");

        let sql_string = "select * from profile";
        let query = DriveQuery::from_sql_expr(sql_string, &contract).expect("should build query");

        let (results_no_transaction, _, _) = query
            .execute_no_proof(&drive, None)
            .expect("expected to execute query");

        assert_eq!(results_no_transaction.len(), 1);

        let db_transaction = drive.grove.start_transaction();

        let (results_on_transaction, _, _) = query
            .execute_no_proof(&drive, Some(&db_transaction))
            .expect("expected to execute query");

        assert_eq!(results_on_transaction.len(), 1);

        drive
            .delete_document_for_contract(
                &alice_profile.id,
                &contract,
                "profile",
                None,
                Some(&db_transaction),
            )
            .expect("expected to delete document");

        let (results_on_transaction, _, _) = query
            .execute_no_proof(&drive, Some(&db_transaction))
            .expect("expected to execute query");

        assert_eq!(results_on_transaction.len(), 0);

        drive
            .grove
            .rollback_transaction(&db_transaction)
            .expect("expected to rollback transaction");

        let (results_on_transaction, _, _) = query
            .execute_no_proof(&drive, Some(&db_transaction))
            .expect("expected to execute query");

        assert_eq!(results_on_transaction.len(), 1);

        // Update Alice profile

        let updated_alice_profile_cbor = hex::decode("01000000a763246964582035edfec54aea574df968990abb47b39c206abe5c43a6157885f62958a1f1230c6524747970656770726f66696c656561626f75746a4920616d20416c69636568246f776e65724964582041d52f93f6f7c5af79ce994381c90df73cce2863d3850b9c05ef586ff0fe795f69247265766973696f6e026961766174617255726c781a687474703a2f2f746573742e636f6d2f616c696365322e6a70676f2464617461436f6e747261637449645820b0248cd9a27f86d05badf475dd9ff574d63219cd60c52e2be1e540c2fdd71333").unwrap();

        drive
            .update_document_for_contract_cbor(
                updated_alice_profile_cbor.as_slice(),
                contract_cbor.as_slice(),
                "profile",
                None,
                0f64,
                true,
                Some(&db_transaction),
            )
            .expect("should update alice profile");
    }

    #[test]
    fn test_create_two_documents_with_the_same_index_in_different_transactions() {
        let tmp_dir = TempDir::new().unwrap();
        let drive: Drive = Drive::open(tmp_dir).expect("expected to open Drive successfully");

        let db_transaction = drive.grove.start_transaction();

        drive
            .create_root_tree(Some(&db_transaction))
            .expect("expected to create root tree successfully");

        let contract_cbor = hex::decode("01000000a5632469645820e668c659af66aee1e72c186dde7b5b7e0a1d712a09c40d5721f622bf53c531556724736368656d61783468747470733a2f2f736368656d612e646173682e6f72672f6470702d302d342d302f6d6574612f646174612d636f6e7472616374676f776e6572496458203012c19b98ec0033addb36cd64b7f510670f2a351a4304b5f6994144286efdac6776657273696f6e0169646f63756d656e7473a266646f6d61696ea66474797065666f626a65637467696e646963657383a3646e616d6572706172656e744e616d65416e644c6162656c66756e69717565f56a70726f7065727469657382a1781a6e6f726d616c697a6564506172656e74446f6d61696e4e616d6563617363a16f6e6f726d616c697a65644c6162656c63617363a3646e616d656e646173684964656e74697479496466756e69717565f56a70726f7065727469657381a1781c7265636f7264732e64617368556e697175654964656e74697479496463617363a2646e616d656964617368416c6961736a70726f7065727469657381a1781b7265636f7264732e64617368416c6961734964656e746974794964636173636824636f6d6d656e74790137496e206f7264657220746f207265676973746572206120646f6d61696e20796f75206e65656420746f206372656174652061207072656f726465722e20546865207072656f726465722073746570206973206e656564656420746f2070726576656e74206d616e2d696e2d7468652d6d6964646c652061747461636b732e206e6f726d616c697a65644c6162656c202b20272e27202b206e6f726d616c697a6564506172656e74446f6d61696e206d757374206e6f74206265206c6f6e676572207468616e20323533206368617273206c656e67746820617320646566696e65642062792052464320313033352e20446f6d61696e20646f63756d656e74732061726520696d6d757461626c653a206d6f64696669636174696f6e20616e642064656c6574696f6e20617265207265737472696374656468726571756972656486656c6162656c6f6e6f726d616c697a65644c6162656c781a6e6f726d616c697a6564506172656e74446f6d61696e4e616d656c7072656f7264657253616c74677265636f7264736e737562646f6d61696e52756c65736a70726f70657274696573a6656c6162656ca5647479706566737472696e67677061747465726e782a5e5b612d7a412d5a302d395d5b612d7a412d5a302d392d5d7b302c36317d5b612d7a412d5a302d395d24696d61784c656e677468183f696d696e4c656e677468036b6465736372697074696f6e7819446f6d61696e206c6162656c2e20652e672e2027426f62272e677265636f726473a66474797065666f626a6563746824636f6d6d656e747890436f6e73747261696e742077697468206d617820616e64206d696e2070726f7065727469657320656e737572652074686174206f6e6c79206f6e65206964656e74697479207265636f72642069732075736564202d206569746865722061206064617368556e697175654964656e74697479496460206f722061206064617368416c6961734964656e746974794964606a70726f70657274696573a27364617368416c6961734964656e746974794964a764747970656561727261796824636f6d6d656e7478234d75737420626520657175616c20746f2074686520646f63756d656e74206f776e6572686d61784974656d731820686d696e4974656d73182069627974654172726179f56b6465736372697074696f6e783d4964656e7469747920494420746f206265207573656420746f2063726561746520616c696173206e616d657320666f7220746865204964656e7469747970636f6e74656e744d656469615479706578216170706c69636174696f6e2f782e646173682e6470702e6964656e7469666965727464617368556e697175654964656e746974794964a764747970656561727261796824636f6d6d656e7478234d75737420626520657175616c20746f2074686520646f63756d656e74206f776e6572686d61784974656d731820686d696e4974656d73182069627974654172726179f56b6465736372697074696f6e783e4964656e7469747920494420746f206265207573656420746f2063726561746520746865207072696d617279206e616d6520746865204964656e7469747970636f6e74656e744d656469615479706578216170706c69636174696f6e2f782e646173682e6470702e6964656e7469666965726d6d617850726f70657274696573016d6d696e50726f7065727469657301746164646974696f6e616c50726f70657274696573f46c7072656f7264657253616c74a56474797065656172726179686d61784974656d731820686d696e4974656d73182069627974654172726179f56b6465736372697074696f6e782253616c74207573656420696e20746865207072656f7264657220646f63756d656e746e737562646f6d61696e52756c6573a56474797065666f626a656374687265717569726564816f616c6c6f77537562646f6d61696e736a70726f70657274696573a16f616c6c6f77537562646f6d61696e73a3647479706567626f6f6c65616e6824636f6d6d656e74784f4f6e6c792074686520646f6d61696e206f776e657220697320616c6c6f77656420746f2063726561746520737562646f6d61696e7320666f72206e6f6e20746f702d6c6576656c20646f6d61696e736b6465736372697074696f6e785b54686973206f7074696f6e20646566696e65732077686f2063616e2063726561746520737562646f6d61696e733a2074727565202d20616e796f6e653b2066616c7365202d206f6e6c792074686520646f6d61696e206f776e65726b6465736372697074696f6e7842537562646f6d61696e2072756c657320616c6c6f7720646f6d61696e206f776e65727320746f20646566696e652072756c657320666f7220737562646f6d61696e73746164646974696f6e616c50726f70657274696573f46f6e6f726d616c697a65644c6162656ca5647479706566737472696e67677061747465726e78215e5b612d7a302d395d5b612d7a302d392d5d7b302c36317d5b612d7a302d395d246824636f6d6d656e7478694d75737420626520657175616c20746f20746865206c6162656c20696e206c6f776572636173652e20546869732070726f70657274792077696c6c20626520646570726563617465642064756520746f206361736520696e73656e73697469766520696e6469636573696d61784c656e677468183f6b6465736372697074696f6e7850446f6d61696e206c6162656c20696e206c6f7765726361736520666f7220636173652d696e73656e73697469766520756e697175656e6573732076616c69646174696f6e2e20652e672e2027626f6227781a6e6f726d616c697a6564506172656e74446f6d61696e4e616d65a6647479706566737472696e67677061747465726e78285e247c5e5b5b612d7a302d395d5b612d7a302d392d5c2e5d7b302c3138387d5b612d7a302d395d246824636f6d6d656e74788c4d7573742065697468657220626520657175616c20746f20616e206578697374696e6720646f6d61696e206f7220656d70747920746f20637265617465206120746f70206c6576656c20646f6d61696e2e204f6e6c7920746865206461746120636f6e7472616374206f776e65722063616e2063726561746520746f70206c6576656c20646f6d61696e732e696d61784c656e67746818be696d696e4c656e677468006b6465736372697074696f6e785e412066756c6c20706172656e7420646f6d61696e206e616d6520696e206c6f7765726361736520666f7220636173652d696e73656e73697469766520756e697175656e6573732076616c69646174696f6e2e20652e672e20276461736827746164646974696f6e616c50726f70657274696573f4687072656f72646572a66474797065666f626a65637467696e646963657381a3646e616d656a73616c7465644861736866756e69717565f56a70726f7065727469657381a17073616c746564446f6d61696e48617368636173636824636f6d6d656e74784a5072656f7264657220646f63756d656e74732061726520696d6d757461626c653a206d6f64696669636174696f6e20616e642064656c6574696f6e206172652072657374726963746564687265717569726564817073616c746564446f6d61696e486173686a70726f70657274696573a17073616c746564446f6d61696e48617368a56474797065656172726179686d61784974656d731820686d696e4974656d73182069627974654172726179f56b6465736372697074696f6e7859446f75626c65207368612d323536206f662074686520636f6e636174656e6174696f6e206f66206120333220627974652072616e646f6d2073616c7420616e642061206e6f726d616c697a656420646f6d61696e206e616d65746164646974696f6e616c50726f70657274696573f4").unwrap();

        drive
            .apply_contract_cbor(
                contract_cbor.clone(),
                None,
                0f64,
                true,
                Some(&db_transaction),
            )
            .expect("expected to apply contract successfully");

        // Create dash TLD

        let dash_tld_cbor = hex::decode("01000000ac632469645820d7f2c53f46a917ab6e5b39a2d7bc260b649289453744d1e0d4f26a8d8eff37cf65247479706566646f6d61696e656c6162656c6464617368677265636f726473a17364617368416c6961734964656e74697479496458203012c19b98ec0033addb36cd64b7f510670f2a351a4304b5f6994144286efdac68246f776e6572496458203012c19b98ec0033addb36cd64b7f510670f2a351a4304b5f6994144286efdac69247265766973696f6e016a246372656174656441741b0000017f07c861586c7072656f7264657253616c745820e0b508c5a36825a206693a1f414aa13edbecf43c41e3c799ea9e737b4f9aa2266e737562646f6d61696e52756c6573a16f616c6c6f77537562646f6d61696e73f56f2464617461436f6e747261637449645820e668c659af66aee1e72c186dde7b5b7e0a1d712a09c40d5721f622bf53c531556f6e6f726d616c697a65644c6162656c6464617368781a6e6f726d616c697a6564506172656e74446f6d61696e4e616d6560").unwrap();

        drive
            .add_document_for_contract_cbor(
                dash_tld_cbor.as_slice(),
                contract_cbor.as_slice(),
                "domain",
                None,
                true,
                0f64,
                true,
                Some(&db_transaction),
            )
            .expect("should create dash tld");

        drive
            .grove
            .commit_transaction(db_transaction)
            .expect("should commit transaction");

        let db_transaction = drive.grove.start_transaction();

        // add random TLD

        let random_tld_cbor = hex::decode("01000000ab632469645820655c9b5606f4ad53daea90de9c540aad656ed5fbe5fb14b40700f6f56dc793ac65247479706566646f6d61696e656c6162656c746433653966343532373963343865306261363561677265636f726473a17364617368416c6961734964656e74697479496458203012c19b98ec0033addb36cd64b7f510670f2a351a4304b5f6994144286efdac68246f776e6572496458203012c19b98ec0033addb36cd64b7f510670f2a351a4304b5f6994144286efdac69247265766973696f6e016c7072656f7264657253616c745820219353a923a29cd02c521b141f326ac0d12c362a84f1979a5de89b8dba12891b6e737562646f6d61696e52756c6573a16f616c6c6f77537562646f6d61696e73f56f2464617461436f6e747261637449645820e668c659af66aee1e72c186dde7b5b7e0a1d712a09c40d5721f622bf53c531556f6e6f726d616c697a65644c6162656c746433653966343532373963343865306261363561781a6e6f726d616c697a6564506172656e74446f6d61696e4e616d6560").unwrap();

        drive
            .add_document_for_contract_cbor(
                random_tld_cbor.as_slice(),
                contract_cbor.as_slice(),
                "domain",
                None,
                true,
                0f64,
                true,
                Some(&db_transaction),
            )
            .expect("should add random tld");
    }

    #[test]
    fn test_create_update_and_delete_document() {
        let tmp_dir = TempDir::new().unwrap();
        let drive: Drive = Drive::open(tmp_dir).expect("expected to open Drive successfully");

        drive
            .create_root_tree(None)
            .expect("should create root tree");

        let contract = json!({
            "protocolVersion": 1,
            "$id": "BZUodcFoFL6KvnonehrnMVggTvCe8W5MiRnZuqLb6M54",
            "$schema": "https://schema.dash.org/dpp-0-4-0/meta/data-contract",
            "version": 1,
            "ownerId": "GZVdTnLFAN2yE9rLeCHBDBCr7YQgmXJuoExkY347j7Z5",
            "documents": {
                "indexedDocument": {
                    "type": "object",
                    "indices": [
                        {"name":"index1", "properties": [{"$ownerId":"asc"}, {"firstName":"desc"}], "unique":true},
                        {"name":"index2", "properties": [{"$ownerId":"asc"}, {"lastName":"desc"}], "unique":true},
                        {"name":"index3", "properties": [{"lastName":"asc"}]},
                        {"name":"index4", "properties": [{"$createdAt":"asc"}, {"$updatedAt":"asc"}]},
                        {"name":"index5", "properties": [{"$updatedAt":"asc"}]},
                        {"name":"index6", "properties": [{"$createdAt":"asc"}]}
                    ],
                    "properties":{
                        "firstName": {
                            "type": "string",
                            "maxLength": 63,
                        },
                        "lastName": {
                            "type": "string",
                            "maxLength": 63,
                        }
                    },
                    "required": ["firstName", "$createdAt", "$updatedAt", "lastName"],
                    "additionalProperties": false,
                },
            },
        });

        let contract = value_to_cbor(contract, Some(defaults::PROTOCOL_VERSION));

        drive
            .apply_contract_cbor(contract.clone(), None, 0f64, true, None)
            .expect("should create a contract");

        // Create document

        let document = json!({
           "$protocolVersion": 1,
           "$id": "DLRWw2eRbLAW5zDU2c7wwsSFQypTSZPhFYzpY48tnaXN",
           "$type": "indexedDocument",
           "$dataContractId": "BZUodcFoFL6KvnonehrnMVggTvCe8W5MiRnZuqLb6M54",
           "$ownerId": "GZVdTnLFAN2yE9rLeCHBDBCr7YQgmXJuoExkY347j7Z5",
           "$revision": 1,
           "firstName": "myName",
           "lastName": "lastName",
           "$createdAt":1647535750329 as u64,
           "$updatedAt":1647535750329 as u64,
        });

        let document_cbor = value_to_cbor(document, Some(defaults::PROTOCOL_VERSION));

        drive
            .add_document_for_contract_cbor(
                document_cbor.as_slice(),
                &contract.as_slice(),
                "indexedDocument",
                None,
                true,
                0f64,
                true,
                None,
            )
            .expect("should add document");

        // Update document

        let document = json!({
           "$protocolVersion": 1,
           "$id": "DLRWw2eRbLAW5zDU2c7wwsSFQypTSZPhFYzpY48tnaXN",
           "$type": "indexedDocument",
           "$dataContractId": "BZUodcFoFL6KvnonehrnMVggTvCe8W5MiRnZuqLb6M54",
           "$ownerId": "GZVdTnLFAN2yE9rLeCHBDBCr7YQgmXJuoExkY347j7Z5",
           "$revision": 2,
           "firstName": "updatedName",
           "lastName": "lastName",
           "$createdAt":1647535750329 as u64,
           "$updatedAt":1647535754556 as u64,
        });

        let document_cbor = value_to_cbor(document, Some(defaults::PROTOCOL_VERSION));

        drive
            .update_document_for_contract_cbor(
                document_cbor.as_slice(),
                &contract.as_slice(),
                "indexedDocument",
                None,
                0f64,
                true,
                None,
            )
            .expect("should update document");

        let document_id = bs58::decode("DLRWw2eRbLAW5zDU2c7wwsSFQypTSZPhFYzpY48tnaXN")
            .into_vec()
            .expect("should decode base58");

        // Delete document

        drive
            .delete_document_for_contract_cbor(
                document_id.as_slice(),
                &contract,
                "indexedDocument",
                None,
                None,
            )
            .expect("should delete document");
    }

    #[test]
    fn store_document_1() {
        let tmp_dir = TempDir::new().unwrap();
        let _drive = Drive::open(tmp_dir);
    }

    #[test]
    fn test_cbor_deserialization() {
        let document_cbor = json_document_to_cbor("simple.json", Some(1));
        let (version, read_document_cbor) = document_cbor.split_at(4);
        assert!(Drive::check_protocol_version_bytes(version));
        let document: HashMap<String, ciborium::value::Value> =
            ciborium::de::from_reader(read_document_cbor).expect("cannot deserialize cbor");
        assert!(document.get("a").is_some());
        let tmp_dir = TempDir::new().unwrap();
        let _drive = Drive::open(tmp_dir);
    }
}<|MERGE_RESOLUTION|>--- conflicted
+++ resolved
@@ -1,10 +1,7 @@
 pub mod contract;
 pub mod defaults;
-<<<<<<< HEAD
 pub mod fee_pools;
-=======
 pub mod flags;
->>>>>>> f9482f7a
 pub mod identity;
 pub mod object_size_info;
 
@@ -573,385 +570,6 @@
         }
     }
 
-<<<<<<< HEAD
-    fn add_contract_to_storage(
-        &self,
-        contract_bytes: Element,
-        contract: &Contract,
-        block_time: f64,
-        transaction: TransactionArg,
-        insert_operations: &mut Vec<InsertOperation>,
-    ) -> Result<(), Error> {
-        let contract_root_path = contract_root_path(&contract.id);
-        if contract.keeps_history {
-            self.grove_insert_empty_tree(
-                contract_root_path,
-                KeyRef(&[0]),
-                transaction,
-                insert_operations,
-            )?;
-            let encoded_time = crate::common::encode::encode_float(block_time)?;
-            let contract_keeping_history_storage_path =
-                contract_keeping_history_storage_path(&contract.id);
-            self.grove_insert(
-                PathFixedSizeKeyElement((
-                    contract_keeping_history_storage_path,
-                    encoded_time.as_slice(),
-                    contract_bytes,
-                )),
-                transaction,
-                insert_operations,
-            )?;
-
-            // we should also insert a reference at 0 to the current value
-            let contract_storage_path =
-                contract_keeping_history_storage_time_reference_path(&contract.id, encoded_time);
-            self.grove_insert(
-                PathFixedSizeKeyElement((
-                    contract_keeping_history_storage_path,
-                    &[0],
-                    Element::Reference(contract_storage_path),
-                )),
-                transaction,
-                insert_operations,
-            )?;
-        } else {
-            // the contract is just stored at key 0
-            self.grove_insert(
-                PathFixedSizeKeyElement((contract_root_path, &[0], contract_bytes)),
-                transaction,
-                insert_operations,
-            )?;
-        }
-        Ok(())
-    }
-
-    fn insert_contract(
-        &self,
-        contract_bytes: Element,
-        contract: &Contract,
-        block_time: f64,
-        transaction: TransactionArg,
-        insert_operations: &mut Vec<InsertOperation>,
-    ) -> Result<(), Error> {
-        self.grove_insert_empty_tree(
-            [Into::<&[u8; 1]>::into(RootTree::ContractDocuments).as_slice()],
-            KeyRef(contract.id.as_slice()),
-            transaction,
-            insert_operations,
-        )?;
-
-        self.add_contract_to_storage(
-            contract_bytes,
-            contract,
-            block_time,
-            transaction,
-            insert_operations,
-        )?;
-
-        // the documents
-        let contract_root_path = contract_root_path(&contract.id);
-        self.grove_insert_empty_tree(
-            contract_root_path,
-            KeyRef(&[1]),
-            transaction,
-            insert_operations,
-        )?;
-
-        // next we should store each document type
-        // right now we are referring them by name
-        // toDo: change this to be a reference by index
-        let contract_documents_path = contract_documents_path(&contract.id);
-
-        for (type_key, document_type) in &contract.document_types {
-            self.grove_insert_empty_tree(
-                contract_documents_path,
-                KeyRef(type_key.as_bytes()),
-                transaction,
-                insert_operations,
-            )?;
-
-            let type_path = [
-                contract_documents_path[0],
-                contract_documents_path[1],
-                contract_documents_path[2],
-                type_key.as_bytes(),
-            ];
-
-            // primary key tree
-            self.grove_insert_empty_tree(type_path, KeyRef(&[0]), transaction, insert_operations)?;
-
-            // for each type we should insert the indices that are top level
-            for index in document_type.top_level_indices()? {
-                // toDo: change this to be a reference by index
-                self.grove_insert_empty_tree(
-                    type_path,
-                    KeyRef(index.name.as_bytes()),
-                    transaction,
-                    insert_operations,
-                )?;
-            }
-        }
-
-        Ok(())
-    }
-
-    fn update_contract(
-        &self,
-        contract_bytes: Element,
-        contract: &Contract,
-        original_contract: &Contract,
-        block_time: f64,
-        transaction: TransactionArg,
-        query_operations: &mut Vec<QueryOperation>,
-        insert_operations: &mut Vec<InsertOperation>,
-    ) -> Result<(), Error> {
-        if original_contract.readonly {
-            return Err(Error::Drive(DriveError::UpdatingReadOnlyImmutableContract(
-                "contract is readonly",
-            )));
-        }
-
-        if contract.readonly {
-            return Err(Error::Drive(DriveError::ChangingContractToReadOnly(
-                "contract can not be changed to readonly",
-            )));
-        }
-
-        if contract.keeps_history ^ original_contract.keeps_history {
-            return Err(Error::Drive(DriveError::ChangingContractKeepsHistory(
-                "contract can not change whether it keeps history",
-            )));
-        }
-
-        if contract.documents_keep_history_contract_default
-            ^ original_contract.documents_keep_history_contract_default
-        {
-            return Err(Error::Drive(
-                DriveError::ChangingContractDocumentsKeepsHistoryDefault(
-                    "contract can not change the default of whether documents keeps history",
-                ),
-            ));
-        }
-
-        if contract.documents_mutable_contract_default
-            ^ original_contract.documents_mutable_contract_default
-        {
-            return Err(Error::Drive(
-                DriveError::ChangingContractDocumentsMutabilityDefault(
-                    "contract can not change the default of whether documents are mutable",
-                ),
-            ));
-        }
-
-        // this will override the previous contract if we do not keep history
-        self.add_contract_to_storage(
-            contract_bytes,
-            contract,
-            block_time,
-            transaction,
-            insert_operations,
-        )?;
-
-        let contract_documents_path = contract_documents_path(&contract.id);
-        for (type_key, document_type) in &contract.document_types {
-            let original_document_type = &original_contract.document_types.get(type_key);
-            if let Some(original_document_type) = original_document_type {
-                if original_document_type.documents_mutable ^ document_type.documents_mutable {
-                    return Err(Error::Drive(DriveError::ChangingDocumentTypeMutability(
-                        "contract can not change whether a specific document type is mutable",
-                    )));
-                }
-                if original_document_type.documents_keep_history
-                    ^ document_type.documents_keep_history
-                {
-                    return Err(Error::Drive(DriveError::ChangingDocumentTypeKeepsHistory(
-                        "contract can not change whether a specific document type keeps history",
-                    )));
-                }
-
-                let type_path = [
-                    contract_documents_path[0],
-                    contract_documents_path[1],
-                    contract_documents_path[2],
-                    type_key.as_bytes(),
-                ];
-
-                // for each type we should insert the indices that are top level
-                for index in document_type.top_level_indices()? {
-                    // toDo: we can save a little by only inserting on new indexes
-                    self.grove_insert_empty_tree_if_not_exists(
-                        PathFixedSizeKeyRef((type_path, index.name.as_bytes())),
-                        transaction,
-                        query_operations,
-                        insert_operations,
-                    )?;
-                }
-            } else {
-                // We can just insert this directly because the original document type already exists
-                self.grove_insert_empty_tree(
-                    contract_documents_path,
-                    KeyRef(type_key.as_bytes()),
-                    transaction,
-                    insert_operations,
-                )?;
-
-                let type_path = [
-                    contract_documents_path[0],
-                    contract_documents_path[1],
-                    contract_documents_path[2],
-                    type_key.as_bytes(),
-                ];
-
-                // primary key tree
-                self.grove_insert_empty_tree(
-                    type_path,
-                    KeyRef(&[0]),
-                    transaction,
-                    insert_operations,
-                )?;
-
-                // for each type we should insert the indices that are top level
-                for index in document_type.top_level_indices()? {
-                    // toDo: change this to be a reference by index
-                    self.grove_insert_empty_tree(
-                        type_path,
-                        KeyRef(index.name.as_bytes()),
-                        transaction,
-                        insert_operations,
-                    )?;
-                }
-            }
-        }
-
-        Ok(())
-    }
-
-    pub fn apply_contract_cbor(
-        &self,
-        contract_cbor: Vec<u8>,
-        contract_id: Option<[u8; 32]>,
-        block_time: f64,
-        transaction: TransactionArg,
-    ) -> Result<(i64, u64), Error> {
-        // first we need to deserialize the contract
-        let contract = Contract::from_cbor(&contract_cbor, contract_id)?;
-        self.apply_contract(&contract, contract_cbor, block_time, transaction)
-    }
-
-    pub fn get_contract(
-        &self,
-        contract_id: [u8; 32],
-        transaction: TransactionArg,
-    ) -> Result<Option<Arc<Contract>>, Error> {
-        let cached_contracts = self.cached_contracts.borrow();
-        match cached_contracts.get(&contract_id) {
-            None => self.fetch_contract(contract_id, transaction),
-            Some(contract) => {
-                let contract_ref = Arc::clone(&contract);
-                Ok(Some(contract_ref))
-            }
-        }
-    }
-
-    pub fn get_cached_contract(
-        &self,
-        contract_id: [u8; 32],
-    ) -> Result<Option<Arc<Contract>>, Error> {
-        let cached_contracts = self.cached_contracts.borrow();
-        match cached_contracts.get(&contract_id) {
-            None => Ok(None),
-            Some(contract) => {
-                let contract_ref = Arc::clone(&contract);
-                Ok(Some(contract_ref))
-            }
-        }
-    }
-
-    pub fn fetch_contract(
-        &self,
-        contract_id: [u8; 32],
-        transaction: TransactionArg,
-    ) -> Result<Option<Arc<Contract>>, Error> {
-        let stored_element = self
-            .grove
-            .get(contract_root_path(&contract_id), &[0], transaction)?;
-        if let Element::Item(stored_contract_bytes) = stored_element {
-            let contract = Arc::new(Contract::from_cbor(&stored_contract_bytes, None)?);
-            let cached_contracts = self.cached_contracts.borrow();
-            cached_contracts.insert(contract_id, Arc::clone(&contract));
-            Ok(Some(Arc::clone(&contract)))
-        } else {
-            Err(Error::Drive(DriveError::CorruptedContractPath(
-                "contract path did not refer to a contract element",
-            )))
-        }
-    }
-
-    pub fn apply_contract(
-        &self,
-        contract: &Contract,
-        contract_serialization: Vec<u8>,
-        block_time: f64,
-        transaction: TransactionArg,
-    ) -> Result<(i64, u64), Error> {
-        let mut query_operations: Vec<QueryOperation> = vec![];
-        let mut insert_operations: Vec<InsertOperation> = vec![];
-
-        // overlying structure
-        let mut already_exists = false;
-        let mut original_contract_stored_data = vec![];
-
-        if let Ok(Some(stored_element)) = self.grove_get(
-            contract_root_path(&contract.id),
-            KeyRefRequest(&[0]),
-            transaction,
-            &mut query_operations,
-        ) {
-            already_exists = true;
-            match stored_element {
-                Element::Item(stored_contract_bytes) => {
-                    if contract_serialization != stored_contract_bytes {
-                        original_contract_stored_data = stored_contract_bytes;
-                    }
-                }
-                _ => {
-                    already_exists = false;
-                }
-            }
-        };
-
-        let contract_element = Element::Item(contract_serialization);
-
-        if already_exists {
-            if !original_contract_stored_data.is_empty() {
-                let original_contract = Contract::from_cbor(&original_contract_stored_data, None)?;
-                // if the contract is not mutable update_contract will return an error
-                self.update_contract(
-                    contract_element,
-                    contract,
-                    &original_contract,
-                    block_time,
-                    transaction,
-                    &mut query_operations,
-                    &mut insert_operations,
-                )?;
-            }
-        } else {
-            self.insert_contract(
-                contract_element,
-                contract,
-                block_time,
-                transaction,
-                &mut insert_operations,
-            )?;
-        }
-        let fees = calculate_fee(None, Some(query_operations), Some(insert_operations), None)?;
-        Ok(fees)
-    }
-
-=======
->>>>>>> f9482f7a
     // If a document isn't sent to this function then we are just calling to know the query and
     // insert operations
     fn add_document_to_primary_storage(
