--- conflicted
+++ resolved
@@ -18,7 +18,6 @@
 
 pub mod batch;
 pub mod config;
-pub mod contract;
 pub mod defaults;
 pub mod document;
 pub mod fee_pools;
@@ -29,6 +28,7 @@
 pub mod initialization;
 pub mod object_size_info;
 pub mod query;
+pub mod contract;
 
 pub struct DriveCache {
     pub cached_contracts: Cache<[u8; 32], Arc<Contract>>,
@@ -88,14 +88,6 @@
 impl Drive {
     pub fn open<P: AsRef<Path>>(path: P, config: Option<DriveConfig>) -> Result<Self, Error> {
         match GroveDb::open(path) {
-<<<<<<< HEAD
-            Ok(grove) => Ok(Drive {
-                grove,
-                config: config.unwrap_or_default(),
-                cached_contracts: RefCell::new(Cache::new(200)),
-                epoch_info: RefCell::new(EpochInfo { current_epoch: 0 }),
-            }),
-=======
             Ok(grove) => {
                 let config = config.unwrap_or_default();
                 let genesis_time_ms = config.default_genesis_time.clone();
@@ -108,7 +100,6 @@
                     }),
                 })
             }
->>>>>>> 3d6a3e04
             Err(e) => Err(Error::GroveDB(e)),
         }
     }
@@ -173,13 +164,8 @@
         drive_operations: &mut Vec<DriveOperation>,
     ) -> Result<(), Error> {
         if apply {
-<<<<<<< HEAD
-            self.grove_apply_batch(
-                DriveOperation::grovedb_operations(&batch_operations),
-=======
             self.grove_apply_batch_with_add_costs(
                 batch_operations,
->>>>>>> 3d6a3e04
                 false,
                 transaction,
                 drive_operations,
