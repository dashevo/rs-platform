// MIT LICENSE
//
// Copyright (c) 2021 Dash Core Group
//
// Permission is hereby granted, free of charge, to any
// person obtaining a copy of this software and associated
// documentation files (the "Software"), to deal in the
// Software without restriction, including without
// limitation the rights to use, copy, modify, merge,
// publish, distribute, sublicense, and/or sell copies of
// the Software, and to permit persons to whom the Software
// is furnished to do so, subject to the following
// conditions:
//
// The above copyright notice and this permission notice
// shall be included in all copies or substantial portions
// of the Software.
//
// THE SOFTWARE IS PROVIDED "AS IS", WITHOUT WARRANTY OF
// ANY KIND, EXPRESS OR IMPLIED, INCLUDING BUT NOT LIMITED
// TO THE WARRANTIES OF MERCHANTABILITY, FITNESS FOR A
// PARTICULAR PURPOSE AND NONINFRINGEMENT. IN NO EVENT
// SHALL THE AUTHORS OR COPYRIGHT HOLDERS BE LIABLE FOR ANY
// CLAIM, DAMAGES OR OTHER LIABILITY, WHETHER IN AN ACTION
// OF CONTRACT, TORT OR OTHERWISE, ARISING FROM, OUT OF OR
// IN CONNECTION WITH THE SOFTWARE OR THE USE OR OTHER
// DEALINGS IN THE SOFTWARE.
//

//! Drive Mod File
//!

use std::cell::RefCell;
use std::path::Path;
use std::sync::Arc;

use grovedb::{GroveDb, Transaction, TransactionArg};
use moka::sync::Cache;

use object_size_info::DocumentAndContractInfo;
use object_size_info::DocumentInfo::DocumentSize;

use crate::contract::Contract;
use crate::drive::batch::GroveDbOpBatch;
use crate::drive::config::DriveConfig;
use crate::error::Error;
use crate::fee::op::DriveOperation;
use crate::fee::op::DriveOperation::GroveOperation;

/// Batch module
pub mod batch;
<<<<<<< HEAD
pub mod block_info;
=======
/// Config module
>>>>>>> d9a462cd
pub mod config;
/// Contract module
pub mod contract;
/// Defaults module
pub mod defaults;
/// Document module
pub mod document;
/// Fee pools module
pub mod fee_pools;
/// Flags module
pub mod flags;
/// Genesis time module
pub mod genesis_time;
/// Grove operations module
mod grove_operations;
/// Identity module
pub mod identity;
/// Initialization module
pub mod initialization;
/// Object size info module
pub mod object_size_info;
/// Query module
pub mod query;

use crate::drive::block_info::BlockInfo;
use crate::fee::FeeResult;
use crate::fee_pools::epochs::Epoch;
use dpp::data_contract::extra::DriveContractExt;

/// Drive cache struct
pub struct DriveCache {
    /// Cached contracts
    pub cached_contracts: Cache<[u8; 32], Arc<Contract>>,
    /// Genesis time in ms
    pub genesis_time_ms: Option<u64>,
}

/// Drive struct
pub struct Drive {
    /// GroveDB
    pub grove: GroveDb,
    /// Drive config
    pub config: DriveConfig,
    /// Drive Cache
    pub cache: RefCell<DriveCache>,
}

/// Keys for the root tree.
#[repr(u8)]
pub enum RootTree {
    // Input data errors
    /// Identities
    Identities = 0,
    /// Contract Documents
    ContractDocuments = 1,
    /// Public Key Hashes to Identities
    PublicKeyHashesToIdentities = 2,
    /// Spent Asset Lock Transactions
    SpentAssetLockTransactions = 3,
    /// Pools
    Pools = 4,
    /// Misc
    Misc = 5,
    /// Asset Unlock Transactions
    WithdrawalTransactions = 6,
}

/// Storage cost
pub const STORAGE_COST: i32 = 50;

impl From<RootTree> for u8 {
    fn from(root_tree: RootTree) -> Self {
        root_tree as u8
    }
}

impl From<RootTree> for [u8; 1] {
    fn from(root_tree: RootTree) -> Self {
        [root_tree as u8]
    }
}

impl From<RootTree> for &'static [u8; 1] {
    fn from(root_tree: RootTree) -> Self {
        match root_tree {
            RootTree::Identities => &[0],
            RootTree::ContractDocuments => &[1],
            RootTree::PublicKeyHashesToIdentities => &[2],
            RootTree::SpentAssetLockTransactions => &[3],
            RootTree::Pools => &[4],
            RootTree::Misc => &[5],
            RootTree::WithdrawalTransactions => &[6],
        }
    }
}

/// Returns the path to a contract's document types.
fn contract_documents_path(contract_id: &[u8]) -> [&[u8]; 3] {
    [
        Into::<&[u8; 1]>::into(RootTree::ContractDocuments),
        contract_id,
        &[1],
    ]
}

impl Drive {
    /// Opens a path in groveDB.
    pub fn open<P: AsRef<Path>>(path: P, config: Option<DriveConfig>) -> Result<Self, Error> {
        match GroveDb::open(path) {
            Ok(grove) => {
                let config = config.unwrap_or_default();
                let genesis_time_ms = config.default_genesis_time.clone();
                Ok(Drive {
                    grove,
                    config,
                    cache: RefCell::new(DriveCache {
                        cached_contracts: Cache::new(200),
                        genesis_time_ms,
                    }),
                })
            }
            Err(e) => Err(Error::GroveDB(e)),
        }
    }

    /// Commits a transaction.
    pub fn commit_transaction(&self, transaction: Transaction) -> Result<(), Error> {
        self.grove
            .commit_transaction(transaction)
            .unwrap() // TODO: discuss what to do with transaction cost as costs are
            // returned in advance on transaction operations not on commit
            .map_err(Error::GroveDB)
    }

    /// Rolls back a transaction.
    pub fn rollback_transaction(&self, transaction: &Transaction) -> Result<(), Error> {
        self.grove
            .rollback_transaction(transaction)
            .map_err(Error::GroveDB)
    }

    /// Make sure the protocol version is correct.
    pub const fn check_protocol_version(_version: u32) -> bool {
        // Temporary disabled due protocol version is dynamic and goes from consensus params
        true
    }

    /// Makes sure the protocol version is correct given the version as a u8.
    pub fn check_protocol_version_bytes(version_bytes: &[u8]) -> bool {
        if version_bytes.len() != 4 {
            false
        } else {
            let version_set_bytes: [u8; 4] = version_bytes
                .try_into()
                .expect("slice with incorrect length");
            let version = u32::from_be_bytes(version_set_bytes);
            Drive::check_protocol_version(version)
        }
    }

    /// Applies a batch of Drive operations to groveDB.
    fn apply_batch_drive_operations(
        &self,
        apply: bool,
        transaction: TransactionArg,
        batch_operations: Vec<DriveOperation>,
        drive_operations: &mut Vec<DriveOperation>,
    ) -> Result<(), Error> {
        let grove_db_operations = DriveOperation::grovedb_operations_batch(&batch_operations);
        self.apply_batch_grovedb_operations(
            apply,
            transaction,
            grove_db_operations,
            drive_operations,
        )?;
        batch_operations.into_iter().for_each(|op| match op {
            GroveOperation(_) => (),
            _ => drive_operations.push(op),
        });
        Ok(())
    }

    /// Applies a batch of groveDB operations if apply is True, otherwise gets the cost of the operations.
    fn apply_batch_grovedb_operations(
        &self,
        apply: bool,
        transaction: TransactionArg,
        batch_operations: GroveDbOpBatch,
        drive_operations: &mut Vec<DriveOperation>,
    ) -> Result<(), Error> {
        if apply {
            self.grove_apply_batch_with_add_costs(
                batch_operations,
                false,
                transaction,
                drive_operations,
            )?;
        } else {
            self.grove_batch_operations_costs(batch_operations, false, drive_operations)?;
        }
        Ok(())
    }

    /// Returns the worst case fee for a contract document type.
    pub fn worst_case_fee_for_document_type_with_name(
        &self,
        contract: &Contract,
        document_type_name: &str,
        epoch_index: u16,
    ) -> Result<FeeResult, Error> {
        let document_type = contract.document_type_for_name(document_type_name)?;
        self.add_document_for_contract(
            DocumentAndContractInfo {
                document_info: DocumentSize(document_type.max_size() as u32),
                contract,
                document_type,
                owner_id: None,
            },
            false,
            BlockInfo::default_with_epoch(Epoch::new(epoch_index)),
            false,
            None,
        )
    }
}

#[cfg(test)]
mod tests {
    use std::collections::HashMap;
    use std::option::Option::None;

    use tempfile::TempDir;

    use crate::common::json_document_to_cbor;
    use crate::drive::Drive;

    #[test]
    fn store_document_1() {
        let tmp_dir = TempDir::new().unwrap();
        let _drive = Drive::open(tmp_dir, None);
    }

    #[test]
    fn test_cbor_deserialization() {
        let serialized_document = json_document_to_cbor("simple.json", Some(1));
        let (version, read_serialized_document) = serialized_document.split_at(4);
        assert!(Drive::check_protocol_version_bytes(version));
        let document: HashMap<String, ciborium::value::Value> =
            ciborium::de::from_reader(read_serialized_document).expect("cannot deserialize cbor");
        assert!(document.get("a").is_some());
        let tmp_dir = TempDir::new().unwrap();
        let _drive = Drive::open(tmp_dir, None);
    }
}<|MERGE_RESOLUTION|>--- conflicted
+++ resolved
@@ -49,11 +49,8 @@
 
 /// Batch module
 pub mod batch;
-<<<<<<< HEAD
 pub mod block_info;
-=======
 /// Config module
->>>>>>> d9a462cd
 pub mod config;
 /// Contract module
 pub mod contract;
