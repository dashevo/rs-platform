pub mod contract;
pub mod defaults;
pub mod flags;
pub mod identity;
pub mod object_size_info;
mod grove_operations;
mod config;

use crate::contract::flags::StorageFlags;
use crate::contract::{Contract, Document, DocumentType};
use crate::drive::defaults::STORAGE_FLAGS_SIZE;
<<<<<<< HEAD
=======
use crate::drive::object_size_info::KeyInfo::KeySize;
use crate::drive::object_size_info::PathKeyInfo::{PathFixedSizeKey, PathKey, PathKeyRef};
>>>>>>> 1873c2ed
use crate::error::drive::DriveError;
use crate::error::query::QueryError;
use crate::error::Error;
use crate::fee::calculate_fee;
<<<<<<< HEAD
use crate::fee::op::{DeleteOperation, DriveOperation, QueryOperation};
use crate::query::{DriveQuery};
=======
use crate::fee::op::{DeleteOperation, InsertOperation, QueryOperation};
use crate::query::DriveQuery;
>>>>>>> 1873c2ed
use defaults::{CONTRACT_DOCUMENTS_PATH_HEIGHT, DEFAULT_HASH_SIZE};
use flags::StorageFlags;
use grovedb::{Element, GroveDb, Transaction, TransactionArg};
use moka::sync::Cache;
use object_size_info::DocumentInfo::{DocumentAndSerialization, DocumentSize};
use object_size_info::KeyElementInfo::{KeyElement, KeyElementSize};
use object_size_info::KeyInfo::{Key, KeyRef};
use object_size_info::KeyValueInfo::KeyRefRequest;
use object_size_info::PathKeyElementInfo::{
    PathFixedSizeKeyElement, PathKeyElement, PathKeyElementSize,
};
use object_size_info::PathKeyInfo::{PathFixedSizeKeyRef, PathKeySize};
use object_size_info::{
    DocumentAndContractInfo, DocumentInfo, KeyInfo, KeyValueInfo, PathInfo, PathKeyElementInfo,
    PathKeyInfo,
};
use std::cell::RefCell;
use std::path::Path;
use std::sync::Arc;
use crate::drive::config::DriveConfig;

pub struct EpochInfo {
    current_epoch: u16,
}

pub struct EpochInfo {
    current_epoch: u16,
}

pub struct Drive {
    pub grove: GroveDb,
<<<<<<< HEAD
    pub config: DriveConfig,
=======
>>>>>>> 1873c2ed
    pub epoch_info: RefCell<EpochInfo>,
    pub cached_contracts: RefCell<Cache<[u8; 32], Arc<Contract>>>, //HashMap<[u8; 32], Rc<Contract>>>,
}

#[repr(u8)]
pub enum RootTree {
    // Input data errors
    Identities = 0,
    ContractDocuments = 1,
    PublicKeyHashesToIdentities = 2,
    Misc = 3,
}

pub const STORAGE_COST: i32 = 50;

impl From<RootTree> for u8 {
    fn from(root_tree: RootTree) -> Self {
        root_tree as u8
    }
}

impl From<RootTree> for [u8; 1] {
    fn from(root_tree: RootTree) -> Self {
        [root_tree as u8]
    }
}

impl From<RootTree> for &'static [u8; 1] {
    fn from(root_tree: RootTree) -> Self {
        match root_tree {
            RootTree::Identities => &[0],
            RootTree::ContractDocuments => &[1],
            RootTree::PublicKeyHashesToIdentities => &[2],
            RootTree::Misc => &[3],
        }
    }
}

fn contract_documents_path(contract_id: &[u8]) -> [&[u8]; 3] {
    [
        Into::<&[u8; 1]>::into(RootTree::ContractDocuments),
        contract_id,
        &[1],
    ]
}

fn contract_document_type_path<'a>(
    contract_id: &'a [u8],
    document_type_name: &'a str,
) -> [&'a [u8]; 4] {
    [
        Into::<&[u8; 1]>::into(RootTree::ContractDocuments),
        contract_id,
        &[1],
        document_type_name.as_bytes(),
    ]
}

fn contract_documents_primary_key_path<'a>(
    contract_id: &'a [u8],
    document_type_name: &'a str,
) -> [&'a [u8]; 5] {
    [
        Into::<&[u8; 1]>::into(RootTree::ContractDocuments), // 1
        contract_id,                                         // 32
        &[1],                                                // 1
        document_type_name.as_bytes(),
        &[0], // 1
    ]
}

fn contract_documents_keeping_history_primary_key_path_for_document_id<'a>(
    contract_id: &'a [u8],
    document_type_name: &'a str,
    document_id: &'a [u8],
) -> [&'a [u8]; 6] {
    [
        Into::<&[u8; 1]>::into(RootTree::ContractDocuments),
        contract_id,
        &[1],
        document_type_name.as_bytes(),
        &[0],
        document_id,
    ]
}

fn contract_documents_keeping_history_primary_key_path_for_document_id_size(
    document_type_name_len: usize,
) -> usize {
    defaults::BASE_CONTRACT_DOCUMENTS_KEEPING_HISTORY_PRIMARY_KEY_PATH_FOR_DOCUMENT_ID_SIZE
        + document_type_name_len
}

fn contract_documents_keeping_history_storage_time_reference_path(
    contract_id: &[u8],
    document_type_name: &str,
    document_id: &[u8],
    encoded_time: Vec<u8>,
) -> Vec<Vec<u8>> {
    vec![
        Into::<&[u8; 1]>::into(RootTree::ContractDocuments).to_vec(), // 1 byte
        contract_id.to_vec(),                                         // 32 bytes
        vec![1],                                                      // 1
        document_type_name.as_bytes().to_vec(),
        vec![0],              // 1
        document_id.to_vec(), // 32 bytes
        encoded_time,         // 8 bytes
    ]
}

fn contract_documents_keeping_history_storage_time_reference_path_size(
    document_type_name_len: usize,
) -> usize {
    defaults::BASE_CONTRACT_DOCUMENTS_KEEPING_HISTORY_STORAGE_TIME_REFERENCE_PATH
        + document_type_name_len
}

impl Drive {
    pub fn open<P: AsRef<Path>>(path: P) -> Result<Self, Error> {
        match GroveDb::open(path) {
            Ok(grove) => Ok(Drive {
                grove,
                config: DriveConfig::default(),
                cached_contracts: RefCell::new(Cache::new(200)),
                epoch_info: RefCell::new(EpochInfo { current_epoch: 0 }),
<<<<<<< HEAD
=======
                transient_inserts: RefCell::new(BTreeSet::new()),
                transient_batch_inserts: RefCell::new(BTreeSet::new()),
>>>>>>> 1873c2ed
            }),
            Err(e) => Err(Error::GroveDB(e)),
        }
    }

    pub fn commit_transaction(&self, transaction: Transaction) -> Result<(), Error> {
        self.grove
            .commit_transaction(transaction)
            .map_err(Error::GroveDB)
    }

    pub fn rollback_transaction(&self, transaction: &Transaction) -> Result<(), Error> {
        self.grove
            .rollback_transaction(transaction)
            .map_err(Error::GroveDB)
    }

    pub const fn check_protocol_version(_version: u32) -> bool {
        // Temporary disabled due protocol version is dynamic and goes from consensus params
        true
    }

    pub fn check_protocol_version_bytes(version_bytes: &[u8]) -> bool {
        if version_bytes.len() != 4 {
            false
        } else {
            let version_set_bytes: [u8; 4] = version_bytes
                .try_into()
                .expect("slice with incorrect length");
            let version = u32::from_be_bytes(version_set_bytes);
            Drive::check_protocol_version(version)
        }
    }

    pub fn create_root_tree(&self, transaction: TransactionArg) -> Result<(), Error> {
        self.grove.insert(
            [],
            Into::<&[u8; 1]>::into(RootTree::Identities),
            Element::empty_tree(),
            transaction,
        )?;
        self.grove.insert(
            [],
            Into::<&[u8; 1]>::into(RootTree::ContractDocuments),
            Element::empty_tree(),
            transaction,
        )?;
        self.grove.insert(
            [],
            Into::<&[u8; 1]>::into(RootTree::PublicKeyHashesToIdentities),
            Element::empty_tree(),
            transaction,
        )?;
        self.grove.insert(
            [],
            Into::<&[u8; 1]>::into(RootTree::Misc),
            Element::empty_tree(),
            transaction,
        )?;
        Ok(())
    }

<<<<<<< HEAD
=======
    fn grove_insert_empty_tree<'a, 'c, P>(
        &'a self,
        path: P,
        key_info: KeyInfo<'c>,
        storage_flags: &StorageFlags,
        transaction: TransactionArg,
        apply: bool,
        insert_operations: &mut Vec<InsertOperation>,
    ) -> Result<(), Error>
    where
        P: IntoIterator<Item = &'c [u8]>,
        <P as IntoIterator>::IntoIter: ExactSizeIterator + DoubleEndedIterator + Clone,
    {
        match key_info {
            KeyRef(key) => {
                insert_operations.push(InsertOperation::for_empty_tree(key.len()));
                if apply {
                    self.grove
                        .insert(
                            path,
                            key,
                            Element::empty_tree_with_flags(storage_flags.to_element_flags()),
                            transaction,
                        )
                        .map_err(Error::GroveDB)
                } else {
                    let mut path_items: Vec<Vec<u8>> = path.into_iter().map(Vec::from).collect();
                    path_items.push(Vec::from(key));
                    self.transient_batch_inserts.borrow_mut().insert(path_items);
                    Ok(())
                }
            }
            KeySize(key_max_length) => {
                insert_operations.push(InsertOperation::for_empty_tree(key_max_length));
                Ok(())
            }
            Key(_) => Err(Error::Drive(DriveError::GroveDBInsertion(
                "only a key ref can be inserted into groveDB",
            ))),
        }
    }

    fn grove_insert_empty_tree_if_not_exists<'a, 'c, const N: usize>(
        &'a self,
        path_key_info: PathKeyInfo<'c, N>,
        storage_flags: &StorageFlags,
        transaction: TransactionArg,
        apply: bool,
        query_operations: &mut Vec<QueryOperation>,
        insert_operations: &mut Vec<InsertOperation>,
    ) -> Result<bool, Error> {
        match path_key_info {
            PathKeyRef((path, key)) => {
                let path = path.iter().map(|x| x.as_slice());
                let inserted = if apply {
                    self.grove.insert_if_not_exists(
                        path.clone(),
                        key,
                        Element::empty_tree_with_flags(storage_flags.to_element_flags()),
                        transaction,
                    )?
                } else {
                    let mut path_items: Vec<Vec<u8>> = path.clone().map(Vec::from).collect();
                    path_items.push(Vec::from(key));
                    let exists = self
                        .transient_batch_inserts
                        .borrow_mut()
                        .contains(&path_items)
                        || self.transient_inserts.borrow_mut().contains(&path_items);
                    if !exists {
                        self.transient_batch_inserts.borrow_mut().insert(path_items);
                    }
                    !exists
                };
                if inserted {
                    insert_operations.push(InsertOperation::for_empty_tree(key.len()));
                }
                query_operations.push(QueryOperation::for_key_check_in_path(key.len(), path));
                Ok(inserted)
            }
            PathKeySize((path_length, key_length)) => {
                insert_operations.push(InsertOperation::for_empty_tree(key_length));
                query_operations.push(QueryOperation::for_key_check_with_path_length(
                    key_length,
                    path_length,
                ));
                Ok(true)
            }
            PathKey((path, key)) => {
                let path = path.iter().map(|x| x.as_slice());
                let inserted = if apply {
                    self.grove.insert_if_not_exists(
                        path.clone(),
                        key.as_slice(),
                        Element::empty_tree_with_flags(storage_flags.to_element_flags()),
                        transaction,
                    )?
                } else {
                    let mut path_items: Vec<Vec<u8>> = path.clone().map(Vec::from).collect();
                    path_items.push(key.clone());
                    let exists = self
                        .transient_batch_inserts
                        .borrow_mut()
                        .contains(&path_items)
                        || self.transient_inserts.borrow_mut().contains(&path_items);
                    if !exists {
                        self.transient_batch_inserts.borrow_mut().insert(path_items);
                    }
                    !exists
                };
                if inserted {
                    insert_operations.push(InsertOperation::for_empty_tree(key.len()));
                }
                query_operations.push(QueryOperation::for_key_check_in_path(key.len(), path));
                Ok(inserted)
            }
            PathFixedSizeKey((path, key)) => {
                let path = path.into_iter();
                let inserted = if apply {
                    self.grove.insert_if_not_exists(
                        path.clone(),
                        key.as_slice(),
                        Element::empty_tree_with_flags(storage_flags.to_element_flags()),
                        transaction,
                    )?
                } else {
                    let mut path_items: Vec<Vec<u8>> = path.clone().map(Vec::from).collect();
                    path_items.push(key.clone());
                    let exists = self
                        .transient_batch_inserts
                        .borrow_mut()
                        .contains(&path_items)
                        || self.transient_inserts.borrow_mut().contains(&path_items);
                    if !exists {
                        self.transient_batch_inserts.borrow_mut().insert(path_items);
                    }
                    !exists
                };
                if inserted {
                    insert_operations.push(InsertOperation::for_empty_tree(key.len()));
                }
                query_operations.push(QueryOperation::for_key_check_in_path(key.len(), path));
                Ok(inserted)
            }
            PathFixedSizeKeyRef((path, key)) => {
                let path = path.into_iter();
                let inserted = if apply {
                    self.grove.insert_if_not_exists(
                        path.clone(),
                        key,
                        Element::empty_tree_with_flags(storage_flags.to_element_flags()),
                        transaction,
                    )?
                } else {
                    let mut path_items: Vec<Vec<u8>> = path.clone().map(Vec::from).collect();
                    path_items.push(Vec::from(key));
                    let exists = self
                        .transient_batch_inserts
                        .borrow_mut()
                        .contains(&path_items)
                        || self
                            .transient_batch_inserts
                            .borrow_mut()
                            .contains(&path_items);
                    if !exists {
                        self.transient_batch_inserts.borrow_mut().insert(path_items);
                    }
                    !exists
                };
                if inserted {
                    insert_operations.push(InsertOperation::for_empty_tree(key.len()));
                }
                query_operations.push(QueryOperation::for_key_check_in_path(key.len(), path));
                Ok(inserted)
            }
        }
    }

    fn grove_insert<'a, 'c, const N: usize>(
        &'a self,
        path_key_element_info: PathKeyElementInfo<'c, N>,
        transaction: TransactionArg,
        apply: bool,
        insert_operations: &mut Vec<InsertOperation>,
    ) -> Result<(), Error> {
        match path_key_element_info {
            PathKeyElement((path, key, element)) => {
                let path = path.iter().map(|x| x.as_slice());
                insert_operations.push(InsertOperation::for_key_value(key.len(), &element));
                if apply {
                    self.grove
                        .insert(path, key, element, transaction)
                        .map_err(Error::GroveDB)
                } else {
                    Ok(())
                }
            }
            PathKeyElementSize((_path_max_length, key_max_length, element_max_size)) => {
                insert_operations.push(InsertOperation::for_key_value_size(
                    key_max_length,
                    element_max_size,
                ));
                Ok(())
            }
            PathFixedSizeKeyElement((path, key, element)) => {
                insert_operations.push(InsertOperation::for_key_value(key.len(), &element));
                if apply {
                    self.grove
                        .insert(path, key, element, transaction)
                        .map_err(Error::GroveDB)
                } else {
                    Ok(())
                }
            }
        }
    }

    fn grove_insert_if_not_exists<'a, 'c, const N: usize>(
        &'a self,
        path_key_element_info: PathKeyElementInfo<'c, N>,
        transaction: TransactionArg,
        apply: bool,
        query_operations: &mut Vec<QueryOperation>,
        insert_operations: &mut Vec<InsertOperation>,
    ) -> Result<bool, Error> {
        match path_key_element_info {
            PathKeyElement((path, key, element)) => {
                let path_iter = path.iter().map(|x| x.as_slice());
                let insert_operation = InsertOperation::for_key_value(key.len(), &element);
                let query_operation =
                    QueryOperation::for_key_check_in_path(key.len(), path_iter.clone());
                let inserted = if apply {
                    self.grove
                        .insert_if_not_exists(path_iter, key, element, transaction)?
                } else {
                    let mut path_items: Vec<Vec<u8>> = path.into_iter().map(Vec::from).collect();
                    path_items.push(Vec::from(key));
                    let exists = self
                        .transient_batch_inserts
                        .borrow_mut()
                        .contains(&path_items)
                        || self.transient_inserts.borrow_mut().contains(&path_items);
                    if !exists {
                        self.transient_batch_inserts.borrow_mut().insert(path_items);
                    }
                    !exists
                };
                if inserted {
                    insert_operations.push(insert_operation);
                }
                query_operations.push(query_operation);
                Ok(inserted)
            }
            PathKeyElementSize((path_size, key_max_length, element_max_size)) => {
                let insert_operation =
                    InsertOperation::for_key_value_size(key_max_length, element_max_size);
                let query_operation =
                    QueryOperation::for_key_check_with_path_length(key_max_length, path_size);
                insert_operations.push(insert_operation);
                query_operations.push(query_operation);
                Ok(true)
            }
            PathFixedSizeKeyElement((path, key, element)) => {
                let path_iter = path.into_iter();
                let insert_operation = InsertOperation::for_key_value(key.len(), &element);
                let query_operation =
                    QueryOperation::for_key_check_in_path(key.len(), path_iter.clone());
                let inserted = if apply {
                    self.grove
                        .insert_if_not_exists(path_iter, key, element, transaction)?
                } else {
                    let mut path_items: Vec<Vec<u8>> = path.into_iter().map(Vec::from).collect();
                    path_items.push(Vec::from(key));
                    let exists = self
                        .transient_batch_inserts
                        .borrow_mut()
                        .contains(&path_items)
                        || self.transient_inserts.borrow_mut().contains(&path_items);
                    if !exists {
                        self.transient_batch_inserts.borrow_mut().insert(path_items);
                    }
                    !exists
                };

                if inserted {
                    insert_operations.push(insert_operation);
                }
                query_operations.push(query_operation);
                Ok(inserted)
            }
        }
    }

    pub(crate) fn grove_get<'a, 'c, P>(
        &'a self,
        path: P,
        key_value_info: KeyValueInfo<'c>,
        transaction: TransactionArg,
        query_operations: &mut Vec<QueryOperation>,
    ) -> Result<Option<Element>, Error>
    where
        P: IntoIterator<Item = &'c [u8]>,
        <P as IntoIterator>::IntoIter: ExactSizeIterator + DoubleEndedIterator + Clone,
    {
        let path_iter = path.into_iter();
        match key_value_info {
            KeyValueInfo::KeyRefRequest(key) => {
                let item = self.grove.get(path_iter.clone(), key, transaction)?;
                query_operations.push(QueryOperation::for_value_retrieval_in_path(
                    key.len(),
                    path_iter,
                    item.serialized_byte_size(),
                ));
                Ok(Some(item))
            }
            KeyValueInfo::KeyValueMaxSize((key_size, value_size)) => {
                query_operations.push(QueryOperation::for_value_retrieval_in_path(
                    key_size, path_iter, value_size,
                ));
                Ok(None)
            }
        }
    }

>>>>>>> 1873c2ed
    // If a document isn't sent to this function then we are just calling to know the query and
    // insert operations
    fn add_document_to_primary_storage(
        &self,
        document_and_contract_info: &DocumentAndContractInfo,
        block_time: f64,
        insert_without_check: bool,
        transaction: TransactionArg,
        query_operations: &mut Vec<QueryOperation>,
        insert_operations: &mut Vec<DriveOperation>,
    ) -> Result<(), Error> {
        //let mut base_operations : EnumMap<Op, u64> = EnumMap::default();
        let contract = document_and_contract_info.contract;
        let document_type = document_and_contract_info.document_type;
        let primary_key_path =
            contract_documents_primary_key_path(&contract.id, document_type.name.as_str());
        if document_type.documents_keep_history {
            let (path_key_info, storage_flags) =
                if let DocumentAndSerialization((document, _, storage_flags)) =
<<<<<<< HEAD
                document_and_contract_info.document_info
=======
                    document_and_contract_info.document_info
>>>>>>> 1873c2ed
                {
                    (
                        PathFixedSizeKeyRef((primary_key_path, document.id.as_slice())),
                        storage_flags.clone(),
                    )
                } else {
                    (
                        PathKeySize((
                            defaults::BASE_CONTRACT_DOCUMENTS_PRIMARY_KEY_PATH
                                + document_type.name.len(),
                            DEFAULT_HASH_SIZE,
                        )),
                        StorageFlags::default(),
                    )
                };
            // we first insert an empty tree if the document is new
            self.batch_insert_empty_tree_if_not_exists(
                path_key_info,
                &storage_flags,
                transaction,
                query_operations,
                insert_operations,
            )?;
            let encoded_time = crate::contract::types::encode_float(block_time)?;
            let path_key_element_info = match document_and_contract_info.document_info {
                DocumentAndSerialization((document, document_cbor, storage_flags)) => {
                    let element =
                        Element::Item(Vec::from(document_cbor), storage_flags.to_element_flags());
                    let document_id_in_primary_path =
                        contract_documents_keeping_history_primary_key_path_for_document_id(
                            &contract.id,
                            document_type.name.as_str(),
                            document.id.as_slice(),
                        );
                    PathFixedSizeKeyElement((
                        document_id_in_primary_path,
                        encoded_time.as_slice(),
                        element,
                    ))
                }
                DocumentSize(max_size) => {
                    let path_max_length =
                        contract_documents_keeping_history_primary_key_path_for_document_id_size(
                            document_type.name.len(),
                        );
                    PathKeyElementSize((
                        path_max_length,
                        8_usize,
                        Element::required_item_space(max_size, STORAGE_FLAGS_SIZE),
                    ))
                }
            };
            self.batch_insert(path_key_element_info, insert_operations)?;

            let path_key_element_info =
                if let DocumentAndSerialization((document, _, storage_flags)) =
<<<<<<< HEAD
                document_and_contract_info.document_info
=======
                    document_and_contract_info.document_info
>>>>>>> 1873c2ed
                {
                    // we should also insert a reference at 0 to the current value
                    // todo: we could construct this only once
                    let document_id_in_primary_path =
                        contract_documents_keeping_history_primary_key_path_for_document_id(
                            &contract.id,
                            document_type.name.as_str(),
                            document.id.as_slice(),
                        );
                    let contract_storage_path =
                        contract_documents_keeping_history_storage_time_reference_path(
                            &contract.id,
                            document_type.name.as_str(),
                            document.id.as_slice(),
                            encoded_time,
                        );
                    PathFixedSizeKeyElement((
                        document_id_in_primary_path,
                        &[0],
                        Element::Reference(contract_storage_path, storage_flags.to_element_flags()),
                    ))
                } else {
                    let path_max_length =
                        contract_documents_keeping_history_primary_key_path_for_document_id_size(
                            document_type.name.len(),
                        );
                    let reference_max_size =
                        contract_documents_keeping_history_storage_time_reference_path_size(
                            document_type.name.len(),
                        );
                    PathKeyElementSize((
                        path_max_length,
                        1,
                        Element::required_item_space(reference_max_size, STORAGE_FLAGS_SIZE),
                    ))
                };

            self.batch_insert(path_key_element_info, insert_operations)?;
        } else if insert_without_check {
            let path_key_element_info = match document_and_contract_info.document_info {
                DocumentAndSerialization((document, document_cbor, storage_flags)) => {
                    let element =
                        Element::Item(Vec::from(document_cbor), storage_flags.to_element_flags());
                    PathFixedSizeKeyElement((primary_key_path, document.id.as_slice(), element))
                }
                DocumentSize(max_size) => PathKeyElementSize((
                    defaults::BASE_CONTRACT_DOCUMENTS_PRIMARY_KEY_PATH + document_type.name.len(),
                    DEFAULT_HASH_SIZE,
                    Element::required_item_space(max_size, STORAGE_FLAGS_SIZE),
                )),
            };
            self.batch_insert(path_key_element_info, insert_operations)?;
        } else {
            let path_key_element_info = match document_and_contract_info.document_info {
                DocumentAndSerialization((document, document_cbor, storage_flags)) => {
                    let element =
                        Element::Item(Vec::from(document_cbor), storage_flags.to_element_flags());
                    PathFixedSizeKeyElement((primary_key_path, document.id.as_slice(), element))
                }
                DocumentSize(max_size) => PathKeyElementSize((
                    defaults::BASE_CONTRACT_DOCUMENTS_PRIMARY_KEY_PATH + document_type.name.len(),
                    DEFAULT_HASH_SIZE,
                    Element::required_item_space(max_size, STORAGE_FLAGS_SIZE),
                )),
            };
            let inserted = self.batch_insert_if_not_exists(
                path_key_element_info,
                transaction,
                query_operations,
                insert_operations,
            )?;
            if !inserted {
                return Err(Error::Drive(DriveError::CorruptedDocumentAlreadyExists(
                    "item already exists",
                )));
            }
        }
        Ok(())
    }

    pub fn add_document(&self, _document_cbor: &[u8]) -> Result<(), Error> {
        todo!()
    }

    pub fn add_document_for_contract_cbor(
        &self,
        document_cbor: &[u8],
        contract_cbor: &[u8],
        document_type_name: &str,
        owner_id: Option<&[u8]>,
        override_document: bool,
        block_time: f64,
        apply: bool,
        transaction: TransactionArg,
    ) -> Result<(i64, u64), Error> {
        let contract = Contract::from_cbor(contract_cbor, None)?;

        let document = Document::from_cbor(document_cbor, None, owner_id)?;

        let epoch = self.epoch_info.borrow().current_epoch;

        let storage_flags = StorageFlags { epoch };

        let document_info = DocumentAndSerialization((&document, document_cbor, &storage_flags));

        let document_type = contract.document_type_for_name(document_type_name)?;

        self.add_document_for_contract(
            DocumentAndContractInfo {
                document_info,
                contract: &contract,
                document_type,
                owner_id,
            },
            override_document,
            block_time,
            apply,
            transaction,
        )
    }

    pub fn add_document_cbor_for_contract(
        &self,
        document_cbor: &[u8],
        contract: &Contract,
        document_type_name: &str,
        owner_id: Option<&[u8]>,
        override_document: bool,
        block_time: f64,
        apply: bool,
        transaction: TransactionArg,
    ) -> Result<(i64, u64), Error> {
        let document = Document::from_cbor(document_cbor, None, owner_id)?;

        let epoch = self.epoch_info.borrow().current_epoch;

        let storage_flags = StorageFlags { epoch };

        let document_info = DocumentAndSerialization((&document, document_cbor, &storage_flags));

        let document_type = contract.document_type_for_name(document_type_name)?;

        self.add_document_for_contract(
            DocumentAndContractInfo {
                document_info,
                contract,
                document_type,
                owner_id,
            },
            override_document,
            block_time,
            apply,
            transaction,
        )
    }

    pub fn add_document_for_contract(
        &self,
        document_and_contract_info: DocumentAndContractInfo,
        override_document: bool,
        block_time: f64,
        apply: bool,
        transaction: TransactionArg,
    ) -> Result<(i64, u64), Error> {
        let mut query_operations: Vec<QueryOperation> = vec![];
        let mut insert_operations: Vec<DriveOperation> = vec![];
        self.add_document_for_contract_operations(
            document_and_contract_info,
            override_document,
            block_time,
            apply,
            transaction,
            &mut query_operations,
            &mut insert_operations,
        )?;
        let fees = calculate_fee(None, Some(query_operations), Some(insert_operations), None)?;
        Ok(fees)
    }

    fn add_document_for_contract_operations(
        &self,
        document_and_contract_info: DocumentAndContractInfo,
        override_document: bool,
        block_time: f64,
        apply: bool,
        transaction: TransactionArg,
        query_operations: &mut Vec<QueryOperation>,
        insert_operations: &mut Vec<DriveOperation>,
    ) -> Result<(), Error> {
        // second we need to construct the path for documents on the contract
        // the path is
        //  * Document and Contract root tree
        //  * Contract ID recovered from document
        //  * 0 to signify Documents and not Contract
        let contract_document_type_path = contract_document_type_path(
            &document_and_contract_info.contract.id,
            document_and_contract_info.document_type.name.as_str(),
        );

        let primary_key_path = contract_documents_primary_key_path(
            &document_and_contract_info.contract.id,
            document_and_contract_info.document_type.name.as_str(),
        );
        if override_document
            && self
                .grove_get(
                    primary_key_path,
                    document_and_contract_info.document_info.id_key_value_info(),
                    transaction,
                    query_operations,
                )
                .is_ok()
            && document_and_contract_info
                .document_info
                .is_document_and_serialization()
        {
            self.update_document_for_contract_operations(
                document_and_contract_info,
                block_time,
                apply,
                transaction,
                query_operations,
                insert_operations,
            )?;
            return Ok(());
        } else {
            // if we have override_document set that means we already checked if it exists
            self.add_document_to_primary_storage(
                &document_and_contract_info,
                block_time,
                override_document,
                transaction,
                query_operations,
                insert_operations,
            )?;
        }

        let storage_flags = document_and_contract_info.document_info.get_storage_flags();

        // fourth we need to store a reference to the document for each index
        for index in &document_and_contract_info.document_type.indices {
            // at this point the contract path is to the contract documents
            // for each index the top index component will already have been added
            // when the contract itself was created
            let mut index_path: Vec<Vec<u8>> = contract_document_type_path
                .iter()
                .map(|&x| Vec::from(x))
                .collect();
            let top_index_property = index.properties.get(0).ok_or({
                Error::Drive(DriveError::CorruptedContractIndexes(
                    "invalid contract indices",
                ))
            })?;
            index_path.push(Vec::from(top_index_property.name.as_bytes()));

            // with the example of the dashpay contract's first index
            // the index path is now something like Contracts/ContractID/Documents(1)/$ownerId
            let document_top_field = document_and_contract_info
                .document_info
                .get_raw_for_document_type(
                    &top_index_property.name,
                    document_and_contract_info.document_type,
                    document_and_contract_info.owner_id,
                )?
                .unwrap_or_default();

            // The zero will not matter here, because the PathKeyInfo is variable
            let path_key_info = document_top_field.clone().add_path::<0>(index_path.clone());

            // here we are inserting an empty tree that will have a subtree of all other index properties
            self.batch_insert_empty_tree_if_not_exists(
                path_key_info,
                &storage_flags,
                transaction,
                query_operations,
                insert_operations,
            )?;

            let mut any_fields_null = document_top_field.is_empty();

            let mut index_path_info = if document_and_contract_info
                .document_info
                .is_document_and_serialization()
            {
                PathInfo::PathIterator::<0>(index_path)
            } else {
                PathInfo::PathSize(index_path.iter().map(|x| x.len()).sum())
            };

            // we push the actual value of the index path
            index_path_info.push(document_top_field)?;
            // the index path is now something like Contracts/ContractID/Documents(1)/$ownerId/<ownerId>

            for i in 1..index.properties.len() {
                let index_property = index.properties.get(i).ok_or(Error::Drive(
                    DriveError::CorruptedContractIndexes("invalid contract indices"),
                ))?;

                let index_property_key = KeyRef(index_property.name.as_bytes());

                let document_index_field = document_and_contract_info
                    .document_info
                    .get_raw_for_document_type(
                        &index_property.name,
                        document_and_contract_info.document_type,
                        document_and_contract_info.owner_id,
                    )?
                    .unwrap_or_default();

                let path_key_info = index_property_key
                    .clone()
                    .add_path_info(index_path_info.clone());

                // here we are inserting an empty tree that will have a subtree of all other index properties
                self.batch_insert_empty_tree_if_not_exists(
                    path_key_info,
                    &storage_flags,
                    transaction,
                    query_operations,
                    insert_operations,
                )?;

                index_path_info.push(index_property_key)?;

                // Iteration 1. the index path is now something like Contracts/ContractID/Documents(1)/$ownerId/<ownerId>/toUserId
                // Iteration 2. the index path is now something like Contracts/ContractID/Documents(1)/$ownerId/<ownerId>/toUserId/<ToUserId>/accountReference

                let path_key_info = document_index_field
                    .clone()
                    .add_path_info(index_path_info.clone());

                // here we are inserting an empty tree that will have a subtree of all other index properties
                self.batch_insert_empty_tree_if_not_exists(
                    path_key_info,
                    &storage_flags,
                    transaction,
                    query_operations,
                    insert_operations,
                )?;

                any_fields_null |= document_index_field.is_empty();

                // we push the actual value of the index path
                index_path_info.push(document_index_field)?;
                // Iteration 1. the index path is now something like Contracts/ContractID/Documents(1)/$ownerId/<ownerId>/toUserId/<ToUserId>/
                // Iteration 2. the index path is now something like Contracts/ContractID/Documents(1)/$ownerId/<ownerId>/toUserId/<ToUserId>/accountReference/<accountReference>
            }

            fn make_document_reference(
                primary_key_path: [&[u8]; 5],
                document: &Document,
                document_type: &DocumentType,
                storage_flags: &StorageFlags,
            ) -> Element {
                // we need to construct the reference to the original document
                let mut reference_path = primary_key_path
                    .iter()
                    .map(|x| x.to_vec())
                    .collect::<Vec<Vec<u8>>>();
                reference_path.push(Vec::from(document.id));
                if document_type.documents_keep_history {
                    reference_path.push(vec![0]);
                }
                Element::Reference(reference_path, storage_flags.to_element_flags())
            }

            // unique indexes will be stored under key "0"
            // non unique indices should have a tree at key "0" that has all elements based off of primary key
            if !index.unique || any_fields_null {
                let key_path_info = KeyRef(&[0]);

                let path_key_info = key_path_info.add_path_info(index_path_info.clone());
                // here we are inserting an empty tree that will have a subtree of all other index properties
                self.batch_insert_empty_tree_if_not_exists(
                    path_key_info,
                    &storage_flags,
                    transaction,
                    query_operations,
                    insert_operations,
                )?;

                index_path_info.push(Key(vec![0]))?;

                let key_element_info = match &document_and_contract_info.document_info {
                    DocumentAndSerialization((document, _, storage_flags)) => {
                        let document_reference = make_document_reference(
                            primary_key_path,
                            document,
                            document_and_contract_info.document_type,
                            storage_flags,
                        );
                        KeyElement((document.id.as_slice(), document_reference))
                    }
                    DocumentSize(max_size) => KeyElementSize((
                        DEFAULT_HASH_SIZE,
                        Element::required_item_space(*max_size, STORAGE_FLAGS_SIZE),
                    )),
                };

                let path_key_element_info = PathKeyElementInfo::from_path_info_and_key_element(
                    index_path_info,
                    key_element_info,
                )?;

                // here we should return an error if the element already exists
                self.batch_insert(path_key_element_info, insert_operations)?;
            } else {
                let key_element_info = match &document_and_contract_info.document_info {
                    DocumentAndSerialization((document, _, storage_flags)) => {
                        let document_reference = make_document_reference(
                            primary_key_path,
                            document,
                            document_and_contract_info.document_type,
                            storage_flags,
                        );
                        KeyElement((&[0], document_reference))
                    }
                    DocumentSize(max_size) => KeyElementSize((
                        1,
                        Element::required_item_space(*max_size, STORAGE_FLAGS_SIZE),
                    )),
                };

                let path_key_element_info = PathKeyElementInfo::from_path_info_and_key_element(
                    index_path_info,
                    key_element_info,
                )?;

                // here we should return an error if the element already exists
                let inserted = self.batch_insert_if_not_exists(
                    path_key_element_info,
                    transaction,
                    query_operations,
                    insert_operations,
                )?;
                if !inserted {
                    return Err(Error::Drive(DriveError::CorruptedContractIndexes(
                        "index already exists",
                    )));
                }
            }
        }
        if apply {
            self.grove_apply_batch(DriveOperation::grovedb_operations(insert_operations), true, transaction)?;
        }
        Ok(())
    }

    pub fn update_document_for_contract_cbor(
        &self,
        document_cbor: &[u8],
        contract_cbor: &[u8],
        document_type: &str,
        owner_id: Option<&[u8]>,
        block_time: f64,
        apply: bool,
        transaction: TransactionArg,
    ) -> Result<(i64, u64), Error> {
        let contract = Contract::from_cbor(contract_cbor, None)?;

        let document = Document::from_cbor(document_cbor, None, owner_id)?;

        self.update_document_for_contract(
            &document,
            document_cbor,
            &contract,
            document_type,
            owner_id,
            block_time,
            apply,
            transaction,
        )
    }

    pub fn update_document_cbor_for_contract(
        &self,
        document_cbor: &[u8],
        contract: &Contract,
        document_type: &str,
        owner_id: Option<&[u8]>,
        block_time: f64,
        apply: bool,
        transaction: TransactionArg,
    ) -> Result<(i64, u64), Error> {
        let document = Document::from_cbor(document_cbor, None, owner_id)?;

        self.update_document_for_contract(
            &document,
            document_cbor,
            contract,
            document_type,
            owner_id,
            block_time,
            apply,
            transaction,
        )
    }

    pub fn update_document_for_contract(
        &self,
        document: &Document,
        document_cbor: &[u8],
        contract: &Contract,
        document_type_name: &str,
        owner_id: Option<&[u8]>,
        block_time: f64,
        apply: bool,
        transaction: TransactionArg,
    ) -> Result<(i64, u64), Error> {
        let mut query_operations: Vec<QueryOperation> = vec![];
        let mut insert_operations: Vec<DriveOperation> = vec![];

        let document_type = contract.document_type_for_name(document_type_name)?;

        let epoch = self.epoch_info.borrow().current_epoch;

        let storage_flags = StorageFlags { epoch };

        self.update_document_for_contract_operations(
            DocumentAndContractInfo {
                document_info: DocumentInfo::DocumentAndSerialization((
                    document,
                    document_cbor,
                    &storage_flags,
                )),
                contract,
                document_type,
                owner_id,
            },
            block_time,
            apply,
            transaction,
            &mut query_operations,
            &mut insert_operations,
        )?;
        let fees = calculate_fee(None, Some(query_operations), Some(insert_operations), None)?;
        Ok(fees)
    }

    fn update_document_for_contract_operations(
        &self,
        document_and_contract_info: DocumentAndContractInfo,
        block_time: f64,
        apply: bool,
        transaction: TransactionArg,
        query_operations: &mut Vec<QueryOperation>,
        insert_operations: &mut Vec<DriveOperation>,
    ) -> Result<(), Error> {
        if !document_and_contract_info.document_type.documents_mutable {
            return Err(Error::Drive(DriveError::UpdatingReadOnlyImmutableDocument(
                "documents for this contract are not mutable",
            )));
        }

        if !document_and_contract_info
            .document_info
            .is_document_and_serialization()
        {
            // todo: right now let's say the worst case scenario for an update is that all the data must be added again
            self.add_document_for_contract_operations(
                document_and_contract_info,
                false,
                block_time,
                apply,
                transaction,
                query_operations,
                insert_operations,
            )?;
            return Ok(());
        }

        let contract = document_and_contract_info.contract;
        let document_type = document_and_contract_info.document_type;
        let owner_id = document_and_contract_info.owner_id;

        if let DocumentAndSerialization((document, _document_cbor, storage_flags)) =
            document_and_contract_info.document_info
        {
            // we need to construct the path for documents on the contract
            // the path is
            //  * Document and Contract root tree
            //  * Contract ID recovered from document
            //  * 0 to signify Documents and not Contract
            let contract_document_type_path =
                contract_document_type_path(&contract.id, document_type.name.as_str());

            let contract_documents_primary_key_path =
                contract_documents_primary_key_path(&contract.id, document_type.name.as_str());

            // we need to construct the reference to the original document
            let mut reference_path = contract_documents_primary_key_path
                .iter()
                .map(|x| x.to_vec())
                .collect::<Vec<Vec<u8>>>();
            reference_path.push(Vec::from(document.id));
            if document_type.documents_keep_history {
                // if the document keeps history the value will at 0 will always point to the most recent version
                reference_path.push(vec![0]);
            }
            let document_reference =
                Element::Reference(reference_path, storage_flags.to_element_flags());

            // next we need to get the old document from storage
            let old_document_element: Element = if document_type.documents_keep_history {
                let contract_documents_keeping_history_primary_key_path_for_document_id =
                    contract_documents_keeping_history_primary_key_path_for_document_id(
                        &contract.id,
                        document_type.name.as_str(),
                        document.id.as_slice(),
                    );
                self.grove_get(
                    contract_documents_keeping_history_primary_key_path_for_document_id,
                    KeyRefRequest(&[0]),
                    transaction,
                    query_operations,
                )?
            } else {
                self.grove_get(
                    contract_documents_primary_key_path,
                    KeyRefRequest(document.id.as_slice()),
                    transaction,
                    query_operations,
                )?
            }
            .unwrap();

            // we need to store the document for it's primary key
            // we should be overriding if the document_type does not have history enabled
            self.add_document_to_primary_storage(
                &document_and_contract_info,
                block_time,
                true,
                transaction,
                query_operations,
                insert_operations,
            )?;

<<<<<<< HEAD
            let old_document =
                if let Element::Item(old_document_cbor, old_element_flags) = old_document_element {
                    Ok(Document::from_cbor(
                        old_document_cbor.as_slice(),
                        None,
                        owner_id,
                    )?)
                } else {
                    Err(Error::Drive(DriveError::CorruptedDocumentNotItem(
                        "old document is not an item",
                    )))
                }?;
=======
            let old_document = if let Element::Item(old_document_cbor, _) = old_document_element {
                Ok(Document::from_cbor(
                    old_document_cbor.as_slice(),
                    None,
                    owner_id,
                )?)
            } else {
                Err(Error::Drive(DriveError::CorruptedDocumentNotItem(
                    "old document is not an item",
                )))
            }?;
>>>>>>> 1873c2ed

            // fourth we need to store a reference to the document for each index
            for index in &document_type.indices {
                // at this point the contract path is to the contract documents
                // for each index the top index component will already have been added
                // when the contract itself was created
                let mut index_path: Vec<Vec<u8>> = contract_document_type_path
                    .iter()
                    .map(|&x| Vec::from(x))
                    .collect();
                let top_index_property = index.properties.get(0).ok_or(Error::Drive(
                    DriveError::CorruptedContractIndexes("invalid contract indices"),
                ))?;
                index_path.push(Vec::from(top_index_property.name.as_bytes()));

                // with the example of the dashpay contract's first index
                // the index path is now something like Contracts/ContractID/Documents(1)/$ownerId
                let document_top_field = document
                    .get_raw_for_contract(
                        &top_index_property.name,
                        document_type.name.as_str(),
                        contract,
                        owner_id,
                    )?
                    .unwrap_or_default();

                let old_document_top_field = old_document
                    .get_raw_for_contract(
                        &top_index_property.name,
                        document_type.name.as_str(),
                        contract,
                        owner_id,
                    )?
                    .unwrap_or_default();

                let mut change_occurred_on_index = document_top_field != old_document_top_field;

                if change_occurred_on_index {
                    // here we are inserting an empty tree that will have a subtree of all other index properties
                    self.batch_insert_empty_tree_if_not_exists(
                        PathKeyInfo::PathKeyRef::<0>((
                            index_path.clone(),
                            document_top_field.as_slice(),
                        )),
                        storage_flags,
                        transaction,
                        query_operations,
                        insert_operations,
                    )?;
                }

                let mut all_fields_null = document_top_field.is_empty();

                let mut old_index_path = index_path.clone();
                // we push the actual value of the index path
                index_path.push(document_top_field);
                // the index path is now something like Contracts/ContractID/Documents(1)/$ownerId/<ownerId>

                old_index_path.push(old_document_top_field);

                for i in 1..index.properties.len() {
                    let index_property = index.properties.get(i).ok_or(Error::Drive(
                        DriveError::CorruptedContractIndexes("invalid contract indices"),
                    ))?;

                    let document_index_field = document
                        .get_raw_for_contract(
                            &index_property.name,
                            document_type.name.as_str(),
                            contract,
                            owner_id,
                        )?
                        .unwrap_or_default();

                    let old_document_index_field = old_document
                        .get_raw_for_contract(
                            &index_property.name,
                            document_type.name.as_str(),
                            contract,
                            owner_id,
                        )?
                        .unwrap_or_default();

                    change_occurred_on_index |= document_index_field != old_document_index_field;

                    if change_occurred_on_index {
                        // here we are inserting an empty tree that will have a subtree of all other index properties
                        self.batch_insert_empty_tree_if_not_exists(
                            PathKeyInfo::PathKeyRef::<0>((
                                index_path.clone(),
                                index_property.name.as_bytes(),
                            )),
                            storage_flags,
                            transaction,
                            query_operations,
                            insert_operations,
                        )?;
                    }

                    index_path.push(Vec::from(index_property.name.as_bytes()));
                    old_index_path.push(Vec::from(index_property.name.as_bytes()));

                    // Iteration 1. the index path is now something like Contracts/ContractID/Documents(1)/$ownerId/<ownerId>/toUserId
                    // Iteration 2. the index path is now something like Contracts/ContractID/Documents(1)/$ownerId/<ownerId>/toUserId/<ToUserId>/accountReference

                    if change_occurred_on_index {
                        // here we are inserting an empty tree that will have a subtree of all other index properties
                        self.batch_insert_empty_tree_if_not_exists(
                            PathKeyInfo::PathKeyRef::<0>((
                                index_path.clone(),
                                document_index_field.as_slice(),
                            )),
                            storage_flags,
                            transaction,
                            query_operations,
                            insert_operations,
                        )?;
                    }

                    all_fields_null &= document_index_field.is_empty();

                    // we push the actual value of the index path, both for the new and the old
                    index_path.push(document_index_field);
                    old_index_path.push(old_document_index_field);
                    // Iteration 1. the index path is now something like Contracts/ContractID/Documents(1)/$ownerId/<ownerId>/toUserId/<ToUserId>/
                    // Iteration 2. the index path is now something like Contracts/ContractID/Documents(1)/$ownerId/<ownerId>/toUserId/<ToUserId>/accountReference/<accountReference>
                }

                if change_occurred_on_index {
                    // we first need to delete the old values
                    // unique indexes will be stored under key "0"
                    // non unique indices should have a tree at key "0" that has all elements based off of primary key
                    if !index.unique {
                        old_index_path.push(vec![0]);

                        let old_index_path_slices: Vec<&[u8]> =
                            old_index_path.iter().map(|x| x.as_slice()).collect();

                        // here we should return an error if the element already exists
                        self.batch_delete_up_tree_while_empty(
                            old_index_path_slices,
                            document.id.as_slice(),
                            Some(CONTRACT_DOCUMENTS_PATH_HEIGHT),
                            transaction,
                            query_operations,
                            insert_operations,
                        )?;
                    } else {
                        let old_index_path_slices: Vec<&[u8]> =
                            old_index_path.iter().map(|x| x.as_slice()).collect();

                        // here we should return an error if the element already exists
                        self.batch_delete_up_tree_while_empty(
                            old_index_path_slices,
                            &[0],
                            Some(CONTRACT_DOCUMENTS_PATH_HEIGHT),
                            transaction,
                            query_operations,
                            insert_operations,
                        )?;
                    }

                    // unique indexes will be stored under key "0"
                    // non unique indices should have a tree at key "0" that has all elements based off of primary key
                    if !index.unique || all_fields_null {
                        // here we are inserting an empty tree that will have a subtree of all other index properties
                        self.batch_insert_empty_tree_if_not_exists(
                            PathKeyInfo::PathKeyRef::<0>((index_path.clone(), &[0])),
                            storage_flags,
                            transaction,
                            query_operations,
                            insert_operations,
                        )?;
                        index_path.push(vec![0]);

                        // here we should return an error if the element already exists
                        self.batch_insert(
                            PathKeyElement::<0>((
                                index_path,
                                document.id.as_slice(),
                                document_reference.clone(),
                            )),
                            insert_operations,
                        )?;
                    } else {
                        // here we should return an error if the element already exists
                        let inserted = self.batch_insert_if_not_exists(
                            PathKeyElement::<0>((index_path, &[0], document_reference.clone())),
                            transaction,
                            query_operations,
                            insert_operations,
                        )?;
                        if !inserted {
                            return Err(Error::Drive(DriveError::CorruptedContractIndexes(
                                "index already exists",
                            )));
                        }
                    }
                }
            }
        }
        if apply {
            self.grove_apply_batch(DriveOperation::grovedb_operations(insert_operations), true, transaction)?;
        }
        Ok(())
    }

    pub fn delete_document_for_contract(
        &self,
        document_id: &[u8],
        contract: &Contract,
        document_type_name: &str,
        owner_id: Option<&[u8]>,
        transaction: TransactionArg,
    ) -> Result<(i64, u64), Error> {
        let mut query_operations: Vec<QueryOperation> = vec![];
        let mut delete_operations: Vec<DeleteOperation> = vec![];
        self.delete_document_for_contract_operations(
            document_id,
            contract,
            document_type_name,
            owner_id,
            transaction,
            &mut query_operations,
            &mut delete_operations,
        )?;
        let fees = calculate_fee(None, Some(query_operations), None, Some(delete_operations))?;
        Ok(fees)
    }

    pub fn delete_document_for_contract_cbor(
        &self,
        document_id: &[u8],
        contract_cbor: &[u8],
        document_type_name: &str,
        owner_id: Option<&[u8]>,
        transaction: TransactionArg,
    ) -> Result<(i64, u64), Error> {
        let contract = Contract::from_cbor(contract_cbor, None)?;
        self.delete_document_for_contract(
            document_id,
            &contract,
            document_type_name,
            owner_id,
            transaction,
        )
    }

    pub fn delete_document_for_contract_operations(
        &self,
        document_id: &[u8],
        contract: &Contract,
        document_type_name: &str,
        owner_id: Option<&[u8]>,
        transaction: TransactionArg,
        query_operations: &mut Vec<QueryOperation>,
        delete_operations: &mut Vec<DeleteOperation>,
    ) -> Result<(), Error> {
        let document_type = contract.document_type_for_name(document_type_name)?;

        if !document_type.documents_mutable {
            return Err(Error::Drive(DriveError::UpdatingReadOnlyImmutableDocument(
                "documents for this contract are not mutable",
            )));
        }

        // first we need to construct the path for documents on the contract
        // the path is
        //  * Document and Contract root tree
        //  * Contract ID recovered from document
        //  * 0 to signify Documents and not Contract
        let contract_documents_primary_key_path =
            contract_documents_primary_key_path(&contract.id, document_type_name);

        // next we need to get the document from storage
        let document_element: Option<Element> = self.grove_get(
            contract_documents_primary_key_path,
            KeyRefRequest(document_id),
            transaction,
            query_operations,
        )?;

        if document_element.is_none() {
            return Err(Error::Drive(DriveError::DeletingDocumentThatDoesNotExist(
                "document being deleted does not exist",
            )));
        }

        let document_bytes: Vec<u8> = match document_element.unwrap() {
<<<<<<< HEAD
            Element::Item(data, storage_flags) => data,
=======
            Element::Item(data, _) => data,
>>>>>>> 1873c2ed
            _ => todo!(), // TODO: how should this be handled, possibility that document might not be in storage
        };

        let document = Document::from_cbor(document_bytes.as_slice(), None, owner_id)?;

        // third we need to delete the document for it's primary key
        self.grove.delete(
            contract_documents_primary_key_path,
            document_id,
            transaction,
        )?;

        let contract_document_type_path =
            contract_document_type_path(&contract.id, document_type_name);

        // fourth we need delete all references to the document
        // to do this we need to go through each index
        for index in &document_type.indices {
            // at this point the contract path is to the contract documents
            // for each index the top index component will already have been added
            // when the contract itself was created
            let mut index_path: Vec<Vec<u8>> = contract_document_type_path
                .iter()
                .map(|&x| Vec::from(x))
                .collect();
            let top_index_property = index.properties.get(0).ok_or(Error::Drive(
                DriveError::CorruptedContractIndexes("invalid contract indices"),
            ))?;
            index_path.push(Vec::from(top_index_property.name.as_bytes()));

            // with the example of the dashpay contract's first index
            // the index path is now something like Contracts/ContractID/Documents(1)/$ownerId
            let document_top_field: Vec<u8> = document
                .get_raw_for_contract(
                    &top_index_property.name,
                    document_type_name,
                    contract,
                    owner_id,
                )?
                .unwrap_or_default();

            // we push the actual value of the index path
            index_path.push(document_top_field);
            // the index path is now something like Contracts/ContractID/Documents(1)/$ownerId/<ownerId>

            for i in 1..index.properties.len() {
                let index_property = index.properties.get(i).ok_or(Error::Drive(
                    DriveError::CorruptedContractIndexes("invalid contract indices"),
                ))?;

                index_path.push(Vec::from(index_property.name.as_bytes()));
                // Iteration 1. the index path is now something like Contracts/ContractID/Documents(1)/$ownerId/<ownerId>/toUserId
                // Iteration 2. the index path is now something like Contracts/ContractID/Documents(1)/$ownerId/<ownerId>/toUserId/<ToUserId>/accountReference

                let document_top_field: Vec<u8> = document
                    .get_raw_for_contract(
                        &index_property.name,
                        document_type_name,
                        contract,
                        owner_id,
                    )?
                    .unwrap_or_default();

                // we push the actual value of the index path
                index_path.push(document_top_field);
                // Iteration 1. the index path is now something like Contracts/ContractID/Documents(1)/$ownerId/<ownerId>/toUserId/<ToUserId>/
                // Iteration 2. the index path is now something like Contracts/ContractID/Documents(1)/$ownerId/<ownerId>/toUserId/<ToUserId>/accountReference/<accountReference>
            }

            // unique indexes will be stored under key "0"
            // non unique indices should have a tree at key "0" that has all elements based off of primary key
            if !index.unique {
                index_path.push(vec![0]);

                let index_path_slices: Vec<&[u8]> =
                    index_path.iter().map(|x| x.as_slice()).collect();

                // here we should return an error if the element already exists
                self.grove.delete_up_tree_while_empty(
                    index_path_slices,
                    document_id,
                    Some(CONTRACT_DOCUMENTS_PATH_HEIGHT),
                    transaction,
                )?;
            } else {
                let index_path_slices: Vec<&[u8]> =
                    index_path.iter().map(|x| x.as_slice()).collect();

                // here we should return an error if the element already exists
                self.grove.delete_up_tree_while_empty(
                    index_path_slices,
                    &[0],
                    Some(CONTRACT_DOCUMENTS_PATH_HEIGHT),
                    transaction,
                )?;
            }
        }
        Ok(())
    }

    pub fn query_documents(
        &self,
        query_cbor: &[u8],
        contract_id: [u8; 32],
        document_type_name: &str,
        transaction: TransactionArg,
    ) -> Result<(Vec<Vec<u8>>, u16, u64), Error> {
        let contract = self
            .get_contract(contract_id, transaction)?
            .ok_or(Error::Query(QueryError::ContractNotFound(
                "contract not found",
            )))?;
        let document_type = contract.document_type_for_name(document_type_name)?;
        self.query_documents_from_contract(&contract, document_type, query_cbor, transaction)
    }

    pub fn query_documents_from_contract_cbor(
        &self,
        contract_cbor: &[u8],
        document_type_name: String,
        query_cbor: &[u8],
        transaction: TransactionArg,
    ) -> Result<(Vec<Vec<u8>>, u16, u64), Error> {
        let contract = Contract::from_cbor(contract_cbor, None)?;

        let document_type = contract.document_type_for_name(document_type_name.as_str())?;

        self.query_documents_from_contract(&contract, document_type, query_cbor, transaction)
    }

    pub fn query_documents_from_contract(
        &self,
        contract: &Contract,
        document_type: &DocumentType,
        query_cbor: &[u8],
        transaction: TransactionArg,
    ) -> Result<(Vec<Vec<u8>>, u16, u64), Error> {
        let query = DriveQuery::from_cbor(query_cbor, contract, document_type)?;

        query.execute_no_proof(self, transaction)
    }

    pub fn query_documents_as_grove_proof(
        &self,
        query_cbor: &[u8],
        contract_id: [u8; 32],
        document_type_name: &str,
        transaction: TransactionArg,
    ) -> Result<Vec<u8>, Error> {
        let contract = self
            .get_contract(contract_id, transaction)?
            .ok_or(Error::Query(QueryError::ContractNotFound(
                "contract not found",
            )))?;
        let document_type = contract.document_type_for_name(document_type_name)?;
        self.query_documents_from_contract_as_grove_proof(
            &contract,
            document_type,
            query_cbor,
            transaction,
        )
    }

    pub fn query_documents_from_contract_cbor_as_grove_proof(
        &self,
        contract_cbor: &[u8],
        document_type_name: String,
        query_cbor: &[u8],
        transaction: TransactionArg,
    ) -> Result<Vec<u8>, Error> {
        let contract = Contract::from_cbor(contract_cbor, None)?;

        let document_type = contract.document_type_for_name(document_type_name.as_str())?;

        self.query_documents_from_contract_as_grove_proof(
            &contract,
            document_type,
            query_cbor,
            transaction,
        )
    }

    pub fn query_documents_from_contract_as_grove_proof(
        &self,
        contract: &Contract,
        document_type: &DocumentType,
        query_cbor: &[u8],
        transaction: TransactionArg,
    ) -> Result<Vec<u8>, Error> {
        let query = DriveQuery::from_cbor(query_cbor, contract, document_type)?;

        query.execute_with_proof(self, transaction)
    }

<<<<<<< HEAD
=======
    pub fn query_documents_from_contract_as_grove_proof_only_get_elements(
        &self,
        contract: &Contract,
        document_type: &DocumentType,
        query_cbor: &[u8],
        transaction: TransactionArg,
    ) -> Result<([u8; 32], Vec<Vec<u8>>), Error> {
        let query = DriveQuery::from_cbor(query_cbor, contract, document_type)?;

        query.execute_with_proof_only_get_elements(self, transaction)
    }

>>>>>>> 1873c2ed
    pub fn worst_case_fee_for_document_type_with_name(
        &self,
        contract: &Contract,
        document_type_name: &str,
    ) -> Result<(i64, u64), Error> {
        let document_type = contract.document_type_for_name(document_type_name)?;
        self.add_document_for_contract(
            DocumentAndContractInfo {
                document_info: DocumentSize(document_type.max_size()),
                contract,
                document_type,
                owner_id: None,
            },
            false,
            0.0,
            false,
            None,
        )
    }
}

#[cfg(test)]
mod tests {
    use crate::common::{
        cbor_from_hex, json_document_to_cbor, setup_contract, setup_contract_from_hex,
        value_to_cbor,
    };
    use crate::contract::flags::StorageFlags;
    use crate::contract::{Contract, Document};
    use crate::drive::flags::StorageFlags;
    use crate::drive::object_size_info::DocumentInfo::DocumentAndSerialization;
    use crate::drive::object_size_info::{DocumentAndContractInfo, DocumentInfo};
    use crate::drive::{defaults, Drive};
    use crate::fee::op::{DriveOperation, QueryOperation};
    use crate::query::DriveQuery;
    use rand::Rng;
    use serde_json::json;
    use std::collections::HashMap;
    use std::option::Option::None;
    use tempfile::TempDir;

    fn setup_dashpay(_prefix: &str, mutable_contact_requests: bool) -> (Drive, Vec<u8>) {
        // Todo: make TempDir based on _prefix
        let tmp_dir = TempDir::new().unwrap();
        let drive: Drive = Drive::open(tmp_dir).expect("expected to open Drive successfully");

        drive
            .create_root_tree(None)
            .expect("expected to create root tree successfully");

        let dashpay_path = if mutable_contact_requests {
            "tests/supporting_files/contract/dashpay/dashpay-contract-all-mutable.json"
        } else {
            "tests/supporting_files/contract/dashpay/dashpay-contract.json"
        };

        // let's construct the grovedb structure for the dashpay data contract
        let dashpay_cbor = json_document_to_cbor(dashpay_path, Some(1));
        drive
            .apply_contract_cbor(dashpay_cbor.clone(), None, 0f64, true, None)
            .expect("expected to apply contract successfully");

        (drive, dashpay_cbor)
    }

    #[test]
    fn test_add_dashpay_documents_no_transaction() {
        let (drive, dashpay_cbor) = setup_dashpay("add", true);

        let dashpay_cr_document_cbor = json_document_to_cbor(
            "tests/supporting_files/contract/dashpay/contact-request0.json",
            Some(1),
        );

        let random_owner_id = rand::thread_rng().gen::<[u8; 32]>();
        drive
            .add_document_for_contract_cbor(
                &dashpay_cr_document_cbor,
                &dashpay_cbor,
                "contactRequest",
                Some(&random_owner_id),
                false,
                0f64,
                true,
                None,
            )
            .expect("expected to insert a document successfully");

        drive
            .add_document_for_contract_cbor(
                &dashpay_cr_document_cbor,
                &dashpay_cbor,
                "contactRequest",
                Some(&random_owner_id),
                false,
                0f64,
                true,
                None,
            )
            .expect_err("expected not to be able to insert same document twice");

        drive
            .add_document_for_contract_cbor(
                &dashpay_cr_document_cbor,
                &dashpay_cbor,
                "contactRequest",
                Some(&random_owner_id),
                true,
                0f64,
                true,
                None,
            )
            .expect("expected to override a document successfully");
    }

    #[test]
    fn test_add_dashpay_documents() {
        let tmp_dir = TempDir::new().unwrap();
        let drive: Drive = Drive::open(tmp_dir).expect("expected to open Drive successfully");

        let db_transaction = drive.grove.start_transaction();

        drive
            .create_root_tree(Some(&db_transaction))
            .expect("expected to create root tree successfully");

        let contract = setup_contract(
            &drive,
            "tests/supporting_files/contract/dashpay/dashpay-contract-all-mutable.json",
            None,
            Some(&db_transaction),
        );

        let dashpay_cr_document_cbor = json_document_to_cbor(
            "tests/supporting_files/contract/dashpay/contact-request0.json",
            Some(1),
        );

        let random_owner_id = rand::thread_rng().gen::<[u8; 32]>();
        drive
            .add_document_cbor_for_contract(
                &dashpay_cr_document_cbor,
                &contract,
                "contactRequest",
                Some(&random_owner_id),
                false,
                0f64,
                true,
                Some(&db_transaction),
            )
            .expect("expected to insert a document successfully");

        drive
            .add_document_cbor_for_contract(
                &dashpay_cr_document_cbor,
                &contract,
                "contactRequest",
                Some(&random_owner_id),
                false,
                0f64,
                true,
                Some(&db_transaction),
            )
            .expect_err("expected not to be able to insert same document twice");

        drive
            .add_document_cbor_for_contract(
                &dashpay_cr_document_cbor,
                &contract,
                "contactRequest",
                Some(&random_owner_id),
                true,
                0f64,
                true,
                Some(&db_transaction),
            )
            .expect("expected to override a document successfully");
    }

    #[test]
    fn test_add_dashpay_fee_for_documents() {
        let tmp_dir = TempDir::new().unwrap();
        let drive: Drive = Drive::open(tmp_dir).expect("expected to open Drive successfully");

        let db_transaction = drive.grove.start_transaction();

        drive
            .create_root_tree(Some(&db_transaction))
            .expect("expected to create root tree successfully");

        let contract = setup_contract(
            &drive,
            "tests/supporting_files/contract/dashpay/dashpay-contract-all-mutable.json",
            None,
            Some(&db_transaction),
        );

        let dashpay_cr_document_cbor = json_document_to_cbor(
            "tests/supporting_files/contract/dashpay/contact-request0.json",
            Some(1),
        );

        let random_owner_id = rand::thread_rng().gen::<[u8; 32]>();
        let (storage_fee, processing_fee) = drive
            .add_document_cbor_for_contract(
                &dashpay_cr_document_cbor,
                &contract,
                "contactRequest",
                Some(&random_owner_id),
                false,
                0f64,
                false,
                Some(&db_transaction),
            )
            .expect("expected to get back fee for document insertion successfully");

        let (actual_storage_fee, actual_processing_fee) = drive
            .add_document_cbor_for_contract(
                &dashpay_cr_document_cbor,
                &contract,
                "contactRequest",
                Some(&random_owner_id),
                false,
                0f64,
                true,
                Some(&db_transaction),
            )
            .expect("expected to insert a document successfully");

        assert_eq!(storage_fee, actual_storage_fee);
        assert_eq!(processing_fee, actual_processing_fee);
    }

    #[test]
    fn test_add_dashpay_fee_for_documents_detail() {
        let tmp_dir = TempDir::new().unwrap();
        let drive: Drive = Drive::open(tmp_dir).expect("expected to open Drive successfully");

        let db_transaction = drive.grove.start_transaction();

        drive
            .create_root_tree(Some(&db_transaction))
            .expect("expected to create root tree successfully");

        let contract = setup_contract(
            &drive,
            "tests/supporting_files/contract/dashpay/dashpay-contract-all-mutable.json",
            None,
            Some(&db_transaction),
        );

        let dashpay_cr_document_cbor = json_document_to_cbor(
            "tests/supporting_files/contract/dashpay/contact-request0.json",
            Some(1),
        );

        let owner_id = rand::thread_rng().gen::<[u8; 32]>();
        let document = Document::from_cbor(&dashpay_cr_document_cbor, None, Some(&owner_id))
            .expect("expected to deserialize document successfully");

        let storage_flags = StorageFlags { epoch: 0 };

        let document_info =
            DocumentAndSerialization((&document, &dashpay_cr_document_cbor, &storage_flags));

        let document_type = contract
            .document_type_for_name("contactRequest")
            .expect("expected to get document type successfully");
        let mut fee_query_operations: Vec<QueryOperation> = vec![];
        let mut fee_insert_operations: Vec<DriveOperation> = vec![];
        let mut actual_query_operations: Vec<QueryOperation> = vec![];
        let mut actual_insert_operations: Vec<DriveOperation> = vec![];

        let root_hash = drive
            .grove
            .root_hash(Some(&db_transaction))
            .expect("expected a root hash calculation to succeed")
            .expect("expected a root hash");

        drive
            .add_document_for_contract_operations(
                DocumentAndContractInfo {
                    document_info: document_info.clone(),
                    contract: &contract,
                    document_type,
                    owner_id: Some(&owner_id),
                },
                false,
                0f64,
                false,
                Some(&db_transaction),
                &mut fee_query_operations,
                &mut fee_insert_operations,
            )
            .expect("expected to get back fee for document insertion successfully");

        let root_hash_after_fee = drive
            .grove
            .root_hash(Some(&db_transaction))
            .expect("expected a root hash calculation to succeed")
            .expect("expected a root hash");

        assert_eq!(root_hash, root_hash_after_fee);

        drive
            .add_document_for_contract_operations(
                DocumentAndContractInfo {
                    document_info,
                    contract: &contract,
                    document_type,
                    owner_id: Some(&owner_id),
                },
                false,
                0f64,
                true,
                Some(&db_transaction),
                &mut actual_query_operations,
                &mut actual_insert_operations,
            )
            .expect("expected to get back fee for document insertion successfully");

        assert_eq!(actual_insert_operations.len(), fee_insert_operations.len());
        assert_eq!(actual_query_operations.len(), fee_query_operations.len());
    }

    #[test]
    fn test_modify_dashpay_contact_request() {
        let tmp_dir = TempDir::new().unwrap();
        let drive: Drive = Drive::open(tmp_dir).expect("expected to open Drive successfully");

        let db_transaction = drive.grove.start_transaction();

        drive
            .create_root_tree(Some(&db_transaction))
            .expect("expected to create root tree successfully");

        let contract = setup_contract(
            &drive,
            "tests/supporting_files/contract/dashpay/dashpay-contract.json",
            None,
            Some(&db_transaction),
        );

        let dashpay_cr_document_cbor = json_document_to_cbor(
            "tests/supporting_files/contract/dashpay/contact-request0.json",
            Some(1),
        );

        let random_owner_id = rand::thread_rng().gen::<[u8; 32]>();
        drive
            .add_document_cbor_for_contract(
                &dashpay_cr_document_cbor,
                &contract,
                "contactRequest",
                Some(&random_owner_id),
                false,
                0f64,
                true,
                Some(&db_transaction),
            )
            .expect("expected to insert a document successfully");

        drive
            .update_document_cbor_for_contract(
                &dashpay_cr_document_cbor,
                &contract,
                "contactRequest",
                Some(&random_owner_id),
                0f64,
                true,
                Some(&db_transaction),
            )
            .expect_err("expected not to be able to update a non mutable document");

        drive
            .add_document_cbor_for_contract(
                &dashpay_cr_document_cbor,
                &contract,
                "contactRequest",
                Some(&random_owner_id),
                true,
                0f64,
                true,
                Some(&db_transaction),
            )
            .expect_err("expected not to be able to override a non mutable document");
    }

    #[test]
    fn test_update_dashpay_profile_with_history() {
        let tmp_dir = TempDir::new().unwrap();
        let drive: Drive = Drive::open(tmp_dir).expect("expected to open Drive successfully");

        let db_transaction = drive.grove.start_transaction();

        drive
            .create_root_tree(Some(&db_transaction))
            .expect("expected to create root tree successfully");

        let contract = setup_contract(
            &drive,
            "tests/supporting_files/contract/dashpay/dashpay-contract-with-profile-history.json",
            None,
            Some(&db_transaction),
        );

        let dashpay_profile_document_cbor = json_document_to_cbor(
            "tests/supporting_files/contract/dashpay/profile0.json",
            Some(1),
        );

        let dashpay_profile_updated_public_message_document_cbor = json_document_to_cbor(
            "tests/supporting_files/contract/dashpay/profile0-updated-public-message.json",
            Some(1),
        );

        let random_owner_id = rand::thread_rng().gen::<[u8; 32]>();
        drive
            .add_document_cbor_for_contract(
                &dashpay_profile_document_cbor,
                &contract,
                "profile",
                Some(&random_owner_id),
                false,
                0f64,
                true,
                Some(&db_transaction),
            )
            .expect("expected to insert a document successfully");

        drive
            .update_document_cbor_for_contract(
                &dashpay_profile_updated_public_message_document_cbor,
                &contract,
                "profile",
                Some(&random_owner_id),
                0f64,
                true,
                Some(&db_transaction),
            )
            .expect("expected to update a document with history successfully");
    }

    #[test]
    fn test_delete_dashpay_documents_no_transaction() {
        let (drive, dashpay_cbor) = setup_dashpay("delete", false);

        let dashpay_profile_document_cbor = json_document_to_cbor(
            "tests/supporting_files/contract/dashpay/profile0.json",
            Some(1),
        );

        let random_owner_id = rand::thread_rng().gen::<[u8; 32]>();
        drive
            .add_document_for_contract_cbor(
                &dashpay_profile_document_cbor,
                &dashpay_cbor,
                "profile",
                Some(&random_owner_id),
                false,
                0f64,
                true,
                None,
            )
            .expect("expected to insert a document successfully");

        let document_id = bs58::decode("AM47xnyLfTAC9f61ZQPGfMK5Datk2FeYZwgYvcAnzqFY")
            .into_vec()
            .expect("this should decode");

        drive
            .delete_document_for_contract_cbor(
                &document_id,
                &dashpay_cbor,
                "profile",
                Some(&random_owner_id),
                None,
            )
            .expect("expected to be able to delete the document");
    }

    #[test]
    fn test_delete_dashpay_documents() {
        let tmp_dir = TempDir::new().unwrap();
        let drive: Drive = Drive::open(tmp_dir).expect("expected to open Drive successfully");

        let db_transaction = drive.grove.start_transaction();

        drive
            .create_root_tree(Some(&db_transaction))
            .expect("expected to create root tree successfully");

        let contract = setup_contract(
            &drive,
            "tests/supporting_files/contract/dashpay/dashpay-contract.json",
            None,
            Some(&db_transaction),
        );

        let dashpay_profile_document_cbor = json_document_to_cbor(
            "tests/supporting_files/contract/dashpay/profile0.json",
            Some(1),
        );

        let random_owner_id = rand::thread_rng().gen::<[u8; 32]>();
        drive
            .add_document_cbor_for_contract(
                &dashpay_profile_document_cbor,
                &contract,
                "profile",
                Some(&random_owner_id),
                false,
                0f64,
                true,
                Some(&db_transaction),
            )
            .expect("expected to insert a document successfully");

        let document_id = bs58::decode("AM47xnyLfTAC9f61ZQPGfMK5Datk2FeYZwgYvcAnzqFY")
            .into_vec()
            .expect("this should decode");

        drive
            .delete_document_for_contract(
                &document_id,
                &contract,
                "profile",
                Some(&random_owner_id),
                Some(&db_transaction),
            )
            .expect("expected to be able to delete the document");
    }

    #[test]
    fn test_add_dpns_documents() {
        let tmp_dir = TempDir::new().unwrap();
        let drive: Drive = Drive::open(tmp_dir).expect("expected to open Drive successfully");

        let db_transaction = drive.grove.start_transaction();

        drive
            .create_root_tree(Some(&db_transaction))
            .expect("expected to create root tree successfully");

        let contract = setup_contract(
            &drive,
            "tests/supporting_files/contract/dpns/dpns-contract.json",
            None,
            Some(&db_transaction),
        );

        let dpns_domain_document_cbor =
            json_document_to_cbor("tests/supporting_files/contract/dpns/domain0.json", Some(1));

        let random_owner_id = rand::thread_rng().gen::<[u8; 32]>();

        let document =
            Document::from_cbor(&dpns_domain_document_cbor, None, Some(&random_owner_id))
                .expect("expected to deserialize the document");

        let document_type = contract
            .document_type_for_name("domain")
            .expect("expected to get a document type");

        let storage_flags = StorageFlags { epoch: 0 };

        drive
            .add_document_for_contract(
                DocumentAndContractInfo {
                    document_info: DocumentAndSerialization((
                        &document,
                        &dpns_domain_document_cbor,
                        &storage_flags,
                    )),
                    contract: &contract,
                    document_type,
                    owner_id: None,
                },
                false,
                0f64,
                true,
                Some(&db_transaction),
            )
            .expect("expected to insert a document successfully");

        drive
            .grove
            .commit_transaction(db_transaction)
            .expect("unable to commit transaction");
    }

    #[test]
    fn test_deletion_real_data() {
        let tmp_dir = TempDir::new().unwrap();
        let drive: Drive = Drive::open(tmp_dir).expect("expected to open Drive successfully");

        let db_transaction = drive.grove.start_transaction();

        drive
            .create_root_tree(Some(&db_transaction))
            .expect("expected to create root tree successfully");

        let contract = setup_contract_from_hex(
            &drive,
            "01000000a5632469645820e8f72680f2e3910c95e1497a2b0029d9f7374891ac1f39ab1cfe3ae63336b9a96724736368656d61783468747470733a2f2f736368656d612e646173682e6f72672f6470702d302d342d302f6d6574612f646174612d636f6e7472616374676f776e6572496458209e412570bf3b7ce068b9bce81c569ce701e43edaea80b62a2773be7d21038b266776657273696f6e0169646f63756d656e7473a76b756e697175654461746573a56474797065666f626a65637467696e646963657382a3646e616d6566696e6465783166756e69717565f56a70726f7065727469657382a16a2463726561746564417463617363a16a2475706461746564417463617363a2646e616d6566696e646578326a70726f7065727469657381a16a2475706461746564417463617363687265717569726564836966697273744e616d656a246372656174656441746a247570646174656441746a70726f70657274696573a2686c6173744e616d65a1647479706566737472696e676966697273744e616d65a1647479706566737472696e67746164646974696f6e616c50726f70657274696573f46c6e696365446f63756d656e74a56474797065666f626a65637467696e646963657384a2646e616d6566696e646578316a70726f7065727469657381a1646e616d6563617363a2646e616d6566696e646578336a70726f7065727469657381a1656f7264657263617363a2646e616d6566696e646578346a70726f7065727469657381a1686c6173744e616d6563617363a2646e616d6567696e64657831306a70726f7065727469657381a168246f776e657249646464657363687265717569726564816a246372656174656441746a70726f70657274696573a3646e616d65a1647479706566737472696e67656f72646572a16474797065666e756d626572686c6173744e616d65a1647479706566737472696e67746164646974696f6e616c50726f70657274696573f46e6e6f54696d65446f63756d656e74a36474797065666f626a6563746a70726f70657274696573a1646e616d65a1647479706566737472696e67746164646974696f6e616c50726f70657274696573f46e707265747479446f63756d656e74a46474797065666f626a65637468726571756972656482686c6173744e616d656a247570646174656441746a70726f70657274696573a1686c6173744e616d65a1647479706566737472696e67746164646974696f6e616c50726f70657274696573f46e7769746842797465417272617973a56474797065666f626a65637467696e646963657381a2646e616d6566696e646578316a70726f7065727469657381a16e6279746541727261794669656c6463617363687265717569726564816e6279746541727261794669656c646a70726f70657274696573a26e6279746541727261794669656c64a36474797065656172726179686d61784974656d731069627974654172726179f56f6964656e7469666965724669656c64a56474797065656172726179686d61784974656d731820686d696e4974656d73182069627974654172726179f570636f6e74656e744d656469615479706578216170706c69636174696f6e2f782e646173682e6470702e6964656e746966696572746164646974696f6e616c50726f70657274696573f46f696e6465786564446f63756d656e74a56474797065666f626a65637467696e646963657386a3646e616d6566696e6465783166756e69717565f56a70726f7065727469657382a168246f776e6572496463617363a16966697273744e616d656464657363a3646e616d6566696e6465783266756e69717565f56a70726f7065727469657382a168246f776e6572496463617363a1686c6173744e616d656464657363a2646e616d6566696e646578336a70726f7065727469657381a1686c6173744e616d6563617363a2646e616d6566696e646578346a70726f7065727469657382a16a2463726561746564417463617363a16a2475706461746564417463617363a2646e616d6566696e646578356a70726f7065727469657381a16a2475706461746564417463617363a2646e616d6566696e646578366a70726f7065727469657381a16a2463726561746564417463617363687265717569726564846966697273744e616d656a246372656174656441746a24757064617465644174686c6173744e616d656a70726f70657274696573a2686c6173744e616d65a2647479706566737472696e67696d61784c656e677468183f6966697273744e616d65a2647479706566737472696e67696d61784c656e677468183f746164646974696f6e616c50726f70657274696573f4781d6f7074696f6e616c556e69717565496e6465786564446f63756d656e74a56474797065666f626a65637467696e646963657383a3646e616d6566696e6465783166756e69717565f56a70726f7065727469657381a16966697273744e616d656464657363a3646e616d6566696e6465783266756e69717565f56a70726f7065727469657383a168246f776e6572496463617363a16966697273744e616d6563617363a1686c6173744e616d6563617363a3646e616d6566696e6465783366756e69717565f56a70726f7065727469657382a167636f756e74727963617363a1646369747963617363687265717569726564826966697273744e616d65686c6173744e616d656a70726f70657274696573a46463697479a2647479706566737472696e67696d61784c656e677468183f67636f756e747279a2647479706566737472696e67696d61784c656e677468183f686c6173744e616d65a2647479706566737472696e67696d61784c656e677468183f6966697273744e616d65a2647479706566737472696e67696d61784c656e677468183f746164646974696f6e616c50726f70657274696573f4".to_string(),
            Some(&db_transaction),
        );

        let document_hexes = [
            "01000000a86324696458208fcfbce88a219c6e6f4cca4aa55c1ba08303d62985d94084a28d3c298753b8a6646e616d656543757469656524747970656c6e696365446f63756d656e74656f726465720068246f776e657249645820cac675648b485d2606a53fca9942cb7bfdf34e08cee1ebe6e0e74e8502ac6c8069247265766973696f6e016a246372656174656441741b0000017f9334371f6f2464617461436f6e747261637449645820e8f72680f2e3910c95e1497a2b0029d9f7374891ac1f39ab1cfe3ae63336b9a9",
            "01000000a863246964582067a18898a8bfdd139353359d907d487b45d62ab4694a63ad1fe34a34cd8c42116524747970656c6e696365446f63756d656e74656f726465720168246f776e657249645820cac675648b485d2606a53fca9942cb7bfdf34e08cee1ebe6e0e74e8502ac6c80686c6173744e616d65655368696e7969247265766973696f6e016a247570646174656441741b0000017f9334371f6f2464617461436f6e747261637449645820e8f72680f2e3910c95e1497a2b0029d9f7374891ac1f39ab1cfe3ae63336b9a9",
            "01000000a863246964582091bf487b6041e26d7e22a4a10d544fb733daba7b60ef8ed557bb21fd722bdd036524747970656c6e696365446f63756d656e74656f726465720268246f776e657249645820cac675648b485d2606a53fca9942cb7bfdf34e08cee1ebe6e0e74e8502ac6c80686c6173744e616d656653776565747969247265766973696f6e016a247570646174656441741b0000017f9334371f6f2464617461436f6e747261637449645820e8f72680f2e3910c95e1497a2b0029d9f7374891ac1f39ab1cfe3ae63336b9a9",
            "01000000aa632469645820a2869e44207381542b144f22a65b961e5ddf489d68d7a720144bee223a0555956524747970656c6e696365446f63756d656e74656f726465720368246f776e657249645820cac675648b485d2606a53fca9942cb7bfdf34e08cee1ebe6e0e74e8502ac6c80686c6173744e616d65664269726b696e69247265766973696f6e016966697273744e616d656757696c6c69616d6a246372656174656441741b0000017f933437206a247570646174656441741b0000017f933437206f2464617461436f6e747261637449645820e8f72680f2e3910c95e1497a2b0029d9f7374891ac1f39ab1cfe3ae63336b9a9",
            "01000000aa6324696458208d2a661748268018725cf0dc612c74cf1e8621dc86c5e9cc64d2bbe17a2f855a6524747970656c6e696365446f63756d656e74656f726465720468246f776e657249645820cac675648b485d2606a53fca9942cb7bfdf34e08cee1ebe6e0e74e8502ac6c80686c6173744e616d65674b656e6e65647969247265766973696f6e016966697273744e616d65644c656f6e6a246372656174656441741b0000017f933437206a247570646174656441741b0000017f933437206f2464617461436f6e747261637449645820e8f72680f2e3910c95e1497a2b0029d9f7374891ac1f39ab1cfe3ae63336b9a9"
        ];

        let storage_flags = StorageFlags { epoch: 0 };

        let documents: Vec<Document> = document_hexes
            .iter()
            .map(|document_hex| {
                let document_cbor = cbor_from_hex(document_hex.to_string());

                let document = Document::from_cbor(&document_cbor, None, None)
                    .expect("expected to deserialize the document");

                let document_type = contract
                    .document_type_for_name("niceDocument")
                    .expect("expected to get a document type");

                drive
                    .add_document_for_contract(
                        DocumentAndContractInfo {
                            document_info: DocumentInfo::DocumentAndSerialization((
                                &document,
                                &document_cbor,
                                &storage_flags,
                            )),
                            contract: &contract,
                            document_type,
                            owner_id: None,
                        },
                        false,
                        0f64,
                        true,
                        Some(&db_transaction),
                    )
                    .expect("expected to insert a document successfully");

                document
            })
            .collect();

        let document_id = "AgP2Tx2ayfobSQ6xZCEVLzfmmLD4YR3CNAJcfgZfBcY5";

        let query_json = json!({
            "where": [
                ["$id", "==", String::from(document_id)]
            ],
        });

        let query_cbor = value_to_cbor(query_json, None);

        drive
            .grove
            .commit_transaction(db_transaction)
            .expect("unable to commit transaction");

        let (results, _, _) = drive
            .query_documents_from_contract(
                &contract,
                contract.document_types.get("niceDocument").unwrap(),
                query_cbor.as_slice(),
                None,
            )
            .expect("expected to execute query");

        assert_eq!(results.len(), 1);

        let db_transaction = drive.grove.start_transaction();

        drive
            .delete_document_for_contract(
                &documents.get(0).unwrap().id,
                &contract,
                "niceDocument",
                Some(&documents.get(0).unwrap().owner_id),
                Some(&db_transaction),
            )
            .expect("expected to be able to delete the document");

        let query_json = json!({
            "where": [
                ["$id", "==", String::from(document_id)]
            ],
        });

        let query_cbor = value_to_cbor(query_json, None);

        let (results, _, _) = drive
            .query_documents_from_contract(
                &contract,
                contract.document_types.get("niceDocument").unwrap(),
                query_cbor.as_slice(),
                Some(&db_transaction),
            )
            .expect("expected to execute query");

        assert_eq!(results.len(), 0);
    }

    #[test]
    fn test_add_and_remove_family_one_document_no_transaction() {
        let tmp_dir = TempDir::new().unwrap();
        let drive: Drive = Drive::open(tmp_dir).expect("expected to open Drive successfully");

        drive
            .create_root_tree(None)
            .expect("expected to create root tree successfully");

        let contract = setup_contract(
            &drive,
            "tests/supporting_files/contract/family/family-contract-reduced.json",
            None,
            None,
        );

        let person_document_cbor = json_document_to_cbor(
            "tests/supporting_files/contract/family/person0.json",
            Some(1),
        );

        let random_owner_id = rand::thread_rng().gen::<[u8; 32]>();

        let document = Document::from_cbor(&person_document_cbor, None, Some(&random_owner_id))
            .expect("expected to deserialize the document");

        let document_type = contract
            .document_type_for_name("person")
            .expect("expected to get a document type");

        let storage_flags = StorageFlags { epoch: 0 };

        drive
            .add_document_for_contract(
                DocumentAndContractInfo {
                    document_info: DocumentAndSerialization((
                        &document,
                        &person_document_cbor,
                        &storage_flags,
                    )),
                    contract: &contract,
                    document_type,
                    owner_id: None,
                },
                false,
                0f64,
                true,
                None,
            )
            .expect("expected to insert a document successfully");

        let sql_string =
            "select * from person where firstName = 'Samuel' order by firstName asc limit 100";
        let query = DriveQuery::from_sql_expr(sql_string, &contract).expect("should build query");

        let (results_no_transaction, _, _) = query
            .execute_no_proof(&drive, None)
            .expect("expected to execute query");

        assert_eq!(results_no_transaction.len(), 1);

        let (results_on_transaction, _, _) = query
            .execute_no_proof(&drive, None)
            .expect("expected to execute query");

        assert_eq!(results_on_transaction.len(), 1);
        let document_id = bs58::decode("AYjYxDqLy2hvGQADqE6FAkBnQEpJSzNd3CRw1tpS6vZ7")
            .into_vec()
            .expect("this should decode");

        drive
            .delete_document_for_contract(
                &document_id,
                &contract,
                "person",
                Some(&random_owner_id),
                None,
            )
            .expect("expected to be able to delete the document");

        let (results_on_transaction, _, _) = query
            .execute_no_proof(&drive, None)
            .expect("expected to execute query");

        assert_eq!(results_on_transaction.len(), 0);
    }

    #[test]
    fn test_add_and_remove_family_one_document() {
        let tmp_dir = TempDir::new().unwrap();
        let drive: Drive = Drive::open(tmp_dir).expect("expected to open Drive successfully");

        let db_transaction = drive.grove.start_transaction();

        drive
            .create_root_tree(Some(&db_transaction))
            .expect("expected to create root tree successfully");

        let contract = setup_contract(
            &drive,
            "tests/supporting_files/contract/family/family-contract-reduced.json",
            None,
            Some(&db_transaction),
        );

        let person_document_cbor = json_document_to_cbor(
            "tests/supporting_files/contract/family/person0.json",
            Some(1),
        );

        let random_owner_id = rand::thread_rng().gen::<[u8; 32]>();

        let document = Document::from_cbor(&person_document_cbor, None, Some(&random_owner_id))
            .expect("expected to deserialize the document");

        let document_type = contract
            .document_type_for_name("person")
            .expect("expected to get a document type");

        let storage_flags = StorageFlags { epoch: 0 };

        drive
            .add_document_for_contract(
                DocumentAndContractInfo {
                    document_info: DocumentInfo::DocumentAndSerialization((
                        &document,
                        &person_document_cbor,
                        &storage_flags,
                    )),
                    contract: &contract,
                    document_type,
                    owner_id: None,
                },
                false,
                0f64,
                true,
                Some(&db_transaction),
            )
            .expect("expected to insert a document successfully");

        drive
            .grove
            .commit_transaction(db_transaction)
            .expect("unable to commit transaction");

        let sql_string =
            "select * from person where firstName = 'Samuel' order by firstName asc limit 100";
        let query = DriveQuery::from_sql_expr(sql_string, &contract).expect("should build query");

        let (results_no_transaction, _, _) = query
            .execute_no_proof(&drive, None)
            .expect("expected to execute query");

        assert_eq!(results_no_transaction.len(), 1);

        let db_transaction = drive.grove.start_transaction();

        let (results_on_transaction, _, _) = query
            .execute_no_proof(&drive, Some(&db_transaction))
            .expect("expected to execute query");

        assert_eq!(results_on_transaction.len(), 1);
        let document_id = bs58::decode("AYjYxDqLy2hvGQADqE6FAkBnQEpJSzNd3CRw1tpS6vZ7")
            .into_vec()
            .expect("this should decode");

        drive
            .delete_document_for_contract(
                &document_id,
                &contract,
                "person",
                Some(&random_owner_id),
                Some(&db_transaction),
            )
            .expect("expected to be able to delete the document");

        drive
            .grove
            .commit_transaction(db_transaction)
            .expect("unable to commit transaction");

        let db_transaction = drive.grove.start_transaction();

        let (results_on_transaction, _, _) = query
            .execute_no_proof(&drive, Some(&db_transaction))
            .expect("expected to execute query");

        assert_eq!(results_on_transaction.len(), 0);
    }

    #[test]
    fn test_add_and_remove_family_documents() {
        let tmp_dir = TempDir::new().unwrap();
        let drive: Drive = Drive::open(tmp_dir).expect("expected to open Drive successfully");

        let db_transaction = drive.grove.start_transaction();

        drive
            .create_root_tree(Some(&db_transaction))
            .expect("expected to create root tree successfully");

        let contract = setup_contract(
            &drive,
            "tests/supporting_files/contract/family/family-contract-reduced.json",
            None,
            Some(&db_transaction),
        );

        let person_document_cbor = json_document_to_cbor(
            "tests/supporting_files/contract/family/person0.json",
            Some(1),
        );

        let random_owner_id = rand::thread_rng().gen::<[u8; 32]>();

        let document = Document::from_cbor(&person_document_cbor, None, Some(&random_owner_id))
            .expect("expected to deserialize the document");

        let document_type = contract
            .document_type_for_name("person")
            .expect("expected to get a document type");

        let storage_flags = StorageFlags { epoch: 0 };

        drive
            .add_document_for_contract(
                DocumentAndContractInfo {
                    document_info: DocumentInfo::DocumentAndSerialization((
                        &document,
                        &person_document_cbor,
                        &storage_flags,
                    )),
                    contract: &contract,
                    document_type,
                    owner_id: None,
                },
                false,
                0f64,
                true,
                Some(&db_transaction),
            )
            .expect("expected to insert a document successfully");

        let person_document_cbor = json_document_to_cbor(
            "tests/supporting_files/contract/family/person1.json",
            Some(1),
        );

        let random_owner_id = rand::thread_rng().gen::<[u8; 32]>();

        let document = Document::from_cbor(&person_document_cbor, None, Some(&random_owner_id))
            .expect("expected to deserialize the document");

        let document_type = contract
            .document_type_for_name("person")
            .expect("expected to get a document type");

        let storage_flags = StorageFlags { epoch: 0 };

        drive
            .add_document_for_contract(
                DocumentAndContractInfo {
                    document_info: DocumentInfo::DocumentAndSerialization((
                        &document,
                        &person_document_cbor,
                        &storage_flags,
                    )),
                    contract: &contract,
                    document_type,
                    owner_id: None,
                },
                false,
                0f64,
                true,
                Some(&db_transaction),
            )
            .expect("expected to insert a document successfully");

        drive
            .grove
            .commit_transaction(db_transaction)
            .expect("unable to commit transaction");

        let sql_string =
            "select * from person where firstName > 'A' order by firstName asc limit 5";
        let query = DriveQuery::from_sql_expr(sql_string, &contract).expect("should build query");

        let (results_no_transaction, _, _) = query
            .execute_no_proof(&drive, None)
            .expect("expected to execute query");

        assert_eq!(results_no_transaction.len(), 2);

        let document_id = bs58::decode("8wjx2TC1vj2grssQvdwWnksNLwpi4xKraYy1TbProgd4")
            .into_vec()
            .expect("this should decode");

        let db_transaction = drive.grove.start_transaction();

        drive
            .delete_document_for_contract(
                &document_id,
                &contract,
                "person",
                Some(&random_owner_id),
                Some(&db_transaction),
            )
            .expect("expected to be able to delete the document");

        drive
            .grove
            .commit_transaction(db_transaction)
            .expect("unable to commit transaction");

        let sql_string =
            "select * from person where firstName > 'A' order by firstName asc limit 5";
        let query = DriveQuery::from_sql_expr(sql_string, &contract).expect("should build query");

        let (results_no_transaction, _, _) = query
            .execute_no_proof(&drive, None)
            .expect("expected to execute query");

        assert_eq!(results_no_transaction.len(), 1);

        let document_id = bs58::decode("AYjYxDqLy2hvGQADqE6FAkBnQEpJSzNd3CRw1tpS6vZ7")
            .into_vec()
            .expect("this should decode");

        let db_transaction = drive.grove.start_transaction();

        drive
            .delete_document_for_contract(
                &document_id,
                &contract,
                "person",
                Some(&random_owner_id),
                Some(&db_transaction),
            )
            .expect("expected to be able to delete the document");

        drive
            .grove
            .commit_transaction(db_transaction)
            .expect("unable to commit transaction");

        let sql_string =
            "select * from person where firstName > 'A' order by firstName asc limit 5";
        let query = DriveQuery::from_sql_expr(sql_string, &contract).expect("should build query");

        let (results_no_transaction, _, _) = query
            .execute_no_proof(&drive, None)
            .expect("expected to execute query");

        assert_eq!(results_no_transaction.len(), 0);
    }

    #[test]
    fn test_add_and_remove_family_documents_with_empty_fields() {
        let tmp_dir = TempDir::new().unwrap();
        let drive: Drive = Drive::open(tmp_dir).expect("expected to open Drive successfully");

        let db_transaction = drive.grove.start_transaction();

        drive
            .create_root_tree(Some(&db_transaction))
            .expect("expected to create root tree successfully");

        let contract = setup_contract(
            &drive,
            "tests/supporting_files/contract/family/family-contract-reduced.json",
            None,
            Some(&db_transaction),
        );

        let person_document_cbor = json_document_to_cbor(
            "tests/supporting_files/contract/family/person0.json",
            Some(1),
        );

        let random_owner_id = rand::thread_rng().gen::<[u8; 32]>();

        let document = Document::from_cbor(&person_document_cbor, None, Some(&random_owner_id))
            .expect("expected to deserialize the document");

        let document_type = contract
            .document_type_for_name("person")
            .expect("expected to get a document type");

        let storage_flags = StorageFlags { epoch: 0 };

        drive
            .add_document_for_contract(
                DocumentAndContractInfo {
                    document_info: DocumentInfo::DocumentAndSerialization((
                        &document,
                        &person_document_cbor,
                        &storage_flags,
                    )),
                    contract: &contract,
                    document_type,
                    owner_id: None,
                },
                false,
                0f64,
                true,
                Some(&db_transaction),
            )
            .expect("expected to insert a document successfully");

        let person_document_cbor = json_document_to_cbor(
            "tests/supporting_files/contract/family/person2-no-middle-name.json",
            Some(1),
        );

        let random_owner_id = rand::thread_rng().gen::<[u8; 32]>();

        let document = Document::from_cbor(&person_document_cbor, None, Some(&random_owner_id))
            .expect("expected to deserialize the document");

        let document_type = contract
            .document_type_for_name("person")
            .expect("expected to get a document type");

        let storage_flags = StorageFlags { epoch: 0 };

        drive
            .add_document_for_contract(
                DocumentAndContractInfo {
                    document_info: DocumentInfo::DocumentAndSerialization((
                        &document,
                        &person_document_cbor,
                        &storage_flags,
                    )),
                    contract: &contract,
                    document_type,
                    owner_id: None,
                },
                false,
                0f64,
                true,
                Some(&db_transaction),
            )
            .expect("expected to insert a document successfully");

        drive
            .grove
            .commit_transaction(db_transaction)
            .expect("unable to commit transaction");

        let sql_string =
            "select * from person where firstName > 'A' order by firstName asc limit 5";
        let query = DriveQuery::from_sql_expr(sql_string, &contract).expect("should build query");

        let (results_no_transaction, _, _) = query
            .execute_no_proof(&drive, None)
            .expect("expected to execute query");

        assert_eq!(results_no_transaction.len(), 2);

        let document_id = bs58::decode("BZjYxDqLy2hvGQADqE6FAkBnQEpJSzNd3CRw1tpS6vZ7")
            .into_vec()
            .expect("this should decode");

        let db_transaction = drive.grove.start_transaction();

        drive
            .delete_document_for_contract(
                &document_id,
                &contract,
                "person",
                Some(&random_owner_id),
                Some(&db_transaction),
            )
            .expect("expected to be able to delete the document");

        drive
            .grove
            .commit_transaction(db_transaction)
            .expect("unable to commit transaction");

        // Let's try adding the document back after it was deleted

        let db_transaction = drive.grove.start_transaction();

        let document = Document::from_cbor(&person_document_cbor, None, Some(&random_owner_id))
            .expect("expected to deserialize the document");

        let storage_flags = StorageFlags { epoch: 0 };

        drive
            .add_document_for_contract(
                DocumentAndContractInfo {
                    document_info: DocumentInfo::DocumentAndSerialization((
                        &document,
                        &person_document_cbor,
                        &storage_flags,
                    )),
                    contract: &contract,
                    document_type,
                    owner_id: None,
                },
                false,
                0f64,
                true,
                Some(&db_transaction),
            )
            .expect("expected to insert a document successfully");

        drive
            .grove
            .commit_transaction(db_transaction)
            .expect("unable to commit transaction");

        // Let's try removing all documents now

        let db_transaction = drive.grove.start_transaction();

        drive
            .delete_document_for_contract(
                &document_id,
                &contract,
                "person",
                Some(&random_owner_id),
                Some(&db_transaction),
            )
            .expect("expected to be able to delete the document");

        let document_id = bs58::decode("AYjYxDqLy2hvGQADqE6FAkBnQEpJSzNd3CRw1tpS6vZ7")
            .into_vec()
            .expect("this should decode");

        drive
            .delete_document_for_contract(
                &document_id,
                &contract,
                "person",
                Some(&random_owner_id),
                Some(&db_transaction),
            )
            .expect("expected to be able to delete the document");

        drive
            .grove
            .commit_transaction(db_transaction)
            .expect("unable to commit transaction");

        let sql_string =
            "select * from person where firstName > 'A' order by firstName asc limit 5";
        let query = DriveQuery::from_sql_expr(sql_string, &contract).expect("should build query");

        let (results_no_transaction, _, _) = query
            .execute_no_proof(&drive, None)
            .expect("expected to execute query");

        assert_eq!(results_no_transaction.len(), 0);
    }

    #[test]
    fn test_add_dashpay_many_non_conflicting_documents() {
        let (drive, dashpay_cbor) = setup_dashpay("add_no_conflict", true);

        let dashpay_cr_document_cbor_0 = json_document_to_cbor(
            "tests/supporting_files/contract/dashpay/contact-request0.json",
            Some(1),
        );

        let dashpay_cr_document_cbor_1 = json_document_to_cbor(
            "tests/supporting_files/contract/dashpay/contact-request1.json",
            Some(1),
        );

        let dashpay_cr_document_cbor_2 = json_document_to_cbor(
            "tests/supporting_files/contract/dashpay/contact-request2.json",
            Some(1),
        );

        let random_owner_id = rand::thread_rng().gen::<[u8; 32]>();
        drive
            .add_document_for_contract_cbor(
                &dashpay_cr_document_cbor_0,
                &dashpay_cbor,
                "contactRequest",
                Some(&random_owner_id),
                false,
                0f64,
                true,
                None,
            )
            .expect("expected to insert a document successfully");
        drive
            .add_document_for_contract_cbor(
                &dashpay_cr_document_cbor_1,
                &dashpay_cbor,
                "contactRequest",
                Some(&random_owner_id),
                false,
                0f64,
                true,
                None,
            )
            .expect("expected to insert a document successfully");
        drive
            .add_document_for_contract_cbor(
                &dashpay_cr_document_cbor_2,
                &dashpay_cbor,
                "contactRequest",
                Some(&random_owner_id),
                false,
                0f64,
                true,
                None,
            )
            .expect("expected to insert a document successfully");
    }

    #[test]
    fn test_add_dashpay_conflicting_unique_index_documents() {
        let (drive, dashpay_cbor) = setup_dashpay("add_conflict", true);

        let dashpay_cr_document_cbor_0 = json_document_to_cbor(
            "tests/supporting_files/contract/dashpay/contact-request0.json",
            Some(1),
        );

        let dashpay_cr_document_cbor_0_dup = json_document_to_cbor(
            "tests/supporting_files/contract/dashpay/contact-request0-dup-unique-index.json",
            Some(1),
        );

        let random_owner_id = rand::thread_rng().gen::<[u8; 32]>();
        drive
            .add_document_for_contract_cbor(
                &dashpay_cr_document_cbor_0,
                &dashpay_cbor,
                "contactRequest",
                Some(&random_owner_id),
                false,
                0f64,
                true,
                None,
            )
            .expect("expected to insert a document successfully");
        drive
            .add_document_for_contract_cbor(
                &dashpay_cr_document_cbor_0_dup,
                &dashpay_cbor,
                "contactRequest",
                Some(&random_owner_id),
                false,
                0f64,
                true,
                None,
            )
            .expect_err(
                "expected not to be able to insert document with already existing unique index",
            );
    }

    #[test]
    fn test_create_and_update_document_same_transaction() {
        let tmp_dir = TempDir::new().unwrap();
        let drive: Drive = Drive::open(tmp_dir).expect("expected to open Drive successfully");

        let db_transaction = drive.grove.start_transaction();

        drive
            .create_root_tree(Some(&db_transaction))
            .expect("expected to create root tree successfully");

        let contract_cbor = hex::decode("01000000a5632469645820b0248cd9a27f86d05badf475dd9ff574d63219cd60c52e2be1e540c2fdd713336724736368656d61783468747470733a2f2f736368656d612e646173682e6f72672f6470702d302d342d302f6d6574612f646174612d636f6e7472616374676f776e6572496458204c9bf0db6ae315c85465e9ef26e6a006de9673731d08d14881945ddef1b5c5f26776657273696f6e0169646f63756d656e7473a267636f6e74616374a56474797065666f626a65637467696e646963657381a3646e616d656f6f6e7765724964546f55736572496466756e69717565f56a70726f7065727469657382a168246f776e6572496463617363a168746f557365724964636173636872657175697265648268746f557365724964697075626c69634b65796a70726f70657274696573a268746f557365724964a56474797065656172726179686d61784974656d731820686d696e4974656d73182069627974654172726179f570636f6e74656e744d656469615479706578216170706c69636174696f6e2f782e646173682e6470702e6964656e746966696572697075626c69634b6579a36474797065656172726179686d61784974656d73182169627974654172726179f5746164646974696f6e616c50726f70657274696573f46770726f66696c65a56474797065666f626a65637467696e646963657381a3646e616d65676f776e6572496466756e69717565f56a70726f7065727469657381a168246f776e6572496463617363687265717569726564826961766174617255726c6561626f75746a70726f70657274696573a26561626f7574a2647479706566737472696e67696d61784c656e67746818ff6961766174617255726ca3647479706566737472696e6766666f726d61746375726c696d61784c656e67746818ff746164646974696f6e616c50726f70657274696573f4").unwrap();

        drive
            .apply_contract_cbor(
                contract_cbor.clone(),
                None,
                0f64,
                true,
                Some(&db_transaction),
            )
            .expect("expected to apply contract successfully");

        // Create Alice profile

        let alice_profile_cbor = hex::decode("01000000a763246964582035edfec54aea574df968990abb47b39c206abe5c43a6157885f62958a1f1230c6524747970656770726f66696c656561626f75746a4920616d20416c69636568246f776e65724964582041d52f93f6f7c5af79ce994381c90df73cce2863d3850b9c05ef586ff0fe795f69247265766973696f6e016961766174617255726c7819687474703a2f2f746573742e636f6d2f616c6963652e6a70676f2464617461436f6e747261637449645820b0248cd9a27f86d05badf475dd9ff574d63219cd60c52e2be1e540c2fdd71333").unwrap();

        drive
            .add_document_for_contract_cbor(
                alice_profile_cbor.as_slice(),
                contract_cbor.as_slice(),
                "profile",
                None,
                true,
                0f64,
                true,
                Some(&db_transaction),
            )
            .expect("should create alice profile");

        // Update Alice profile

        let updated_alice_profile_cbor = hex::decode("01000000a763246964582035edfec54aea574df968990abb47b39c206abe5c43a6157885f62958a1f1230c6524747970656770726f66696c656561626f75746a4920616d20416c69636568246f776e65724964582041d52f93f6f7c5af79ce994381c90df73cce2863d3850b9c05ef586ff0fe795f69247265766973696f6e026961766174617255726c781a687474703a2f2f746573742e636f6d2f616c696365322e6a70676f2464617461436f6e747261637449645820b0248cd9a27f86d05badf475dd9ff574d63219cd60c52e2be1e540c2fdd71333").unwrap();

        drive
            .update_document_for_contract_cbor(
                updated_alice_profile_cbor.as_slice(),
                contract_cbor.as_slice(),
                "profile",
                None,
                0f64,
                true,
                Some(&db_transaction),
            )
            .expect("should update alice profile");
    }

    #[test]
    fn test_create_and_update_document_no_transactions() {
        let tmp_dir = TempDir::new().unwrap();
        let drive: Drive = Drive::open(tmp_dir).expect("expected to open Drive successfully");

        drive
            .create_root_tree(None)
            .expect("expected to create root tree successfully");

        let contract_cbor = hex::decode("01000000a5632469645820b0248cd9a27f86d05badf475dd9ff574d63219cd60c52e2be1e540c2fdd713336724736368656d61783468747470733a2f2f736368656d612e646173682e6f72672f6470702d302d342d302f6d6574612f646174612d636f6e7472616374676f776e6572496458204c9bf0db6ae315c85465e9ef26e6a006de9673731d08d14881945ddef1b5c5f26776657273696f6e0169646f63756d656e7473a267636f6e74616374a56474797065666f626a65637467696e646963657381a3646e616d656f6f6e7765724964546f55736572496466756e69717565f56a70726f7065727469657382a168246f776e6572496463617363a168746f557365724964636173636872657175697265648268746f557365724964697075626c69634b65796a70726f70657274696573a268746f557365724964a56474797065656172726179686d61784974656d731820686d696e4974656d73182069627974654172726179f570636f6e74656e744d656469615479706578216170706c69636174696f6e2f782e646173682e6470702e6964656e746966696572697075626c69634b6579a36474797065656172726179686d61784974656d73182169627974654172726179f5746164646974696f6e616c50726f70657274696573f46770726f66696c65a56474797065666f626a65637467696e646963657381a3646e616d65676f776e6572496466756e69717565f56a70726f7065727469657381a168246f776e6572496463617363687265717569726564826961766174617255726c6561626f75746a70726f70657274696573a26561626f7574a2647479706566737472696e67696d61784c656e67746818ff6961766174617255726ca3647479706566737472696e6766666f726d61746375726c696d61784c656e67746818ff746164646974696f6e616c50726f70657274696573f4").unwrap();

        let contract = Contract::from_cbor(contract_cbor.as_slice(), None)
            .expect("expected to create contract");
        drive
            .apply_contract_cbor(contract_cbor.clone(), None, 0f64, true, None)
            .expect("expected to apply contract successfully");

        // Create Alice profile

        let alice_profile_cbor = hex::decode("01000000a763246964582035edfec54aea574df968990abb47b39c206abe5c43a6157885f62958a1f1230c6524747970656770726f66696c656561626f75746a4920616d20416c69636568246f776e65724964582041d52f93f6f7c5af79ce994381c90df73cce2863d3850b9c05ef586ff0fe795f69247265766973696f6e016961766174617255726c7819687474703a2f2f746573742e636f6d2f616c6963652e6a70676f2464617461436f6e747261637449645820b0248cd9a27f86d05badf475dd9ff574d63219cd60c52e2be1e540c2fdd71333").unwrap();

        let alice_profile = Document::from_cbor(alice_profile_cbor.as_slice(), None, None)
            .expect("expected to get a document");

        let document_type = contract
            .document_type_for_name("profile")
            .expect("expected to get a document type");

        let storage_flags = StorageFlags { epoch: 0 };

        drive
            .add_document_for_contract(
                DocumentAndContractInfo {
                    document_info: DocumentInfo::DocumentAndSerialization((
                        &alice_profile,
                        alice_profile_cbor.as_slice(),
                        &storage_flags,
                    )),
                    contract: &contract,
                    document_type,
                    owner_id: None,
                },
                true,
                0f64,
                true,
                None,
            )
            .expect("should create alice profile");

        let sql_string = "select * from profile";
        let query = DriveQuery::from_sql_expr(sql_string, &contract).expect("should build query");

        let (results_no_transaction, _, _) = query
            .execute_no_proof(&drive, None)
            .expect("expected to execute query");

        assert_eq!(results_no_transaction.len(), 1);

        // Update Alice profile

        let updated_alice_profile_cbor = hex::decode("01000000a763246964582035edfec54aea574df968990abb47b39c206abe5c43a6157885f62958a1f1230c6524747970656770726f66696c656561626f75746a4920616d20416c69636568246f776e65724964582041d52f93f6f7c5af79ce994381c90df73cce2863d3850b9c05ef586ff0fe795f69247265766973696f6e026961766174617255726c781a687474703a2f2f746573742e636f6d2f616c696365322e6a70676f2464617461436f6e747261637449645820b0248cd9a27f86d05badf475dd9ff574d63219cd60c52e2be1e540c2fdd71333").unwrap();

        drive
            .update_document_for_contract_cbor(
                updated_alice_profile_cbor.as_slice(),
                contract_cbor.as_slice(),
                "profile",
                None,
                0f64,
                true,
                None,
            )
            .expect("should update alice profile");

        let (results_no_transaction, _, _) = query
            .execute_no_proof(&drive, None)
            .expect("expected to execute query");

        assert_eq!(results_no_transaction.len(), 1);
    }

    #[test]
    fn test_create_and_update_document_in_different_transactions() {
        let tmp_dir = TempDir::new().unwrap();
        let drive: Drive = Drive::open(tmp_dir).expect("expected to open Drive successfully");

        let db_transaction = drive.grove.start_transaction();

        drive
            .create_root_tree(Some(&db_transaction))
            .expect("expected to create root tree successfully");

        let contract_cbor = hex::decode("01000000a5632469645820b0248cd9a27f86d05badf475dd9ff574d63219cd60c52e2be1e540c2fdd713336724736368656d61783468747470733a2f2f736368656d612e646173682e6f72672f6470702d302d342d302f6d6574612f646174612d636f6e7472616374676f776e6572496458204c9bf0db6ae315c85465e9ef26e6a006de9673731d08d14881945ddef1b5c5f26776657273696f6e0169646f63756d656e7473a267636f6e74616374a56474797065666f626a65637467696e646963657381a3646e616d656f6f6e7765724964546f55736572496466756e69717565f56a70726f7065727469657382a168246f776e6572496463617363a168746f557365724964636173636872657175697265648268746f557365724964697075626c69634b65796a70726f70657274696573a268746f557365724964a56474797065656172726179686d61784974656d731820686d696e4974656d73182069627974654172726179f570636f6e74656e744d656469615479706578216170706c69636174696f6e2f782e646173682e6470702e6964656e746966696572697075626c69634b6579a36474797065656172726179686d61784974656d73182169627974654172726179f5746164646974696f6e616c50726f70657274696573f46770726f66696c65a56474797065666f626a65637467696e646963657381a3646e616d65676f776e6572496466756e69717565f56a70726f7065727469657381a168246f776e6572496463617363687265717569726564826961766174617255726c6561626f75746a70726f70657274696573a26561626f7574a2647479706566737472696e67696d61784c656e67746818ff6961766174617255726ca3647479706566737472696e6766666f726d61746375726c696d61784c656e67746818ff746164646974696f6e616c50726f70657274696573f4").unwrap();

        let contract = Contract::from_cbor(contract_cbor.as_slice(), None)
            .expect("expected to create contract");
        drive
            .apply_contract_cbor(
                contract_cbor.clone(),
                None,
                0f64,
                true,
                Some(&db_transaction),
            )
            .expect("expected to apply contract successfully");

        // Create Alice profile

        let alice_profile_cbor = hex::decode("01000000a763246964582035edfec54aea574df968990abb47b39c206abe5c43a6157885f62958a1f1230c6524747970656770726f66696c656561626f75746a4920616d20416c69636568246f776e65724964582041d52f93f6f7c5af79ce994381c90df73cce2863d3850b9c05ef586ff0fe795f69247265766973696f6e016961766174617255726c7819687474703a2f2f746573742e636f6d2f616c6963652e6a70676f2464617461436f6e747261637449645820b0248cd9a27f86d05badf475dd9ff574d63219cd60c52e2be1e540c2fdd71333").unwrap();

        let alice_profile = Document::from_cbor(alice_profile_cbor.as_slice(), None, None)
            .expect("expected to get a document");

        let document_type = contract
            .document_type_for_name("profile")
            .expect("expected to get a document type");

        let storage_flags = StorageFlags { epoch: 0 };

        drive
            .add_document_for_contract(
                DocumentAndContractInfo {
                    document_info: DocumentInfo::DocumentAndSerialization((
                        &alice_profile,
                        alice_profile_cbor.as_slice(),
                        &storage_flags,
                    )),
                    contract: &contract,
                    document_type,
                    owner_id: None,
                },
                true,
                0f64,
                true,
                Some(&db_transaction),
            )
            .expect("should create alice profile");

        drive
            .grove
            .commit_transaction(db_transaction)
            .expect("should commit transaction");

        let sql_string = "select * from profile";
        let query = DriveQuery::from_sql_expr(sql_string, &contract).expect("should build query");

        let (results_no_transaction, _, _) = query
            .execute_no_proof(&drive, None)
            .expect("expected to execute query");

        assert_eq!(results_no_transaction.len(), 1);

        let db_transaction = drive.grove.start_transaction();

        let (results_on_transaction, _, _) = query
            .execute_no_proof(&drive, Some(&db_transaction))
            .expect("expected to execute query");

        assert_eq!(results_on_transaction.len(), 1);

        // Update Alice profile

        let updated_alice_profile_cbor = hex::decode("01000000a763246964582035edfec54aea574df968990abb47b39c206abe5c43a6157885f62958a1f1230c6524747970656770726f66696c656561626f75746a4920616d20416c69636568246f776e65724964582041d52f93f6f7c5af79ce994381c90df73cce2863d3850b9c05ef586ff0fe795f69247265766973696f6e026961766174617255726c781a687474703a2f2f746573742e636f6d2f616c696365322e6a70676f2464617461436f6e747261637449645820b0248cd9a27f86d05badf475dd9ff574d63219cd60c52e2be1e540c2fdd71333").unwrap();

        drive
            .update_document_for_contract_cbor(
                updated_alice_profile_cbor.as_slice(),
                contract_cbor.as_slice(),
                "profile",
                None,
                0f64,
                true,
                Some(&db_transaction),
            )
            .expect("should update alice profile");

        let (results_on_transaction, _, _) = query
            .execute_no_proof(&drive, Some(&db_transaction))
            .expect("expected to execute query");

        assert_eq!(results_on_transaction.len(), 1);

        drive
            .grove
            .commit_transaction(db_transaction)
            .expect("should commit transaction");
    }

    #[test]
    fn test_create_and_update_document_in_different_transactions_with_delete_rollback() {
        let tmp_dir = TempDir::new().unwrap();
        let drive: Drive = Drive::open(tmp_dir).expect("expected to open Drive successfully");

        let db_transaction = drive.grove.start_transaction();

        drive
            .create_root_tree(Some(&db_transaction))
            .expect("expected to create root tree successfully");

        let contract_cbor = hex::decode("01000000a5632469645820b0248cd9a27f86d05badf475dd9ff574d63219cd60c52e2be1e540c2fdd713336724736368656d61783468747470733a2f2f736368656d612e646173682e6f72672f6470702d302d342d302f6d6574612f646174612d636f6e7472616374676f776e6572496458204c9bf0db6ae315c85465e9ef26e6a006de9673731d08d14881945ddef1b5c5f26776657273696f6e0169646f63756d656e7473a267636f6e74616374a56474797065666f626a65637467696e646963657381a3646e616d656f6f6e7765724964546f55736572496466756e69717565f56a70726f7065727469657382a168246f776e6572496463617363a168746f557365724964636173636872657175697265648268746f557365724964697075626c69634b65796a70726f70657274696573a268746f557365724964a56474797065656172726179686d61784974656d731820686d696e4974656d73182069627974654172726179f570636f6e74656e744d656469615479706578216170706c69636174696f6e2f782e646173682e6470702e6964656e746966696572697075626c69634b6579a36474797065656172726179686d61784974656d73182169627974654172726179f5746164646974696f6e616c50726f70657274696573f46770726f66696c65a56474797065666f626a65637467696e646963657381a3646e616d65676f776e6572496466756e69717565f56a70726f7065727469657381a168246f776e6572496463617363687265717569726564826961766174617255726c6561626f75746a70726f70657274696573a26561626f7574a2647479706566737472696e67696d61784c656e67746818ff6961766174617255726ca3647479706566737472696e6766666f726d61746375726c696d61784c656e67746818ff746164646974696f6e616c50726f70657274696573f4").unwrap();

        let contract = Contract::from_cbor(contract_cbor.as_slice(), None)
            .expect("expected to create contract");
        drive
            .apply_contract_cbor(
                contract_cbor.clone(),
                None,
                0f64,
                true,
                Some(&db_transaction),
            )
            .expect("expected to apply contract successfully");

        // Create Alice profile

        let alice_profile_cbor = hex::decode("01000000a763246964582035edfec54aea574df968990abb47b39c206abe5c43a6157885f62958a1f1230c6524747970656770726f66696c656561626f75746a4920616d20416c69636568246f776e65724964582041d52f93f6f7c5af79ce994381c90df73cce2863d3850b9c05ef586ff0fe795f69247265766973696f6e016961766174617255726c7819687474703a2f2f746573742e636f6d2f616c6963652e6a70676f2464617461436f6e747261637449645820b0248cd9a27f86d05badf475dd9ff574d63219cd60c52e2be1e540c2fdd71333").unwrap();

        let alice_profile = Document::from_cbor(alice_profile_cbor.as_slice(), None, None)
            .expect("expected to get a document");

        let document_type = contract
            .document_type_for_name("profile")
            .expect("expected to get a document type");

        let storage_flags = StorageFlags { epoch: 0 };

        drive
            .add_document_for_contract(
                DocumentAndContractInfo {
                    document_info: DocumentInfo::DocumentAndSerialization((
                        &alice_profile,
                        alice_profile_cbor.as_slice(),
                        &storage_flags,
                    )),
                    contract: &contract,
                    document_type,
                    owner_id: None,
                },
                true,
                0f64,
                true,
                Some(&db_transaction),
            )
            .expect("should create alice profile");

        drive
            .grove
            .commit_transaction(db_transaction)
            .expect("should commit transaction");

        let sql_string = "select * from profile";
        let query = DriveQuery::from_sql_expr(sql_string, &contract).expect("should build query");

        let (results_no_transaction, _, _) = query
            .execute_no_proof(&drive, None)
            .expect("expected to execute query");

        assert_eq!(results_no_transaction.len(), 1);

        let db_transaction = drive.grove.start_transaction();

        let (results_on_transaction, _, _) = query
            .execute_no_proof(&drive, Some(&db_transaction))
            .expect("expected to execute query");

        assert_eq!(results_on_transaction.len(), 1);

        drive
            .delete_document_for_contract(
                &alice_profile.id,
                &contract,
                "profile",
                None,
                Some(&db_transaction),
            )
            .expect("expected to delete document");

        let (results_on_transaction, _, _) = query
            .execute_no_proof(&drive, Some(&db_transaction))
            .expect("expected to execute query");

        assert_eq!(results_on_transaction.len(), 0);

        drive
            .grove
            .rollback_transaction(&db_transaction)
            .expect("expected to rollback transaction");

        let (results_on_transaction, _, _) = query
            .execute_no_proof(&drive, Some(&db_transaction))
            .expect("expected to execute query");

        assert_eq!(results_on_transaction.len(), 1);

        // Update Alice profile

        let updated_alice_profile_cbor = hex::decode("01000000a763246964582035edfec54aea574df968990abb47b39c206abe5c43a6157885f62958a1f1230c6524747970656770726f66696c656561626f75746a4920616d20416c69636568246f776e65724964582041d52f93f6f7c5af79ce994381c90df73cce2863d3850b9c05ef586ff0fe795f69247265766973696f6e026961766174617255726c781a687474703a2f2f746573742e636f6d2f616c696365322e6a70676f2464617461436f6e747261637449645820b0248cd9a27f86d05badf475dd9ff574d63219cd60c52e2be1e540c2fdd71333").unwrap();

        drive
            .update_document_for_contract_cbor(
                updated_alice_profile_cbor.as_slice(),
                contract_cbor.as_slice(),
                "profile",
                None,
                0f64,
                true,
                Some(&db_transaction),
            )
            .expect("should update alice profile");
    }

    #[test]
    fn test_create_two_documents_with_the_same_index_in_different_transactions() {
        let tmp_dir = TempDir::new().unwrap();
        let drive: Drive = Drive::open(tmp_dir).expect("expected to open Drive successfully");

        let db_transaction = drive.grove.start_transaction();

        drive
            .create_root_tree(Some(&db_transaction))
            .expect("expected to create root tree successfully");

        let contract_cbor = hex::decode("01000000a5632469645820e668c659af66aee1e72c186dde7b5b7e0a1d712a09c40d5721f622bf53c531556724736368656d61783468747470733a2f2f736368656d612e646173682e6f72672f6470702d302d342d302f6d6574612f646174612d636f6e7472616374676f776e6572496458203012c19b98ec0033addb36cd64b7f510670f2a351a4304b5f6994144286efdac6776657273696f6e0169646f63756d656e7473a266646f6d61696ea66474797065666f626a65637467696e646963657383a3646e616d6572706172656e744e616d65416e644c6162656c66756e69717565f56a70726f7065727469657382a1781a6e6f726d616c697a6564506172656e74446f6d61696e4e616d6563617363a16f6e6f726d616c697a65644c6162656c63617363a3646e616d656e646173684964656e74697479496466756e69717565f56a70726f7065727469657381a1781c7265636f7264732e64617368556e697175654964656e74697479496463617363a2646e616d656964617368416c6961736a70726f7065727469657381a1781b7265636f7264732e64617368416c6961734964656e746974794964636173636824636f6d6d656e74790137496e206f7264657220746f207265676973746572206120646f6d61696e20796f75206e65656420746f206372656174652061207072656f726465722e20546865207072656f726465722073746570206973206e656564656420746f2070726576656e74206d616e2d696e2d7468652d6d6964646c652061747461636b732e206e6f726d616c697a65644c6162656c202b20272e27202b206e6f726d616c697a6564506172656e74446f6d61696e206d757374206e6f74206265206c6f6e676572207468616e20323533206368617273206c656e67746820617320646566696e65642062792052464320313033352e20446f6d61696e20646f63756d656e74732061726520696d6d757461626c653a206d6f64696669636174696f6e20616e642064656c6574696f6e20617265207265737472696374656468726571756972656486656c6162656c6f6e6f726d616c697a65644c6162656c781a6e6f726d616c697a6564506172656e74446f6d61696e4e616d656c7072656f7264657253616c74677265636f7264736e737562646f6d61696e52756c65736a70726f70657274696573a6656c6162656ca5647479706566737472696e67677061747465726e782a5e5b612d7a412d5a302d395d5b612d7a412d5a302d392d5d7b302c36317d5b612d7a412d5a302d395d24696d61784c656e677468183f696d696e4c656e677468036b6465736372697074696f6e7819446f6d61696e206c6162656c2e20652e672e2027426f62272e677265636f726473a66474797065666f626a6563746824636f6d6d656e747890436f6e73747261696e742077697468206d617820616e64206d696e2070726f7065727469657320656e737572652074686174206f6e6c79206f6e65206964656e74697479207265636f72642069732075736564202d206569746865722061206064617368556e697175654964656e74697479496460206f722061206064617368416c6961734964656e746974794964606a70726f70657274696573a27364617368416c6961734964656e746974794964a764747970656561727261796824636f6d6d656e7478234d75737420626520657175616c20746f2074686520646f63756d656e74206f776e6572686d61784974656d731820686d696e4974656d73182069627974654172726179f56b6465736372697074696f6e783d4964656e7469747920494420746f206265207573656420746f2063726561746520616c696173206e616d657320666f7220746865204964656e7469747970636f6e74656e744d656469615479706578216170706c69636174696f6e2f782e646173682e6470702e6964656e7469666965727464617368556e697175654964656e746974794964a764747970656561727261796824636f6d6d656e7478234d75737420626520657175616c20746f2074686520646f63756d656e74206f776e6572686d61784974656d731820686d696e4974656d73182069627974654172726179f56b6465736372697074696f6e783e4964656e7469747920494420746f206265207573656420746f2063726561746520746865207072696d617279206e616d6520746865204964656e7469747970636f6e74656e744d656469615479706578216170706c69636174696f6e2f782e646173682e6470702e6964656e7469666965726d6d617850726f70657274696573016d6d696e50726f7065727469657301746164646974696f6e616c50726f70657274696573f46c7072656f7264657253616c74a56474797065656172726179686d61784974656d731820686d696e4974656d73182069627974654172726179f56b6465736372697074696f6e782253616c74207573656420696e20746865207072656f7264657220646f63756d656e746e737562646f6d61696e52756c6573a56474797065666f626a656374687265717569726564816f616c6c6f77537562646f6d61696e736a70726f70657274696573a16f616c6c6f77537562646f6d61696e73a3647479706567626f6f6c65616e6824636f6d6d656e74784f4f6e6c792074686520646f6d61696e206f776e657220697320616c6c6f77656420746f2063726561746520737562646f6d61696e7320666f72206e6f6e20746f702d6c6576656c20646f6d61696e736b6465736372697074696f6e785b54686973206f7074696f6e20646566696e65732077686f2063616e2063726561746520737562646f6d61696e733a2074727565202d20616e796f6e653b2066616c7365202d206f6e6c792074686520646f6d61696e206f776e65726b6465736372697074696f6e7842537562646f6d61696e2072756c657320616c6c6f7720646f6d61696e206f776e65727320746f20646566696e652072756c657320666f7220737562646f6d61696e73746164646974696f6e616c50726f70657274696573f46f6e6f726d616c697a65644c6162656ca5647479706566737472696e67677061747465726e78215e5b612d7a302d395d5b612d7a302d392d5d7b302c36317d5b612d7a302d395d246824636f6d6d656e7478694d75737420626520657175616c20746f20746865206c6162656c20696e206c6f776572636173652e20546869732070726f70657274792077696c6c20626520646570726563617465642064756520746f206361736520696e73656e73697469766520696e6469636573696d61784c656e677468183f6b6465736372697074696f6e7850446f6d61696e206c6162656c20696e206c6f7765726361736520666f7220636173652d696e73656e73697469766520756e697175656e6573732076616c69646174696f6e2e20652e672e2027626f6227781a6e6f726d616c697a6564506172656e74446f6d61696e4e616d65a6647479706566737472696e67677061747465726e78285e247c5e5b5b612d7a302d395d5b612d7a302d392d5c2e5d7b302c3138387d5b612d7a302d395d246824636f6d6d656e74788c4d7573742065697468657220626520657175616c20746f20616e206578697374696e6720646f6d61696e206f7220656d70747920746f20637265617465206120746f70206c6576656c20646f6d61696e2e204f6e6c7920746865206461746120636f6e7472616374206f776e65722063616e2063726561746520746f70206c6576656c20646f6d61696e732e696d61784c656e67746818be696d696e4c656e677468006b6465736372697074696f6e785e412066756c6c20706172656e7420646f6d61696e206e616d6520696e206c6f7765726361736520666f7220636173652d696e73656e73697469766520756e697175656e6573732076616c69646174696f6e2e20652e672e20276461736827746164646974696f6e616c50726f70657274696573f4687072656f72646572a66474797065666f626a65637467696e646963657381a3646e616d656a73616c7465644861736866756e69717565f56a70726f7065727469657381a17073616c746564446f6d61696e48617368636173636824636f6d6d656e74784a5072656f7264657220646f63756d656e74732061726520696d6d757461626c653a206d6f64696669636174696f6e20616e642064656c6574696f6e206172652072657374726963746564687265717569726564817073616c746564446f6d61696e486173686a70726f70657274696573a17073616c746564446f6d61696e48617368a56474797065656172726179686d61784974656d731820686d696e4974656d73182069627974654172726179f56b6465736372697074696f6e7859446f75626c65207368612d323536206f662074686520636f6e636174656e6174696f6e206f66206120333220627974652072616e646f6d2073616c7420616e642061206e6f726d616c697a656420646f6d61696e206e616d65746164646974696f6e616c50726f70657274696573f4").unwrap();

        drive
            .apply_contract_cbor(
                contract_cbor.clone(),
                None,
                0f64,
                true,
                Some(&db_transaction),
            )
            .expect("expected to apply contract successfully");

        // Create dash TLD

        let dash_tld_cbor = hex::decode("01000000ac632469645820d7f2c53f46a917ab6e5b39a2d7bc260b649289453744d1e0d4f26a8d8eff37cf65247479706566646f6d61696e656c6162656c6464617368677265636f726473a17364617368416c6961734964656e74697479496458203012c19b98ec0033addb36cd64b7f510670f2a351a4304b5f6994144286efdac68246f776e6572496458203012c19b98ec0033addb36cd64b7f510670f2a351a4304b5f6994144286efdac69247265766973696f6e016a246372656174656441741b0000017f07c861586c7072656f7264657253616c745820e0b508c5a36825a206693a1f414aa13edbecf43c41e3c799ea9e737b4f9aa2266e737562646f6d61696e52756c6573a16f616c6c6f77537562646f6d61696e73f56f2464617461436f6e747261637449645820e668c659af66aee1e72c186dde7b5b7e0a1d712a09c40d5721f622bf53c531556f6e6f726d616c697a65644c6162656c6464617368781a6e6f726d616c697a6564506172656e74446f6d61696e4e616d6560").unwrap();

        drive
            .add_document_for_contract_cbor(
                dash_tld_cbor.as_slice(),
                contract_cbor.as_slice(),
                "domain",
                None,
                true,
                0f64,
                true,
                Some(&db_transaction),
            )
            .expect("should create dash tld");

        drive
            .grove
            .commit_transaction(db_transaction)
            .expect("should commit transaction");

        let db_transaction = drive.grove.start_transaction();

        // add random TLD

        let random_tld_cbor = hex::decode("01000000ab632469645820655c9b5606f4ad53daea90de9c540aad656ed5fbe5fb14b40700f6f56dc793ac65247479706566646f6d61696e656c6162656c746433653966343532373963343865306261363561677265636f726473a17364617368416c6961734964656e74697479496458203012c19b98ec0033addb36cd64b7f510670f2a351a4304b5f6994144286efdac68246f776e6572496458203012c19b98ec0033addb36cd64b7f510670f2a351a4304b5f6994144286efdac69247265766973696f6e016c7072656f7264657253616c745820219353a923a29cd02c521b141f326ac0d12c362a84f1979a5de89b8dba12891b6e737562646f6d61696e52756c6573a16f616c6c6f77537562646f6d61696e73f56f2464617461436f6e747261637449645820e668c659af66aee1e72c186dde7b5b7e0a1d712a09c40d5721f622bf53c531556f6e6f726d616c697a65644c6162656c746433653966343532373963343865306261363561781a6e6f726d616c697a6564506172656e74446f6d61696e4e616d6560").unwrap();

        drive
            .add_document_for_contract_cbor(
                random_tld_cbor.as_slice(),
                contract_cbor.as_slice(),
                "domain",
                None,
                true,
                0f64,
                true,
                Some(&db_transaction),
            )
            .expect("should add random tld");
    }

    #[test]
    fn test_create_update_and_delete_document() {
        let tmp_dir = TempDir::new().unwrap();
        let drive: Drive = Drive::open(tmp_dir).expect("expected to open Drive successfully");

        drive
            .create_root_tree(None)
            .expect("should create root tree");

        let contract = json!({
            "protocolVersion": 1,
            "$id": "BZUodcFoFL6KvnonehrnMVggTvCe8W5MiRnZuqLb6M54",
            "$schema": "https://schema.dash.org/dpp-0-4-0/meta/data-contract",
            "version": 1,
            "ownerId": "GZVdTnLFAN2yE9rLeCHBDBCr7YQgmXJuoExkY347j7Z5",
            "documents": {
                "indexedDocument": {
                    "type": "object",
                    "indices": [
                        {"name":"index1", "properties": [{"$ownerId":"asc"}, {"firstName":"desc"}], "unique":true},
                        {"name":"index2", "properties": [{"$ownerId":"asc"}, {"lastName":"desc"}], "unique":true},
                        {"name":"index3", "properties": [{"lastName":"asc"}]},
                        {"name":"index4", "properties": [{"$createdAt":"asc"}, {"$updatedAt":"asc"}]},
                        {"name":"index5", "properties": [{"$updatedAt":"asc"}]},
                        {"name":"index6", "properties": [{"$createdAt":"asc"}]}
                    ],
                    "properties":{
                        "firstName": {
                            "type": "string",
                            "maxLength": 63,
                        },
                        "lastName": {
                            "type": "string",
                            "maxLength": 63,
                        }
                    },
                    "required": ["firstName", "$createdAt", "$updatedAt", "lastName"],
                    "additionalProperties": false,
                },
            },
        });

        let contract = value_to_cbor(contract, Some(defaults::PROTOCOL_VERSION));

        drive
            .apply_contract_cbor(contract.clone(), None, 0f64, true, None)
            .expect("should create a contract");

        // Create document

        let document = json!({
           "$protocolVersion": 1,
           "$id": "DLRWw2eRbLAW5zDU2c7wwsSFQypTSZPhFYzpY48tnaXN",
           "$type": "indexedDocument",
           "$dataContractId": "BZUodcFoFL6KvnonehrnMVggTvCe8W5MiRnZuqLb6M54",
           "$ownerId": "GZVdTnLFAN2yE9rLeCHBDBCr7YQgmXJuoExkY347j7Z5",
           "$revision": 1,
           "firstName": "myName",
           "lastName": "lastName",
           "$createdAt":1647535750329 as u64,
           "$updatedAt":1647535750329 as u64,
        });

        let document_cbor = value_to_cbor(document, Some(defaults::PROTOCOL_VERSION));

        drive
            .add_document_for_contract_cbor(
                document_cbor.as_slice(),
                &contract.as_slice(),
                "indexedDocument",
                None,
                true,
                0f64,
                true,
                None,
            )
            .expect("should add document");

        // Update document

        let document = json!({
           "$protocolVersion": 1,
           "$id": "DLRWw2eRbLAW5zDU2c7wwsSFQypTSZPhFYzpY48tnaXN",
           "$type": "indexedDocument",
           "$dataContractId": "BZUodcFoFL6KvnonehrnMVggTvCe8W5MiRnZuqLb6M54",
           "$ownerId": "GZVdTnLFAN2yE9rLeCHBDBCr7YQgmXJuoExkY347j7Z5",
           "$revision": 2,
           "firstName": "updatedName",
           "lastName": "lastName",
           "$createdAt":1647535750329 as u64,
           "$updatedAt":1647535754556 as u64,
        });

        let document_cbor = value_to_cbor(document, Some(defaults::PROTOCOL_VERSION));

        drive
            .update_document_for_contract_cbor(
                document_cbor.as_slice(),
                &contract.as_slice(),
                "indexedDocument",
                None,
                0f64,
                true,
                None,
            )
            .expect("should update document");

        let document_id = bs58::decode("DLRWw2eRbLAW5zDU2c7wwsSFQypTSZPhFYzpY48tnaXN")
            .into_vec()
            .expect("should decode base58");

        // Delete document

        drive
            .delete_document_for_contract_cbor(
                document_id.as_slice(),
                &contract,
                "indexedDocument",
                None,
                None,
            )
            .expect("should delete document");
    }

    #[test]
    fn store_document_1() {
        let tmp_dir = TempDir::new().unwrap();
        let _drive = Drive::open(tmp_dir);
    }

    #[test]
    fn test_cbor_deserialization() {
        let document_cbor = json_document_to_cbor("simple.json", Some(1));
        let (version, read_document_cbor) = document_cbor.split_at(4);
        assert!(Drive::check_protocol_version_bytes(version));
        let document: HashMap<String, ciborium::value::Value> =
            ciborium::de::from_reader(read_document_cbor).expect("cannot deserialize cbor");
        assert!(document.get("a").is_some());
        let tmp_dir = TempDir::new().unwrap();
        let _drive = Drive::open(tmp_dir);
    }
}<|MERGE_RESOLUTION|>--- conflicted
+++ resolved
@@ -6,25 +6,14 @@
 mod grove_operations;
 mod config;
 
-use crate::contract::flags::StorageFlags;
 use crate::contract::{Contract, Document, DocumentType};
 use crate::drive::defaults::STORAGE_FLAGS_SIZE;
-<<<<<<< HEAD
-=======
-use crate::drive::object_size_info::KeyInfo::KeySize;
-use crate::drive::object_size_info::PathKeyInfo::{PathFixedSizeKey, PathKey, PathKeyRef};
->>>>>>> 1873c2ed
 use crate::error::drive::DriveError;
 use crate::error::query::QueryError;
 use crate::error::Error;
 use crate::fee::calculate_fee;
-<<<<<<< HEAD
 use crate::fee::op::{DeleteOperation, DriveOperation, QueryOperation};
 use crate::query::{DriveQuery};
-=======
-use crate::fee::op::{DeleteOperation, InsertOperation, QueryOperation};
-use crate::query::DriveQuery;
->>>>>>> 1873c2ed
 use defaults::{CONTRACT_DOCUMENTS_PATH_HEIGHT, DEFAULT_HASH_SIZE};
 use flags::StorageFlags;
 use grovedb::{Element, GroveDb, Transaction, TransactionArg};
@@ -50,16 +39,9 @@
     current_epoch: u16,
 }
 
-pub struct EpochInfo {
-    current_epoch: u16,
-}
-
 pub struct Drive {
     pub grove: GroveDb,
-<<<<<<< HEAD
     pub config: DriveConfig,
-=======
->>>>>>> 1873c2ed
     pub epoch_info: RefCell<EpochInfo>,
     pub cached_contracts: RefCell<Cache<[u8; 32], Arc<Contract>>>, //HashMap<[u8; 32], Rc<Contract>>>,
 }
@@ -185,11 +167,6 @@
                 config: DriveConfig::default(),
                 cached_contracts: RefCell::new(Cache::new(200)),
                 epoch_info: RefCell::new(EpochInfo { current_epoch: 0 }),
-<<<<<<< HEAD
-=======
-                transient_inserts: RefCell::new(BTreeSet::new()),
-                transient_batch_inserts: RefCell::new(BTreeSet::new()),
->>>>>>> 1873c2ed
             }),
             Err(e) => Err(Error::GroveDB(e)),
         }
@@ -252,333 +229,6 @@
         Ok(())
     }
 
-<<<<<<< HEAD
-=======
-    fn grove_insert_empty_tree<'a, 'c, P>(
-        &'a self,
-        path: P,
-        key_info: KeyInfo<'c>,
-        storage_flags: &StorageFlags,
-        transaction: TransactionArg,
-        apply: bool,
-        insert_operations: &mut Vec<InsertOperation>,
-    ) -> Result<(), Error>
-    where
-        P: IntoIterator<Item = &'c [u8]>,
-        <P as IntoIterator>::IntoIter: ExactSizeIterator + DoubleEndedIterator + Clone,
-    {
-        match key_info {
-            KeyRef(key) => {
-                insert_operations.push(InsertOperation::for_empty_tree(key.len()));
-                if apply {
-                    self.grove
-                        .insert(
-                            path,
-                            key,
-                            Element::empty_tree_with_flags(storage_flags.to_element_flags()),
-                            transaction,
-                        )
-                        .map_err(Error::GroveDB)
-                } else {
-                    let mut path_items: Vec<Vec<u8>> = path.into_iter().map(Vec::from).collect();
-                    path_items.push(Vec::from(key));
-                    self.transient_batch_inserts.borrow_mut().insert(path_items);
-                    Ok(())
-                }
-            }
-            KeySize(key_max_length) => {
-                insert_operations.push(InsertOperation::for_empty_tree(key_max_length));
-                Ok(())
-            }
-            Key(_) => Err(Error::Drive(DriveError::GroveDBInsertion(
-                "only a key ref can be inserted into groveDB",
-            ))),
-        }
-    }
-
-    fn grove_insert_empty_tree_if_not_exists<'a, 'c, const N: usize>(
-        &'a self,
-        path_key_info: PathKeyInfo<'c, N>,
-        storage_flags: &StorageFlags,
-        transaction: TransactionArg,
-        apply: bool,
-        query_operations: &mut Vec<QueryOperation>,
-        insert_operations: &mut Vec<InsertOperation>,
-    ) -> Result<bool, Error> {
-        match path_key_info {
-            PathKeyRef((path, key)) => {
-                let path = path.iter().map(|x| x.as_slice());
-                let inserted = if apply {
-                    self.grove.insert_if_not_exists(
-                        path.clone(),
-                        key,
-                        Element::empty_tree_with_flags(storage_flags.to_element_flags()),
-                        transaction,
-                    )?
-                } else {
-                    let mut path_items: Vec<Vec<u8>> = path.clone().map(Vec::from).collect();
-                    path_items.push(Vec::from(key));
-                    let exists = self
-                        .transient_batch_inserts
-                        .borrow_mut()
-                        .contains(&path_items)
-                        || self.transient_inserts.borrow_mut().contains(&path_items);
-                    if !exists {
-                        self.transient_batch_inserts.borrow_mut().insert(path_items);
-                    }
-                    !exists
-                };
-                if inserted {
-                    insert_operations.push(InsertOperation::for_empty_tree(key.len()));
-                }
-                query_operations.push(QueryOperation::for_key_check_in_path(key.len(), path));
-                Ok(inserted)
-            }
-            PathKeySize((path_length, key_length)) => {
-                insert_operations.push(InsertOperation::for_empty_tree(key_length));
-                query_operations.push(QueryOperation::for_key_check_with_path_length(
-                    key_length,
-                    path_length,
-                ));
-                Ok(true)
-            }
-            PathKey((path, key)) => {
-                let path = path.iter().map(|x| x.as_slice());
-                let inserted = if apply {
-                    self.grove.insert_if_not_exists(
-                        path.clone(),
-                        key.as_slice(),
-                        Element::empty_tree_with_flags(storage_flags.to_element_flags()),
-                        transaction,
-                    )?
-                } else {
-                    let mut path_items: Vec<Vec<u8>> = path.clone().map(Vec::from).collect();
-                    path_items.push(key.clone());
-                    let exists = self
-                        .transient_batch_inserts
-                        .borrow_mut()
-                        .contains(&path_items)
-                        || self.transient_inserts.borrow_mut().contains(&path_items);
-                    if !exists {
-                        self.transient_batch_inserts.borrow_mut().insert(path_items);
-                    }
-                    !exists
-                };
-                if inserted {
-                    insert_operations.push(InsertOperation::for_empty_tree(key.len()));
-                }
-                query_operations.push(QueryOperation::for_key_check_in_path(key.len(), path));
-                Ok(inserted)
-            }
-            PathFixedSizeKey((path, key)) => {
-                let path = path.into_iter();
-                let inserted = if apply {
-                    self.grove.insert_if_not_exists(
-                        path.clone(),
-                        key.as_slice(),
-                        Element::empty_tree_with_flags(storage_flags.to_element_flags()),
-                        transaction,
-                    )?
-                } else {
-                    let mut path_items: Vec<Vec<u8>> = path.clone().map(Vec::from).collect();
-                    path_items.push(key.clone());
-                    let exists = self
-                        .transient_batch_inserts
-                        .borrow_mut()
-                        .contains(&path_items)
-                        || self.transient_inserts.borrow_mut().contains(&path_items);
-                    if !exists {
-                        self.transient_batch_inserts.borrow_mut().insert(path_items);
-                    }
-                    !exists
-                };
-                if inserted {
-                    insert_operations.push(InsertOperation::for_empty_tree(key.len()));
-                }
-                query_operations.push(QueryOperation::for_key_check_in_path(key.len(), path));
-                Ok(inserted)
-            }
-            PathFixedSizeKeyRef((path, key)) => {
-                let path = path.into_iter();
-                let inserted = if apply {
-                    self.grove.insert_if_not_exists(
-                        path.clone(),
-                        key,
-                        Element::empty_tree_with_flags(storage_flags.to_element_flags()),
-                        transaction,
-                    )?
-                } else {
-                    let mut path_items: Vec<Vec<u8>> = path.clone().map(Vec::from).collect();
-                    path_items.push(Vec::from(key));
-                    let exists = self
-                        .transient_batch_inserts
-                        .borrow_mut()
-                        .contains(&path_items)
-                        || self
-                            .transient_batch_inserts
-                            .borrow_mut()
-                            .contains(&path_items);
-                    if !exists {
-                        self.transient_batch_inserts.borrow_mut().insert(path_items);
-                    }
-                    !exists
-                };
-                if inserted {
-                    insert_operations.push(InsertOperation::for_empty_tree(key.len()));
-                }
-                query_operations.push(QueryOperation::for_key_check_in_path(key.len(), path));
-                Ok(inserted)
-            }
-        }
-    }
-
-    fn grove_insert<'a, 'c, const N: usize>(
-        &'a self,
-        path_key_element_info: PathKeyElementInfo<'c, N>,
-        transaction: TransactionArg,
-        apply: bool,
-        insert_operations: &mut Vec<InsertOperation>,
-    ) -> Result<(), Error> {
-        match path_key_element_info {
-            PathKeyElement((path, key, element)) => {
-                let path = path.iter().map(|x| x.as_slice());
-                insert_operations.push(InsertOperation::for_key_value(key.len(), &element));
-                if apply {
-                    self.grove
-                        .insert(path, key, element, transaction)
-                        .map_err(Error::GroveDB)
-                } else {
-                    Ok(())
-                }
-            }
-            PathKeyElementSize((_path_max_length, key_max_length, element_max_size)) => {
-                insert_operations.push(InsertOperation::for_key_value_size(
-                    key_max_length,
-                    element_max_size,
-                ));
-                Ok(())
-            }
-            PathFixedSizeKeyElement((path, key, element)) => {
-                insert_operations.push(InsertOperation::for_key_value(key.len(), &element));
-                if apply {
-                    self.grove
-                        .insert(path, key, element, transaction)
-                        .map_err(Error::GroveDB)
-                } else {
-                    Ok(())
-                }
-            }
-        }
-    }
-
-    fn grove_insert_if_not_exists<'a, 'c, const N: usize>(
-        &'a self,
-        path_key_element_info: PathKeyElementInfo<'c, N>,
-        transaction: TransactionArg,
-        apply: bool,
-        query_operations: &mut Vec<QueryOperation>,
-        insert_operations: &mut Vec<InsertOperation>,
-    ) -> Result<bool, Error> {
-        match path_key_element_info {
-            PathKeyElement((path, key, element)) => {
-                let path_iter = path.iter().map(|x| x.as_slice());
-                let insert_operation = InsertOperation::for_key_value(key.len(), &element);
-                let query_operation =
-                    QueryOperation::for_key_check_in_path(key.len(), path_iter.clone());
-                let inserted = if apply {
-                    self.grove
-                        .insert_if_not_exists(path_iter, key, element, transaction)?
-                } else {
-                    let mut path_items: Vec<Vec<u8>> = path.into_iter().map(Vec::from).collect();
-                    path_items.push(Vec::from(key));
-                    let exists = self
-                        .transient_batch_inserts
-                        .borrow_mut()
-                        .contains(&path_items)
-                        || self.transient_inserts.borrow_mut().contains(&path_items);
-                    if !exists {
-                        self.transient_batch_inserts.borrow_mut().insert(path_items);
-                    }
-                    !exists
-                };
-                if inserted {
-                    insert_operations.push(insert_operation);
-                }
-                query_operations.push(query_operation);
-                Ok(inserted)
-            }
-            PathKeyElementSize((path_size, key_max_length, element_max_size)) => {
-                let insert_operation =
-                    InsertOperation::for_key_value_size(key_max_length, element_max_size);
-                let query_operation =
-                    QueryOperation::for_key_check_with_path_length(key_max_length, path_size);
-                insert_operations.push(insert_operation);
-                query_operations.push(query_operation);
-                Ok(true)
-            }
-            PathFixedSizeKeyElement((path, key, element)) => {
-                let path_iter = path.into_iter();
-                let insert_operation = InsertOperation::for_key_value(key.len(), &element);
-                let query_operation =
-                    QueryOperation::for_key_check_in_path(key.len(), path_iter.clone());
-                let inserted = if apply {
-                    self.grove
-                        .insert_if_not_exists(path_iter, key, element, transaction)?
-                } else {
-                    let mut path_items: Vec<Vec<u8>> = path.into_iter().map(Vec::from).collect();
-                    path_items.push(Vec::from(key));
-                    let exists = self
-                        .transient_batch_inserts
-                        .borrow_mut()
-                        .contains(&path_items)
-                        || self.transient_inserts.borrow_mut().contains(&path_items);
-                    if !exists {
-                        self.transient_batch_inserts.borrow_mut().insert(path_items);
-                    }
-                    !exists
-                };
-
-                if inserted {
-                    insert_operations.push(insert_operation);
-                }
-                query_operations.push(query_operation);
-                Ok(inserted)
-            }
-        }
-    }
-
-    pub(crate) fn grove_get<'a, 'c, P>(
-        &'a self,
-        path: P,
-        key_value_info: KeyValueInfo<'c>,
-        transaction: TransactionArg,
-        query_operations: &mut Vec<QueryOperation>,
-    ) -> Result<Option<Element>, Error>
-    where
-        P: IntoIterator<Item = &'c [u8]>,
-        <P as IntoIterator>::IntoIter: ExactSizeIterator + DoubleEndedIterator + Clone,
-    {
-        let path_iter = path.into_iter();
-        match key_value_info {
-            KeyValueInfo::KeyRefRequest(key) => {
-                let item = self.grove.get(path_iter.clone(), key, transaction)?;
-                query_operations.push(QueryOperation::for_value_retrieval_in_path(
-                    key.len(),
-                    path_iter,
-                    item.serialized_byte_size(),
-                ));
-                Ok(Some(item))
-            }
-            KeyValueInfo::KeyValueMaxSize((key_size, value_size)) => {
-                query_operations.push(QueryOperation::for_value_retrieval_in_path(
-                    key_size, path_iter, value_size,
-                ));
-                Ok(None)
-            }
-        }
-    }
-
->>>>>>> 1873c2ed
     // If a document isn't sent to this function then we are just calling to know the query and
     // insert operations
     fn add_document_to_primary_storage(
@@ -598,11 +248,7 @@
         if document_type.documents_keep_history {
             let (path_key_info, storage_flags) =
                 if let DocumentAndSerialization((document, _, storage_flags)) =
-<<<<<<< HEAD
                 document_and_contract_info.document_info
-=======
-                    document_and_contract_info.document_info
->>>>>>> 1873c2ed
                 {
                     (
                         PathFixedSizeKeyRef((primary_key_path, document.id.as_slice())),
@@ -659,11 +305,7 @@
 
             let path_key_element_info =
                 if let DocumentAndSerialization((document, _, storage_flags)) =
-<<<<<<< HEAD
-                document_and_contract_info.document_info
-=======
                     document_and_contract_info.document_info
->>>>>>> 1873c2ed
                 {
                     // we should also insert a reference at 0 to the current value
                     // todo: we could construct this only once
@@ -1301,20 +943,6 @@
                 insert_operations,
             )?;
 
-<<<<<<< HEAD
-            let old_document =
-                if let Element::Item(old_document_cbor, old_element_flags) = old_document_element {
-                    Ok(Document::from_cbor(
-                        old_document_cbor.as_slice(),
-                        None,
-                        owner_id,
-                    )?)
-                } else {
-                    Err(Error::Drive(DriveError::CorruptedDocumentNotItem(
-                        "old document is not an item",
-                    )))
-                }?;
-=======
             let old_document = if let Element::Item(old_document_cbor, _) = old_document_element {
                 Ok(Document::from_cbor(
                     old_document_cbor.as_slice(),
@@ -1326,7 +954,6 @@
                     "old document is not an item",
                 )))
             }?;
->>>>>>> 1873c2ed
 
             // fourth we need to store a reference to the document for each index
             for index in &document_type.indices {
@@ -1616,11 +1243,7 @@
         }
 
         let document_bytes: Vec<u8> = match document_element.unwrap() {
-<<<<<<< HEAD
-            Element::Item(data, storage_flags) => data,
-=======
             Element::Item(data, _) => data,
->>>>>>> 1873c2ed
             _ => todo!(), // TODO: how should this be handled, possibility that document might not be in storage
         };
 
@@ -1815,8 +1438,6 @@
         query.execute_with_proof(self, transaction)
     }
 
-<<<<<<< HEAD
-=======
     pub fn query_documents_from_contract_as_grove_proof_only_get_elements(
         &self,
         contract: &Contract,
@@ -1829,7 +1450,6 @@
         query.execute_with_proof_only_get_elements(self, transaction)
     }
 
->>>>>>> 1873c2ed
     pub fn worst_case_fee_for_document_type_with_name(
         &self,
         contract: &Contract,
@@ -1857,7 +1477,6 @@
         cbor_from_hex, json_document_to_cbor, setup_contract, setup_contract_from_hex,
         value_to_cbor,
     };
-    use crate::contract::flags::StorageFlags;
     use crate::contract::{Contract, Document};
     use crate::drive::flags::StorageFlags;
     use crate::drive::object_size_info::DocumentInfo::DocumentAndSerialization;
