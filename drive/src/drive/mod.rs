--- conflicted
+++ resolved
@@ -4,13 +4,9 @@
 use crate::drive::defaults::CONTRACT_DOCUMENTS_PATH_HEIGHT;
 use crate::fee::op::{BaseOp, DeleteOperation, InsertOperation, QueryOperation};
 use crate::query::DriveQuery;
-<<<<<<< HEAD
 use enum_map::EnumMap;
-use grovedb::{Element, Error, GroveDb};
+use grovedb::{Element, Error, GroveDb, TransactionArg};
 use std::collections::HashMap;
-=======
-use grovedb::{Element, Error, GroveDb, TransactionArg};
->>>>>>> 3fed61da
 use std::path::Path;
 
 pub struct Drive {
@@ -209,7 +205,6 @@
         Ok(())
     }
 
-<<<<<<< HEAD
     fn grove_insert_empty_tree<'a: 'b, 'b, 'c, P>(
         &'a mut self,
         path: P,
@@ -314,11 +309,11 @@
     }
 
     fn add_contract_to_storage(
-        &mut self,
+        &self,
         contract_bytes: Element,
         contract: &Contract,
         block_time: f64,
-        transaction: Option<&OptimisticTransactionDBTransaction>,
+        transaction: TransactionArg,
         insert_operations: &mut Vec<InsertOperation>,
     ) -> Result<(), Error> {
         let contract_root_path = contract_root_path(&contract.id);
@@ -334,28 +329,10 @@
             let contract_keeping_history_storage_path =
                 contract_keeping_history_storage_path(&contract.id);
             self.grove_insert(
-=======
-    fn add_contract_to_storage(
-        &self,
-        contract_bytes: Element,
-        contract: &Contract,
-        block_time: f64,
-        transaction: TransactionArg,
-    ) -> Result<u64, Error> {
-        let contract_root_path = contract_root_path(&contract.id);
-        if contract.keeps_history {
-            self.grove
-                .insert(contract_root_path, &[0], Element::empty_tree(), transaction)?;
-            let encoded_time = crate::contract::types::encode_float(block_time)?;
-            let contract_keeping_history_storage_path =
-                contract_keeping_history_storage_path(&contract.id);
-            self.grove.insert(
->>>>>>> 3fed61da
                 contract_keeping_history_storage_path,
                 encoded_time.as_slice(),
                 contract_bytes,
                 transaction,
-<<<<<<< HEAD
                 insert_operations,
             )?;
 
@@ -383,50 +360,20 @@
     }
 
     fn insert_contract(
-        &mut self,
-        contract_bytes: Element,
-        contract: &Contract,
-        block_time: f64,
-        transaction: Option<&OptimisticTransactionDBTransaction>,
-        insert_operations: &mut Vec<InsertOperation>,
-    ) -> Result<(), Error> {
-        self.grove_insert_empty_tree(
-=======
-            )?;
-
-            // we should also insert a reference at 0 to the current value
-            let contract_storage_path =
-                contract_keeping_history_storage_time_reference_path(&contract.id, encoded_time);
-            self.grove.insert(
-                contract_keeping_history_storage_path,
-                &[0],
-                Element::Reference(contract_storage_path),
-                transaction,
-            )?;
-        } else {
-            // the contract is just stored at key 0
-            self.grove
-                .insert(contract_root_path, &[0], contract_bytes, transaction)?;
-        }
-        Ok(0)
-    }
-
-    fn insert_contract(
         &self,
         contract_bytes: Element,
         contract: &Contract,
         block_time: f64,
         transaction: TransactionArg,
-    ) -> Result<u64, Error> {
-        self.grove.insert(
->>>>>>> 3fed61da
+        insert_operations: &mut Vec<InsertOperation>,
+    ) -> Result<(), Error> {
+        self.grove_insert_empty_tree(
             [Into::<&[u8; 1]>::into(RootTree::ContractDocuments).as_slice()],
             contract.id.as_slice(),
             transaction,
             insert_operations,
         )?;
 
-<<<<<<< HEAD
         self.add_contract_to_storage(
             contract_bytes,
             contract,
@@ -438,20 +385,6 @@
         // the documents
         let contract_root_path = contract_root_path(&contract.id);
         self.grove_insert_empty_tree(contract_root_path, &[1], transaction, insert_operations)?;
-=======
-        // todo handle cost calculation
-        let mut cost: u64 = 0;
-
-        // unsafe {
-        //     cost += contract_cbor.size_of() * STORAGE_COST;
-        // }
-        cost += self.add_contract_to_storage(contract_bytes, contract, block_time, transaction)?;
-
-        // the documents
-        let contract_root_path = contract_root_path(&contract.id);
-        self.grove
-            .insert(contract_root_path, &[1], Element::empty_tree(), transaction)?;
->>>>>>> 3fed61da
 
         // next we should store each document type
         // right now we are referring them by name
@@ -497,15 +430,10 @@
         contract: &Contract,
         original_contract: &Contract,
         block_time: f64,
-<<<<<<< HEAD
-        transaction: Option<&OptimisticTransactionDBTransaction>,
+        transaction: TransactionArg,
         query_operations: &mut Vec<QueryOperation>,
         insert_operations: &mut Vec<InsertOperation>,
     ) -> Result<(), Error> {
-=======
-        transaction: TransactionArg,
-    ) -> Result<u64, Error> {
->>>>>>> 3fed61da
         if original_contract.readonly {
             return Err(Error::InternalError("contract is readonly"));
         }
@@ -537,17 +465,13 @@
                 "contract can not change the default of whether documents are mutable",
             ));
         }
-<<<<<<< HEAD
 
         let contract_root_path = contract_root_path(&contract.id);
-=======
->>>>>>> 3fed61da
 
         // todo handle cost calculation
         let mut cost: u64 = 0;
 
         // this will override the previous contract if we do not keep history
-<<<<<<< HEAD
         cost += self.add_contract_to_storage(
             contract_bytes,
             contract,
@@ -555,9 +479,6 @@
             transaction,
             insert_operations,
         )?;
-=======
-        cost += self.add_contract_to_storage(contract_bytes, contract, block_time, transaction)?;
->>>>>>> 3fed61da
 
         let contract_documents_path = contract_documents_path(&contract.id);
         for (type_key, document_type) in &contract.document_types {
@@ -586,34 +507,20 @@
                 // for each type we should insert the indices that are top level
                 for index in document_type.top_level_indices()? {
                     // toDo: we can save a little by only inserting on new indexes
-<<<<<<< HEAD
                     self.grove_insert_if_not_exists(
-=======
-                    self.grove.insert_if_not_exists(
->>>>>>> 3fed61da
                         type_path,
                         index.name.as_bytes(),
                         Element::empty_tree(),
                         transaction,
-<<<<<<< HEAD
                         query_operations,
                         insert_operations,
-=======
->>>>>>> 3fed61da
                     )?;
                 }
             } else {
                 // We can just insert this directly because the original document type already exists
-<<<<<<< HEAD
                 self.grove_insert_empty_tree(
                     contract_documents_path,
                     type_key.as_bytes(),
-=======
-                self.grove.insert(
-                    contract_documents_path,
-                    type_key.as_bytes(),
-                    Element::empty_tree(),
->>>>>>> 3fed61da
                     transaction,
                     insert_operations,
                 )?;
@@ -626,29 +533,16 @@
                 ];
 
                 // primary key tree
-<<<<<<< HEAD
                 self.grove_insert_empty_tree(type_path, &[0], transaction, insert_operations)?;
-=======
-                self.grove
-                    .insert(type_path, &[0], Element::empty_tree(), transaction)?;
->>>>>>> 3fed61da
 
                 // for each type we should insert the indices that are top level
                 for index in document_type.top_level_indices()? {
                     // toDo: change this to be a reference by index
-<<<<<<< HEAD
                     self.grove_insert_empty_tree(
                         type_path,
                         index.name.as_bytes(),
                         transaction,
                         insert_operations,
-=======
-                    self.grove.insert(
-                        type_path,
-                        index.name.as_bytes(),
-                        Element::empty_tree(),
-                        transaction,
->>>>>>> 3fed61da
                     )?;
                 }
             }
@@ -661,11 +555,7 @@
         &self,
         contract_cbor: Vec<u8>,
         block_time: f64,
-<<<<<<< HEAD
-        transaction: Option<&OptimisticTransactionDBTransaction>,
-=======
         transaction: TransactionArg,
->>>>>>> 3fed61da
     ) -> Result<u64, Error> {
         let mut query_operations: Vec<QueryOperation> = vec![];
         let mut insert_operations: Vec<InsertOperation> = vec![];
@@ -707,7 +597,6 @@
                     &original_contract,
                     block_time,
                     transaction,
-<<<<<<< HEAD
                     &mut query_operations,
                     &mut insert_operations,
                 )?;
@@ -720,14 +609,8 @@
                 transaction,
                 &mut insert_operations,
             )?;
-=======
-                )
-            } else {
-                Ok(0)
-            }
-        } else {
-            self.insert_contract(contract_element, &contract, block_time, transaction)
         }
+        Ok(0)
     }
 
     fn add_document_to_primary_storage(
@@ -739,83 +622,10 @@
         block_time: f64,
         insert_without_check: bool,
         transaction: TransactionArg,
-    ) -> Result<u64, Error> {
-        let document_element = Element::Item(Vec::from(document_cbor));
-        let primary_key_path =
-            contract_documents_primary_key_path(&contract.id, document_type.name.as_str());
-        if document_type.documents_keep_history {
-            // we first insert an empty tree if the document is new
-            self.grove.insert_if_not_exists(
-                primary_key_path,
-                document.id.as_slice(),
-                Element::empty_tree(),
-                transaction,
-            )?;
-            let document_id_in_primary_path =
-                contract_documents_keeping_history_primary_key_path_for_document_id(
-                    &contract.id,
-                    document_type.name.as_str(),
-                    document.id.as_slice(),
-                );
-            let encoded_time = crate::contract::types::encode_float(block_time)?;
-            self.grove.insert(
-                document_id_in_primary_path,
-                encoded_time.as_slice(),
-                document_element,
-                transaction,
-            )?;
-
-            // we should also insert a reference at 0 to the current value
-            let contract_storage_path =
-                contract_documents_keeping_history_storage_time_reference_path(
-                    &contract.id,
-                    document_type.name.as_str(),
-                    document.id.as_slice(),
-                    encoded_time,
-                );
-            self.grove.insert(
-                document_id_in_primary_path,
-                &[0],
-                Element::Reference(contract_storage_path),
-                transaction,
-            )?;
-        } else if insert_without_check {
-            self.grove.insert(
-                primary_key_path,
-                document.id.as_slice(),
-                document_element,
-                transaction,
-            )?;
-        } else {
-            let inserted = self.grove.insert_if_not_exists(
-                primary_key_path,
-                document.id.as_slice(),
-                document_element,
-                transaction,
-            )?;
-            if !inserted {
-                return Err(Error::CorruptedData(String::from("item already exists")));
-            }
->>>>>>> 3fed61da
-        }
-        Ok(0)
-    }
-
-<<<<<<< HEAD
-    fn add_document_to_primary_storage(
-        &mut self,
-        document_cbor: &[u8],
-        document: &Document,
-        document_type: &DocumentType,
-        contract: &Contract,
-        block_time: f64,
-        insert_without_check: bool,
-        transaction: Option<&OptimisticTransactionDBTransaction>,
         query_operations: &mut Vec<QueryOperation>,
         insert_operations: &mut Vec<InsertOperation>,
     ) -> Result<(), Error> {
         //let mut base_operations : EnumMap<Op, u64> = EnumMap::default();
-
         let document_element = Element::Item(Vec::from(document_cbor));
         let primary_key_path =
             contract_documents_primary_key_path(&contract.id, document_type.name.as_str());
@@ -882,10 +692,7 @@
         Ok(())
     }
 
-    pub fn add_document(&mut self, _document_cbor: &[u8]) -> Result<(), Error> {
-=======
     pub fn add_document(&self, _document_cbor: &[u8]) -> Result<(), Error> {
->>>>>>> 3fed61da
         todo!()
     }
 
@@ -897,11 +704,7 @@
         owner_id: Option<&[u8]>,
         override_document: bool,
         block_time: f64,
-<<<<<<< HEAD
-        transaction: Option<&OptimisticTransactionDBTransaction>,
-=======
         transaction: TransactionArg,
->>>>>>> 3fed61da
     ) -> Result<u64, Error> {
         let contract = Contract::from_cbor(contract_cbor)?;
 
@@ -927,11 +730,7 @@
         owner_id: Option<&[u8]>,
         override_document: bool,
         block_time: f64,
-<<<<<<< HEAD
-        transaction: Option<&OptimisticTransactionDBTransaction>,
-=======
         transaction: TransactionArg,
->>>>>>> 3fed61da
     ) -> Result<u64, Error> {
         let document = Document::from_cbor(document_cbor, None, owner_id)?;
 
@@ -956,11 +755,7 @@
         owner_id: Option<&[u8]>,
         override_document: bool,
         block_time: f64,
-<<<<<<< HEAD
-        transaction: Option<&OptimisticTransactionDBTransaction>,
-=======
         transaction: TransactionArg,
->>>>>>> 3fed61da
     ) -> Result<u64, Error> {
         let mut query_operations: Vec<QueryOperation> = vec![];
         let mut insert_operations: Vec<InsertOperation> = vec![];
@@ -1002,18 +797,13 @@
 
         let primary_key_path =
             contract_documents_primary_key_path(&contract.id, document_type_name);
-<<<<<<< HEAD
         let document_element = Element::Item(Vec::from(document_cbor));
-=======
-
->>>>>>> 3fed61da
         let document_type = contract
             .document_types
             .get(document_type_name)
             .ok_or_else(|| {
                 Error::CorruptedData(String::from("can not get document type from contract"))
             })?;
-<<<<<<< HEAD
         if override_document
             && self
                 .grove_get(
@@ -1036,26 +826,6 @@
                 insert_operations,
             )?;
             return Ok(());
-=======
-
-        // third we need to store the document for it's primary key
-        // if we are set to override and the document already exists, we need to do an update instead
-        if override_document
-            && self
-                .grove
-                .get(primary_key_path, document.id.as_slice(), transaction)
-                .is_ok()
-        {
-            return self.update_document_for_contract(
-                document,
-                document_cbor,
-                contract,
-                document_type.name.as_str(),
-                Some(document.owner_id.as_slice()),
-                block_time,
-                transaction,
-            );
->>>>>>> 3fed61da
         } else {
             // if we have override_document set that means we already checked if it exists
             self.add_document_to_primary_storage(
@@ -1069,7 +839,6 @@
                 query_operations,
                 insert_operations,
             )?;
-<<<<<<< HEAD
         }
         // fourth we need to store a reference to the document for each index
         for index in &document_type.indices {
@@ -1219,20 +988,18 @@
                     return Err(Error::CorruptedData(String::from("index already exists")));
                 }
             }
-=======
->>>>>>> 3fed61da
         }
         Ok(())
     }
 
     pub fn update_document_for_contract_cbor(
-        &mut self,
+        &self,
         document_cbor: &[u8],
         contract_cbor: &[u8],
         document_type: &str,
         owner_id: Option<&[u8]>,
         block_time: f64,
-        transaction: Option<&OptimisticTransactionDBTransaction>,
+        transaction: TransactionArg,
     ) -> Result<u64, Error> {
         let contract = Contract::from_cbor(contract_cbor)?;
 
@@ -1250,17 +1017,16 @@
     }
 
     pub fn update_document_cbor_for_contract(
-        &mut self,
+        &self,
         document_cbor: &[u8],
         contract: &Contract,
         document_type: &str,
         owner_id: Option<&[u8]>,
         block_time: f64,
-        transaction: Option<&OptimisticTransactionDBTransaction>,
+        transaction: TransactionArg,
     ) -> Result<u64, Error> {
         let document = Document::from_cbor(document_cbor, None, owner_id)?;
 
-<<<<<<< HEAD
         self.update_document_for_contract(
             &document,
             document_cbor,
@@ -1273,14 +1039,14 @@
     }
 
     pub fn update_document_for_contract(
-        &mut self,
+        &self,
         document: &Document,
         document_cbor: &[u8],
         contract: &Contract,
         document_type_name: &str,
         owner_id: Option<&[u8]>,
         block_time: f64,
-        transaction: Option<&OptimisticTransactionDBTransaction>,
+        transaction: TransactionArg,
     ) -> Result<u64, Error> {
         let mut query_operations: Vec<QueryOperation> = vec![];
         let mut insert_operations: Vec<InsertOperation> = vec![];
@@ -1333,20 +1099,6 @@
 
         let contract_documents_primary_key_path =
             contract_documents_primary_key_path(&contract.id, document_type_name);
-
-        // we need to store the document for it's primary key
-        // we should be overriding if the document_type does not have history enabled
-        self.add_document_to_primary_storage(
-            document_cbor,
-            document,
-            document_type,
-            contract,
-            block_time,
-            true,
-            transaction,
-            query_operations,
-            insert_operations,
-        )?;
 
         // we need to construct the reference to the original document
         let mut reference_path = contract_documents_primary_key_path
@@ -1383,6 +1135,20 @@
             )?
         };
 
+        // we need to store the document for it's primary key
+        // we should be overriding if the document_type does not have history enabled
+        self.add_document_to_primary_storage(
+            document_cbor,
+            document,
+            document_type,
+            contract,
+            block_time,
+            true,
+            transaction,
+            query_operations,
+            insert_operations,
+        )?;
+
         let old_document = if let Element::Item(old_document_cbor) = old_document_element {
             Ok(Document::from_cbor(
                 old_document_cbor.as_slice(),
@@ -1395,8 +1161,6 @@
             )))
         }?;
 
-=======
->>>>>>> 3fed61da
         // fourth we need to store a reference to the document for each index
         for index in &document_type.indices {
             // at this point the contract path is to the contract documents
@@ -1450,11 +1214,12 @@
 
             let mut all_fields_null = document_top_field.is_empty();
 
+            let mut old_index_path = index_path.clone();
             // we push the actual value of the index path
             index_path.push(document_top_field);
             // the index path is now something like Contracts/ContractID/Documents(1)/$ownerId/<ownerId>
 
-            let mut old_index_path = index_path.clone();
+            old_index_path.push(old_document_top_field);
 
             for i in 1..index.properties.len() {
                 let index_property = index.properties.get(i).ok_or_else(|| {
@@ -1524,7 +1289,6 @@
                 // Iteration 2. the index path is now something like Contracts/ContractID/Documents(1)/$ownerId/<ownerId>/toUserId/<ToUserId>/accountReference/<accountReference>
             }
 
-<<<<<<< HEAD
             if change_occured_on_index {
                 // we first need to delete the old values
                 // unique indexes will be stored under key "0"
@@ -1554,35 +1318,6 @@
                         transaction,
                     )?;
                 }
-=======
-            // we need to construct the reference to the original document
-            let mut reference_path = primary_key_path
-                .iter()
-                .map(|x| x.to_vec())
-                .collect::<Vec<Vec<u8>>>();
-            reference_path.push(Vec::from(document.id));
-            if document_type.documents_keep_history {
-                reference_path.push(vec![0]);
-            }
-            let document_reference = Element::Reference(reference_path);
-
-            let index_path_slices: Vec<&[u8]> = index_path.iter().map(|x| x.as_slice()).collect();
-
-            // unique indexes will be stored under key "0"
-            // non unique indices should have a tree at key "0" that has all elements based off of primary key
-            if !index.unique || all_fields_null {
-                // here we are inserting an empty tree that will have a subtree of all other index properties
-                self.grove.insert_if_not_exists(
-                    index_path_slices,
-                    &[0],
-                    Element::empty_tree(),
-                    transaction,
-                )?;
-                index_path.push(vec![0]);
-
-                let index_path_slices: Vec<&[u8]> =
-                    index_path.iter().map(|x| x.as_slice()).collect();
->>>>>>> 3fed61da
 
                 // now we need to insert the new element
                 let index_path_slices: Vec<&[u8]> =
@@ -1631,349 +1366,7 @@
                 }
             }
         }
-<<<<<<< HEAD
         Ok(())
-=======
-        Ok(0)
-    }
-
-    pub fn update_document_for_contract_cbor(
-        &self,
-        document_cbor: &[u8],
-        contract_cbor: &[u8],
-        document_type: &str,
-        owner_id: Option<&[u8]>,
-        block_time: f64,
-        transaction: TransactionArg,
-    ) -> Result<u64, Error> {
-        let contract = Contract::from_cbor(contract_cbor)?;
-
-        let document = Document::from_cbor(document_cbor, None, owner_id)?;
-
-        self.update_document_for_contract(
-            &document,
-            document_cbor,
-            &contract,
-            document_type,
-            owner_id,
-            block_time,
-            transaction,
-        )
-    }
-
-    pub fn update_document_cbor_for_contract(
-        &self,
-        document_cbor: &[u8],
-        contract: &Contract,
-        document_type: &str,
-        owner_id: Option<&[u8]>,
-        block_time: f64,
-        transaction: TransactionArg,
-    ) -> Result<u64, Error> {
-        let document = Document::from_cbor(document_cbor, None, owner_id)?;
-
-        self.update_document_for_contract(
-            &document,
-            document_cbor,
-            contract,
-            document_type,
-            owner_id,
-            block_time,
-            transaction,
-        )
-    }
-
-    pub fn update_document_for_contract(
-        &self,
-        document: &Document,
-        document_cbor: &[u8],
-        contract: &Contract,
-        document_type_name: &str,
-        owner_id: Option<&[u8]>,
-        block_time: f64,
-        transaction: TransactionArg,
-    ) -> Result<u64, Error> {
-        let document_type = contract
-            .document_types
-            .get(document_type_name)
-            .ok_or_else(|| {
-                Error::CorruptedData(String::from("can not get document type from contract"))
-            })?;
-
-        if !document_type.documents_mutable {
-            return Err(Error::InternalError(
-                "documents for this contract are not mutable",
-            ));
-        }
-
-        // we need to construct the path for documents on the contract
-        // the path is
-        //  * Document and Contract root tree
-        //  * Contract ID recovered from document
-        //  * 0 to signify Documents and not Contract
-        let contract_document_type_path =
-            contract_document_type_path(&contract.id, document_type_name);
-
-        let contract_documents_primary_key_path =
-            contract_documents_primary_key_path(&contract.id, document_type_name);
-
-        // we need to construct the reference to the original document
-        let mut reference_path = contract_documents_primary_key_path
-            .iter()
-            .map(|x| x.to_vec())
-            .collect::<Vec<Vec<u8>>>();
-        reference_path.push(Vec::from(document.id));
-        if document_type.documents_keep_history {
-            // if the document keeps history the value will at 0 will always point to the most recent version
-            reference_path.push(vec![0]);
-        }
-        let document_reference = Element::Reference(reference_path);
-
-        // next we need to get the old document from storage
-        let old_document_element: Element = if document_type.documents_keep_history {
-            let contract_documents_keeping_history_primary_key_path_for_document_id =
-                contract_documents_keeping_history_primary_key_path_for_document_id(
-                    &contract.id,
-                    document_type_name,
-                    document.id.as_slice(),
-                );
-            self.grove.get(
-                contract_documents_keeping_history_primary_key_path_for_document_id,
-                &[0],
-                transaction,
-            )?
-        } else {
-            self.grove.get(
-                contract_documents_primary_key_path,
-                document.id.as_slice(),
-                transaction,
-            )?
-        };
-
-        // we need to store the document for it's primary key
-        // we should be overriding if the document_type does not have history enabled
-        self.add_document_to_primary_storage(
-            document_cbor,
-            document,
-            document_type,
-            contract,
-            block_time,
-            true,
-            transaction,
-        )?;
-
-        let old_document = if let Element::Item(old_document_cbor) = old_document_element {
-            Ok(Document::from_cbor(
-                old_document_cbor.as_slice(),
-                None,
-                owner_id,
-            )?)
-        } else {
-            Err(Error::CorruptedData(String::from(
-                "old document is not an item",
-            )))
-        }?;
-
-        // fourth we need to store a reference to the document for each index
-        for index in &document_type.indices {
-            // at this point the contract path is to the contract documents
-            // for each index the top index component will already have been added
-            // when the contract itself was created
-            let mut index_path: Vec<Vec<u8>> = contract_document_type_path
-                .iter()
-                .map(|&x| Vec::from(x))
-                .collect();
-            let top_index_property = index
-                .properties
-                .get(0)
-                .ok_or_else(|| Error::CorruptedData(String::from("invalid contract indices")))?;
-            index_path.push(Vec::from(top_index_property.name.as_bytes()));
-
-            // with the example of the dashpay contract's first index
-            // the index path is now something like Contracts/ContractID/Documents(1)/$ownerId
-            let document_top_field = document
-                .get_raw_for_contract(
-                    &top_index_property.name,
-                    document_type_name,
-                    contract,
-                    owner_id,
-                )?
-                .unwrap_or_default();
-
-            let old_document_top_field = old_document
-                .get_raw_for_contract(
-                    &top_index_property.name,
-                    document_type_name,
-                    contract,
-                    owner_id,
-                )?
-                .unwrap_or_default();
-
-            let mut change_occured_on_index = document_top_field != old_document_top_field;
-
-            if change_occured_on_index {
-                let index_path_slices: Vec<&[u8]> =
-                    index_path.iter().map(|x| x.as_slice()).collect();
-
-                // here we are inserting an empty tree that will have a subtree of all other index properties
-                self.grove.insert_if_not_exists(
-                    index_path_slices,
-                    document_top_field.as_slice(),
-                    Element::empty_tree(),
-                    transaction,
-                )?;
-            }
-
-            let mut all_fields_null = document_top_field.is_empty();
-
-            let mut old_index_path = index_path.clone();
-            // we push the actual value of the index path
-            index_path.push(document_top_field);
-            // the index path is now something like Contracts/ContractID/Documents(1)/$ownerId/<ownerId>
-
-            old_index_path.push(old_document_top_field);
-
-            for i in 1..index.properties.len() {
-                let index_property = index.properties.get(i).ok_or_else(|| {
-                    Error::CorruptedData(String::from("invalid contract indices"))
-                })?;
-
-                let document_index_field = document
-                    .get_raw_for_contract(
-                        &index_property.name,
-                        document_type_name,
-                        contract,
-                        owner_id,
-                    )?
-                    .unwrap_or_default();
-
-                let old_document_index_field = old_document
-                    .get_raw_for_contract(
-                        &index_property.name,
-                        document_type_name,
-                        contract,
-                        owner_id,
-                    )?
-                    .unwrap_or_default();
-
-                change_occured_on_index |= document_index_field != old_document_index_field;
-
-                if change_occured_on_index {
-                    let index_path_slices: Vec<&[u8]> =
-                        index_path.iter().map(|x| x.as_slice()).collect();
-
-                    // here we are inserting an empty tree that will have a subtree of all other index properties
-                    self.grove.insert_if_not_exists(
-                        index_path_slices,
-                        index_property.name.as_bytes(),
-                        Element::empty_tree(),
-                        transaction,
-                    )?;
-                }
-
-                index_path.push(Vec::from(index_property.name.as_bytes()));
-                old_index_path.push(Vec::from(index_property.name.as_bytes()));
-
-                // Iteration 1. the index path is now something like Contracts/ContractID/Documents(1)/$ownerId/<ownerId>/toUserId
-                // Iteration 2. the index path is now something like Contracts/ContractID/Documents(1)/$ownerId/<ownerId>/toUserId/<ToUserId>/accountReference
-
-                if change_occured_on_index {
-                    let index_path_slices: Vec<&[u8]> =
-                        index_path.iter().map(|x| x.as_slice()).collect();
-
-                    // here we are inserting an empty tree that will have a subtree of all other index properties
-                    self.grove.insert_if_not_exists(
-                        index_path_slices,
-                        document_index_field.as_slice(),
-                        Element::empty_tree(),
-                        transaction,
-                    )?;
-                }
-
-                all_fields_null &= document_index_field.is_empty();
-
-                // we push the actual value of the index path, both for the new and the old
-                index_path.push(document_index_field);
-                old_index_path.push(old_document_index_field);
-                // Iteration 1. the index path is now something like Contracts/ContractID/Documents(1)/$ownerId/<ownerId>/toUserId/<ToUserId>/
-                // Iteration 2. the index path is now something like Contracts/ContractID/Documents(1)/$ownerId/<ownerId>/toUserId/<ToUserId>/accountReference/<accountReference>
-            }
-
-            if change_occured_on_index {
-                // we first need to delete the old values
-                // unique indexes will be stored under key "0"
-                // non unique indices should have a tree at key "0" that has all elements based off of primary key
-                if !index.unique {
-                    old_index_path.push(vec![0]);
-
-                    let old_index_path_slices: Vec<&[u8]> =
-                        old_index_path.iter().map(|x| x.as_slice()).collect();
-
-                    // here we should return an error if the element already exists
-                    self.grove.delete_up_tree_while_empty(
-                        old_index_path_slices,
-                        document.id.as_slice(),
-                        Some(CONTRACT_DOCUMENTS_PATH_HEIGHT),
-                        transaction,
-                    )?;
-                } else {
-                    let old_index_path_slices: Vec<&[u8]> =
-                        old_index_path.iter().map(|x| x.as_slice()).collect();
-
-                    // here we should return an error if the element already exists
-                    self.grove.delete_up_tree_while_empty(
-                        old_index_path_slices,
-                        &[0],
-                        Some(CONTRACT_DOCUMENTS_PATH_HEIGHT),
-                        transaction,
-                    )?;
-                }
-
-                // now we need to insert the new element
-                let index_path_slices: Vec<&[u8]> =
-                    index_path.iter().map(|x| x.as_slice()).collect();
-
-                // unique indexes will be stored under key "0"
-                // non unique indices should have a tree at key "0" that has all elements based off of primary key
-                if !index.unique || all_fields_null {
-                    // here we are inserting an empty tree that will have a subtree of all other index properties
-                    self.grove.insert_if_not_exists(
-                        index_path_slices,
-                        &[0],
-                        Element::empty_tree(),
-                        transaction,
-                    )?;
-                    index_path.push(vec![0]);
-
-                    let index_path_slices: Vec<&[u8]> =
-                        index_path.iter().map(|x| x.as_slice()).collect();
-
-                    // here we should return an error if the element already exists
-                    self.grove.insert(
-                        index_path_slices,
-                        document.id.as_slice(),
-                        document_reference.clone(),
-                        transaction,
-                    )?;
-                } else {
-                    let index_path_slices: Vec<&[u8]> =
-                        index_path.iter().map(|x| x.as_slice()).collect();
-
-                    // here we should return an error if the element already exists
-                    let inserted = self.grove.insert_if_not_exists(
-                        index_path_slices,
-                        &[0],
-                        document_reference.clone(),
-                        transaction,
-                    )?;
-                    if !inserted {
-                        return Err(Error::CorruptedData(String::from("index already exists")));
-                    }
-                }
-            }
-        }
-        Ok(0)
->>>>>>> 3fed61da
     }
 
     pub fn delete_document_for_contract_cbor(
@@ -1994,24 +1387,15 @@
         )
     }
 
-<<<<<<< HEAD
     pub fn delete_document_for_contract_operations(
-        &mut self,
-=======
-    pub fn delete_document_for_contract(
         &self,
->>>>>>> 3fed61da
         document_id: &[u8],
         contract: &Contract,
         document_type_name: &str,
         owner_id: Option<&[u8]>,
-<<<<<<< HEAD
-        transaction: Option<&OptimisticTransactionDBTransaction>,
+        transaction: TransactionArg,
         query_operations: &mut Vec<QueryOperation>,
         delete_operations: &mut Vec<DeleteOperation>,
-=======
-        transaction: TransactionArg,
->>>>>>> 3fed61da
     ) -> Result<u64, Error> {
         let document_type = contract
             .document_types
@@ -2186,16 +1570,10 @@
     use std::collections::HashMap;
     use tempfile::TempDir;
 
-<<<<<<< HEAD
-    fn setup_dashpay(prefix: &str, mutable_contact_requests: bool) -> (Drive, Vec<u8>) {
-        let tmp_dir = TempDir::new(prefix).unwrap();
-        let mut drive: Drive = Drive::open(tmp_dir).expect("expected to open Drive successfully");
-=======
     fn setup_dashpay(_prefix: &str, mutable_contact_requests: bool) -> (Drive, Vec<u8>) {
         // Todo: make TempDir based on _prefix
         let tmp_dir = TempDir::new().unwrap();
         let drive: Drive = Drive::open(tmp_dir).expect("expected to open Drive successfully");
->>>>>>> 3fed61da
 
         drive
             .create_root_tree(None)
@@ -2218,11 +1596,7 @@
 
     #[test]
     fn test_add_dashpay_documents_no_transaction() {
-<<<<<<< HEAD
-        let (mut drive, dashpay_cbor) = setup_dashpay("add", true);
-=======
         let (drive, dashpay_cbor) = setup_dashpay("add", true);
->>>>>>> 3fed61da
 
         let dashpay_cr_document_cbor = json_document_to_cbor(
             "tests/supporting_files/contract/dashpay/contact-request0.json",
@@ -2279,11 +1653,7 @@
             .expect("expected to create root tree successfully");
 
         let contract = setup_contract(
-<<<<<<< HEAD
-            &mut drive,
-=======
             &drive,
->>>>>>> 3fed61da
             "tests/supporting_files/contract/dashpay/dashpay-contract-all-mutable.json",
             Some(&db_transaction),
         );
@@ -2333,29 +1703,17 @@
 
     #[test]
     fn test_modify_dashpay_contact_request() {
-<<<<<<< HEAD
-        let tmp_dir = TempDir::new("modify_contact_request").unwrap();
-        let mut drive: Drive = Drive::open(tmp_dir).expect("expected to open Drive successfully");
-
-        let storage = drive.grove.storage();
-        let db_transaction = storage.transaction();
-=======
         let tmp_dir = TempDir::new().unwrap();
         let drive: Drive = Drive::open(tmp_dir).expect("expected to open Drive successfully");
 
         let db_transaction = drive.grove.start_transaction();
->>>>>>> 3fed61da
 
         drive
             .create_root_tree(Some(&db_transaction))
             .expect("expected to create root tree successfully");
 
         let contract = setup_contract(
-<<<<<<< HEAD
-            &mut drive,
-=======
             &drive,
->>>>>>> 3fed61da
             "tests/supporting_files/contract/dashpay/dashpay-contract.json",
             Some(&db_transaction),
         );
@@ -2382,7 +1740,6 @@
             .update_document_cbor_for_contract(
                 &dashpay_cr_document_cbor,
                 &contract,
-<<<<<<< HEAD
                 "contactRequest",
                 Some(&random_owner_id),
                 0f64,
@@ -2396,21 +1753,6 @@
                 &contract,
                 "contactRequest",
                 Some(&random_owner_id),
-=======
-                "contactRequest",
-                Some(&random_owner_id),
-                0f64,
-                Some(&db_transaction),
-            )
-            .expect_err("expected not to be able to update a non mutable document");
-
-        drive
-            .add_document_cbor_for_contract(
-                &dashpay_cr_document_cbor,
-                &contract,
-                "contactRequest",
-                Some(&random_owner_id),
->>>>>>> 3fed61da
                 true,
                 0f64,
                 Some(&db_transaction),
@@ -2420,29 +1762,17 @@
 
     #[test]
     fn test_update_dashpay_profile_with_history() {
-<<<<<<< HEAD
-        let tmp_dir = TempDir::new("modify_contact_request").unwrap();
-        let mut drive: Drive = Drive::open(tmp_dir).expect("expected to open Drive successfully");
-
-        let storage = drive.grove.storage();
-        let db_transaction = storage.transaction();
-=======
         let tmp_dir = TempDir::new().unwrap();
         let drive: Drive = Drive::open(tmp_dir).expect("expected to open Drive successfully");
 
         let db_transaction = drive.grove.start_transaction();
->>>>>>> 3fed61da
 
         drive
             .create_root_tree(Some(&db_transaction))
             .expect("expected to create root tree successfully");
 
         let contract = setup_contract(
-<<<<<<< HEAD
-            &mut drive,
-=======
             &drive,
->>>>>>> 3fed61da
             "tests/supporting_files/contract/dashpay/dashpay-contract-with-profile-history.json",
             Some(&db_transaction),
         );
@@ -2484,11 +1814,7 @@
 
     #[test]
     fn test_delete_dashpay_documents_no_transaction() {
-<<<<<<< HEAD
-        let (mut drive, dashpay_cbor) = setup_dashpay("delete", false);
-=======
         let (drive, dashpay_cbor) = setup_dashpay("delete", false);
->>>>>>> 3fed61da
 
         let dashpay_profile_document_cbor = json_document_to_cbor(
             "tests/supporting_files/contract/dashpay/profile0.json",
@@ -3127,11 +2453,7 @@
 
     #[test]
     fn test_add_dashpay_many_non_conflicting_documents() {
-<<<<<<< HEAD
-        let (mut drive, dashpay_cbor) = setup_dashpay("add_no_conflict", true);
-=======
         let (drive, dashpay_cbor) = setup_dashpay("add_no_conflict", true);
->>>>>>> 3fed61da
 
         let dashpay_cr_document_cbor_0 = json_document_to_cbor(
             "tests/supporting_files/contract/dashpay/contact-request0.json",
@@ -3186,11 +2508,7 @@
 
     #[test]
     fn test_add_dashpay_conflicting_unique_index_documents() {
-<<<<<<< HEAD
-        let (mut drive, dashpay_cbor) = setup_dashpay("add_conflict", true);
-=======
         let (drive, dashpay_cbor) = setup_dashpay("add_conflict", true);
->>>>>>> 3fed61da
 
         let dashpay_cr_document_cbor_0 = json_document_to_cbor(
             "tests/supporting_files/contract/dashpay/contact-request0.json",
