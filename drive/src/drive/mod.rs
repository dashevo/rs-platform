--- conflicted
+++ resolved
@@ -1,4 +1,5 @@
 pub mod defaults;
+pub mod identity;
 pub mod object_size_info;
 
 use crate::contract::{Contract, Document, DocumentType};
@@ -7,6 +8,7 @@
 use crate::error::Error;
 use crate::fee::calculate_fee;
 use crate::fee::op::{BaseOp, DeleteOperation, InsertOperation, QueryOperation};
+use crate::identity::Identity;
 use crate::query::DriveQuery;
 use defaults::{CONTRACT_DOCUMENTS_PATH_HEIGHT, DEFAULT_HASH_SIZE};
 use grovedb::{Element, GroveDb, TransactionArg};
@@ -26,12 +28,7 @@
 use std::borrow::BorrowMut;
 use std::cell::RefCell;
 use std::path::Path;
-<<<<<<< HEAD
-use storage::rocksdb_storage::OptimisticTransactionDBTransaction;
-use crate::identity::Identity;
-=======
 use std::sync::Arc;
->>>>>>> 22578576
 
 pub struct Drive {
     pub grove: GroveDb,
@@ -233,42 +230,6 @@
         Ok(())
     }
 
-<<<<<<< HEAD
-    fn insert_identity(
-        &mut self,
-        identity_key: &[u8],
-        identity_bytes: Element,
-        transaction: Option<&OptimisticTransactionDBTransaction>,
-    ) -> Result<u64, Error> {
-        self.grove.insert(
-            [Into::<&[u8; 1]>::into(RootTree::Identities).as_slice()],
-            identity_key,
-            identity_bytes,
-            transaction,
-        )?;
-        Ok(1)
-    }
-
-    pub fn insert_identity_cbor(
-        &mut self,
-        identity_id: Option<&[u8]>,
-        identity_bytes: Vec<u8>,
-        transaction: Option<&OptimisticTransactionDBTransaction>,
-    ) -> Result<u64, Error> {
-        let identity_id = match identity_id {
-            None => {
-                let identity = Identity::from_cbor(identity_bytes.as_slice())?;
-                Vec::from(identity.id)
-            }
-            Some(identity_id) => { Vec::from(identity_id) }
-        };
-
-        self.insert_identity(identity_id.as_slice(), Element::Item(identity_bytes), transaction)
-    }
-
-    fn insert_contract(
-        &mut self,
-=======
     fn grove_insert_empty_tree<'a, 'c, P>(
         &'a self,
         path: P,
@@ -483,7 +444,6 @@
 
     fn add_contract_to_storage(
         &self,
->>>>>>> 22578576
         contract_bytes: Element,
         contract: &Contract,
         block_time: f64,
@@ -1972,16 +1932,6 @@
 
 #[cfg(test)]
 mod tests {
-<<<<<<< HEAD
-    use crate::common::{json_document_to_cbor, setup_contract};
-    use crate::contract::Document;
-    use crate::drive::{Drive, RootTree};
-    use rand::Rng;
-    use std::{collections::HashMap, fs::File, io::BufReader, path::Path};
-    use grovedb::Element;
-    use tempdir::TempDir;
-    use crate::identity::Identity;
-=======
     use crate::common::{
         cbor_from_hex, json_document_to_cbor, setup_contract, setup_contract_from_hex,
         value_to_cbor,
@@ -1995,7 +1945,6 @@
     use std::collections::HashMap;
     use std::option::Option::None;
     use tempfile::TempDir;
->>>>>>> 22578576
 
     fn setup_dashpay(_prefix: &str, mutable_contact_requests: bool) -> (Drive, Vec<u8>) {
         // Todo: make TempDir based on _prefix
@@ -3685,45 +3634,6 @@
     }
 
     #[test]
-    fn test_insert_root_tree() {
-        let tmp_dir = TempDir::new("identity").unwrap();
-        let mut drive: Drive = Drive::open(tmp_dir).expect("expected to open Drive successfully");
-
-        let storage = drive.grove.storage();
-        let db_transaction = storage.transaction();
-        drive.grove.start_transaction();
-
-        drive.grove.insert(
-            [],
-            Into::<&[u8; 1]>::into(RootTree::Identities),
-            Element::empty_tree(),
-            Some(&db_transaction),
-        ).expect("expected to be able to insert root tree");
-    }
-
-    #[test]
-    fn test_insert_identity() {
-        let tmp_dir = TempDir::new("identity").unwrap();
-        let mut drive: Drive = Drive::open(tmp_dir).expect("expected to open Drive successfully");
-
-        let storage = drive.grove.storage();
-        let db_transaction = storage.transaction();
-        drive.grove.start_transaction().expect("expected to start a transaction");
-
-        drive
-            .create_root_tree(Some(&db_transaction))
-            .expect("expected to create root tree successfully");
-
-        let identity_bytes = hex::decode("01000000a462696458203012c19b98ec0033addb36cd64b7f510670f2a351a4304b5f6994144286efdac6762616c616e636500687265766973696f6e006a7075626c69634b65797381a6626964006464617461582102abb64674c5df796559eb3cf92a84525cc1a6068e7ad9d4ff48a1f0b179ae29e164747970650067707572706f73650068726561644f6e6c79f46d73656375726974794c6576656c00").expect("expected to decode identity hex");
-
-        let identity = Identity::from_cbor(identity_bytes.as_slice()).expect("expected to deserialize an identity");
-
-        drive.insert_identity(&identity.id, Element::Item(identity_bytes), Some(&db_transaction)).expect("expected to insert identity");
-
-        drive.grove.commit_transaction(db_transaction).expect("expected to be able to commit a transaction");
-    }
-
-    #[test]
     fn store_document_1() {
         let tmp_dir = TempDir::new().unwrap();
         let _drive = Drive::open(tmp_dir);
