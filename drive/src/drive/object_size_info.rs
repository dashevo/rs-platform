--- conflicted
+++ resolved
@@ -66,12 +66,8 @@
 }
 
 impl<'a, const N: usize> PathInfo<'a, N> {
-<<<<<<< HEAD
+    /// Returns the length of the path as a usize.
     pub fn len(&self) -> u32 {
-=======
-    /// Returns the length of the path as a usize.
-    pub fn len(&self) -> usize {
->>>>>>> d9a462cd
         match self {
             PathFixedSizeIterator(path_iterator) => {
                 (*path_iterator).into_iter().map(|a| a.len() as u32).sum()
@@ -96,12 +92,8 @@
         }
     }
 
-<<<<<<< HEAD
+    /// Pushes the given key into the path.
     pub fn push(&mut self, key_info: DriveKeyInfo<'a>) -> Result<(), Error> {
-=======
-    /// Pushes the given key into the path.
-    pub fn push(&mut self, key_info: KeyInfo<'a>) -> Result<(), Error> {
->>>>>>> d9a462cd
         match self {
             PathFixedSizeIterator(_) => {
                 return Err(Error::Drive(DriveError::CorruptedCodeExecution(
@@ -144,12 +136,8 @@
     }
 }
 
-<<<<<<< HEAD
 impl<'a> DriveKeyInfo<'a> {
-=======
-impl<'a> KeyInfo<'a> {
     /// Returns the length of the key as a usize.
->>>>>>> d9a462cd
     pub fn len(&'a self) -> usize {
         match self {
             Key(key) => key.len(),
@@ -413,12 +401,8 @@
         }
     }
 
-<<<<<<< HEAD
+    /// Returns length of self
     pub fn insert_len(&'a self) -> u32 {
-=======
-    /// Returns length of self
-    pub fn insert_len(&'a self) -> usize {
->>>>>>> d9a462cd
         match self {
             //todo v23: this is an incorrect approximation
             PathKeyElement((_, key, element)) => element.node_byte_size(key.len() as u32),
@@ -522,18 +506,11 @@
         }
     }
 
-<<<<<<< HEAD
+    /// Gets storage flags
     pub fn get_storage_flags_ref(&self) -> Option<&StorageFlags> {
         match self {
             DocumentInfo::DocumentRefAndSerialization((_, _, storage_flags))
             | DocumentInfo::DocumentRefWithoutSerialization((_, storage_flags)) => {
-=======
-    /// Gets storage flags
-    pub fn get_storage_flags(&self) -> StorageFlags {
-        match *self {
-            DocumentInfo::DocumentAndSerialization((_, _, storage_flags))
-            | DocumentInfo::DocumentWithoutSerialization((_, storage_flags)) => {
->>>>>>> d9a462cd
                 storage_flags.clone()
             }
             DocumentInfo::DocumentWithoutSerialization((_, storage_flags)) => {
@@ -554,7 +531,7 @@
 }
 
 impl<'a> KeyValueInfo<'a> {
-<<<<<<< HEAD
+    /// Returns key length
     pub fn as_key_ref_request(&'a self) -> Result<&'a [u8], Error> {
         match self {
             KeyRefRequest(key) => Ok(key),
@@ -565,10 +542,6 @@
     }
 
     pub fn key_len(&'a self) -> u16 {
-=======
-    /// Returns key length
-    pub fn key_len(&'a self) -> usize {
->>>>>>> d9a462cd
         match self {
             KeyRefRequest(key) => key.len() as u16,
             KeyValueMaxSize((key_size, _)) => *key_size,
