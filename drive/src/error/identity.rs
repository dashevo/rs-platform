--- conflicted
+++ resolved
@@ -1,13 +1,10 @@
 /// Identity errors
 #[derive(Debug, thiserror::Error)]
 pub enum IdentityError {
-<<<<<<< HEAD
-    /// Missing required key error
-=======
     #[error("identity not found error: {0}")]
     IdentityNotFound(&'static str),
 
->>>>>>> 5c7beb2f
+    /// Missing required key error
     #[error("missing required key: {0}")]
     MissingRequiredKey(&'static str),
 
@@ -23,15 +20,14 @@
     #[error("invalid identity structure: {0}")]
     InvalidIdentityStructure(&'static str),
 
-<<<<<<< HEAD
     /// Identity serialization error
     #[error("identity serialization error: {0}")]
     IdentitySerialization(&'static str),
-=======
+
+
     #[error("identity already exists error: {0}")]
     IdentityAlreadyExists(&'static str),
 
     #[error("balance overflow: {0}")]
     BalanceOverflow(&'static str),
->>>>>>> 5c7beb2f
 }