use crate::error::storage_flags::StorageFlagsError;
use document::DocumentError;
use dpp::data_contract::extra::ContractError;
use drive::DriveError;
use fee::FeeError;
use identity::IdentityError;
use query::QueryError;
use structure::StructureError;

/// Document module
pub mod document;
/// Drive module
pub mod drive;
/// Fee module
pub mod fee;
/// Identity module
pub mod identity;
/// Query module
pub mod query;
<<<<<<< HEAD
pub mod storage_flags;
=======
/// Structure module
>>>>>>> d9a462cd
pub mod structure;

/// Errors
#[derive(Debug, thiserror::Error)]
pub enum Error {
    /// Query error
    #[error("query: {0}")]
    Query(#[from] QueryError),
<<<<<<< HEAD
    #[error("storage flags: {0}")]
    StorageFlags(#[from] StorageFlagsError),
=======
    /// Drive error
>>>>>>> d9a462cd
    #[error("drive: {0}")]
    Drive(#[from] DriveError),
    /// GroveDB error
    #[error("grovedb: {0}")]
    GroveDB(#[from] grovedb::Error),
    /// Contract error
    #[error("contract: {0}")]
    Contract(#[from] ContractError),
    /// Identity error
    #[error("identity: {0}")]
    Identity(#[from] IdentityError),
    /// Structure error
    #[error("structure: {0}")]
    Structure(#[from] StructureError),
    /// Fee error
    #[error("fee: {0}")]
    Fee(#[from] FeeError),
    /// Document error
    #[error("document: {0}")]
    Document(#[from] DocumentError),
}<|MERGE_RESOLUTION|>--- conflicted
+++ resolved
@@ -17,11 +17,8 @@
 pub mod identity;
 /// Query module
 pub mod query;
-<<<<<<< HEAD
 pub mod storage_flags;
-=======
 /// Structure module
->>>>>>> d9a462cd
 pub mod structure;
 
 /// Errors
@@ -30,12 +27,9 @@
     /// Query error
     #[error("query: {0}")]
     Query(#[from] QueryError),
-<<<<<<< HEAD
     #[error("storage flags: {0}")]
     StorageFlags(#[from] StorageFlagsError),
-=======
     /// Drive error
->>>>>>> d9a462cd
     #[error("drive: {0}")]
     Drive(#[from] DriveError),
     /// GroveDB error
