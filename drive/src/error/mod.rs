--- conflicted
+++ resolved
@@ -1,20 +1,12 @@
-<<<<<<< HEAD
-use contract::ContractError;
 use document::DocumentError;
-=======
 use dpp::data_contract::extra::ContractError;
->>>>>>> b1e469be
 use drive::DriveError;
 use fee::FeeError;
 use identity::IdentityError;
 use query::QueryError;
 use structure::StructureError;
 
-<<<<<<< HEAD
-pub mod contract;
 pub mod document;
-=======
->>>>>>> b1e469be
 pub mod drive;
 pub mod fee;
 pub mod identity;
