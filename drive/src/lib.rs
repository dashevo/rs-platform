--- conflicted
+++ resolved
@@ -1,4 +1,3 @@
-<<<<<<< HEAD
 //! Dash Drive
 //!
 //! Decentralized storage hosted by Dash masternodes
@@ -12,10 +11,6 @@
 extern crate core;
 
 /// Common module
-=======
-extern crate core;
-
->>>>>>> 5c7beb2f
 pub mod common;
 /// Contract module
 pub mod contract;
@@ -29,6 +24,8 @@
 pub mod fee_pools;
 /// Query module
 pub mod query;
+/// Identity module
+pub mod identity;
 
 /// DPP module
 pub use dpp;
