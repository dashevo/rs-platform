--- conflicted
+++ resolved
@@ -3,28 +3,21 @@
 pub mod ordering;
 mod test_index;
 
-<<<<<<< HEAD
-use crate::contract::{Contract, Document, DocumentType, IndexProperty};
-use crate::query::WhereOperator::{
-    Between, BetweenExcludeBounds, BetweenExcludeLeft, BetweenExcludeRight, Equal, GreaterThan,
-    GreaterThanOrEquals, In, LessThan, LessThanOrEquals, StartsWith,
-=======
-use crate::contract::{
-    bytes_for_system_value, Contract, Document, DocumentType, Index, IndexProperty,
-};
+use crate::common::bytes_for_system_value;
+use crate::contract::{Contract, Document, DocumentType, Index, IndexProperty};
 use crate::drive::object_size_info::{KeyInfo, KeyValueInfo};
 use crate::drive::Drive;
 use crate::error::drive::DriveError;
 use crate::error::query::QueryError;
+use crate::error::structure::StructureError;
 use crate::error::Error;
 use crate::fee::calculate_fee;
 use crate::fee::op::QueryOperation;
-use ciborium::value::{Value as CborValue, Value};
+use ciborium::value::Value;
 use conditions::WhereOperator::{Equal, In};
 pub use conditions::{WhereClause, WhereOperator};
 pub use grovedb::{
     Element, Error as GroveError, GroveDb, PathQuery, Query, QueryItem, SizedQuery, TransactionArg,
->>>>>>> 22578576
 };
 use indexmap::IndexMap;
 pub use ordering::OrderClause;
@@ -35,141 +28,7 @@
 use sqlparser::dialect::GenericDialect;
 use sqlparser::parser::Parser;
 use std::collections::HashMap;
-<<<<<<< HEAD
-use storage::rocksdb_storage::OptimisticTransactionDBTransaction;
-use crate::common::bytes_for_system_value;
-
-#[derive(Copy, Clone, Debug, PartialEq)]
-pub enum WhereOperator {
-    Equal,
-    GreaterThan,
-    GreaterThanOrEquals,
-    LessThan,
-    LessThanOrEquals,
-    Between,
-    BetweenExcludeBounds,
-    BetweenExcludeLeft,
-    BetweenExcludeRight,
-    In,
-    StartsWith,
-}
-
-impl WhereOperator {
-    pub fn allows_flip(&self) -> bool {
-        match self {
-            Equal => true,
-            GreaterThan => true,
-            GreaterThanOrEquals => true,
-            LessThan => true,
-            LessThanOrEquals => true,
-            Between => false,
-            BetweenExcludeBounds => false,
-            BetweenExcludeLeft => false,
-            BetweenExcludeRight => false,
-            In => false,
-            StartsWith => false,
-        }
-    }
-
-    pub fn flip(&self) -> Result<WhereOperator, Error> {
-        match self {
-            Equal => Ok(Equal),
-            GreaterThan => Ok(LessThan),
-            GreaterThanOrEquals => Ok(LessThanOrEquals),
-            LessThan => Ok(GreaterThan),
-            LessThanOrEquals => Ok(GreaterThanOrEquals),
-            Between => Err(Error::InvalidQuery("Between clause order invalid")),
-            BetweenExcludeBounds => Err(Error::InvalidQuery("Between clause order invalid")),
-            BetweenExcludeLeft => Err(Error::InvalidQuery("Between clause order invalid")),
-            BetweenExcludeRight => Err(Error::InvalidQuery("Between clause order invalid")),
-            In => Err(Error::InvalidQuery("In clause order invalid")),
-            StartsWith => Err(Error::InvalidQuery("Startswith clause order invalid")),
-        }
-    }
-}
-
-impl WhereOperator {
-    pub const fn is_range(self) -> bool {
-        match self {
-            Equal => false,
-            GreaterThan | GreaterThanOrEquals | LessThan | LessThanOrEquals | Between
-            | BetweenExcludeBounds | BetweenExcludeLeft | BetweenExcludeRight | In | StartsWith => {
-                true
-            }
-        }
-    }
-}
-
-fn operator_from_string(string: &str) -> Option<WhereOperator> {
-    match string {
-        "=" | "==" => Some(Equal),
-        ">" => Some(GreaterThan),
-        ">=" => Some(GreaterThanOrEquals),
-        "<" => Some(LessThan),
-        "<=" => Some(LessThanOrEquals),
-        "Between" | "between" => Some(Between),
-        "BetweenExcludeBounds"
-        | "betweenExcludeBounds"
-        | "betweenexcludebounds"
-        | "between_exclude_bounds" => Some(BetweenExcludeBounds),
-        "BetweenExcludeLeft"
-        | "betweenExcludeLeft"
-        | "betweenexcludeleft"
-        | "between_exclude_left" => Some(BetweenExcludeLeft),
-        "BetweenExcludeRight"
-        | "betweenExcludeRight"
-        | "betweenexcluderight"
-        | "between_exclude_right" => Some(BetweenExcludeRight),
-        "In" | "in" => Some(In),
-        "StartsWith" | "startsWith" | "startswith" | "starts_with" => Some(StartsWith),
-        &_ => None,
-    }
-}
-
-fn where_operator_from_sql_operator(sql_operator: ast::BinaryOperator) -> Option<WhereOperator> {
-    match sql_operator {
-        ast::BinaryOperator::Eq => Some(WhereOperator::Equal),
-        ast::BinaryOperator::Gt => Some(WhereOperator::GreaterThan),
-        ast::BinaryOperator::GtEq => Some(WhereOperator::GreaterThanOrEquals),
-        ast::BinaryOperator::Lt => Some(WhereOperator::LessThan),
-        ast::BinaryOperator::LtEq => Some(WhereOperator::LessThanOrEquals),
-        ast::BinaryOperator::Like => Some(WhereOperator::StartsWith),
-        _ => None,
-    }
-}
-
-fn sql_value_to_cbor(sql_value: ast::Value) -> Option<CborValue> {
-    match sql_value {
-        ast::Value::Boolean(bool) => Some(CborValue::Bool(bool)),
-        ast::Value::Number(num, _) => {
-            let number_as_string = num as String;
-            if number_as_string.contains('.') {
-                // Float
-                let num_as_float = number_as_string.parse::<f64>().ok();
-                num_as_float.map(CborValue::Float)
-            } else {
-                // Integer
-                let num_as_int = number_as_string.parse::<i64>().ok();
-                num_as_int.map(|num| CborValue::Integer(Integer::from(num)))
-            }
-        }
-        ast::Value::DoubleQuotedString(s) => Some(CborValue::Text(s)),
-        ast::Value::SingleQuotedString(s) => Some(CborValue::Text(s)),
-        ast::Value::HexStringLiteral(s) => Some(CborValue::Text(s)),
-        ast::Value::NationalStringLiteral(s) => Some(CborValue::Text(s)),
-        _ => None,
-    }
-}
-
-#[derive(Clone, Debug, PartialEq)]
-pub struct WhereClause {
-    field: String,
-    operator: WhereOperator,
-    value: Value,
-}
-=======
 use std::ops::BitXor;
->>>>>>> 22578576
 
 #[derive(Clone, Debug, PartialEq, Default)]
 pub struct InternalClauses {
@@ -316,13 +175,13 @@
         contract: &'a Contract,
         document_type: &'a DocumentType,
     ) -> Result<Self, Error> {
-        let query_document: HashMap<String, CborValue> = ciborium::de::from_reader(query_cbor)
-            .map_err(|_| Error::Query(QueryError::InvalidCBOR("unable to decode query")))?;
+        let query_document: HashMap<String, Value> = ciborium::de::from_reader(query_cbor)
+            .map_err(|_| Error::Structure(StructureError::InvalidCBOR("unable to decode query")))?;
 
         let limit: u16 = query_document
             .get("limit")
             .map_or(Some(defaults::DEFAULT_QUERY_LIMIT), |id_cbor| {
-                if let CborValue::Integer(b) = id_cbor {
+                if let Value::Integer(b) = id_cbor {
                     Some(i128::from(*b) as u16)
                 } else {
                     None
@@ -333,9 +192,9 @@
             )))?;
 
         let block_time: Option<f64> = query_document.get("blockTime").and_then(|id_cbor| {
-            if let CborValue::Float(b) = id_cbor {
+            if let Value::Float(b) = id_cbor {
                 Some(*b)
-            } else if let CborValue::Integer(b) = id_cbor {
+            } else if let Value::Integer(b) = id_cbor {
                 Some(i128::from(*b) as f64)
             } else {
                 None
@@ -344,11 +203,11 @@
 
         let all_where_clauses: Vec<WhereClause> =
             query_document.get("where").map_or(Ok(vec![]), |id_cbor| {
-                if let CborValue::Array(clauses) = id_cbor {
+                if let Value::Array(clauses) = id_cbor {
                     clauses
                         .iter()
                         .map(|where_clause| {
-                            if let CborValue::Array(clauses_components) = where_clause {
+                            if let Value::Array(clauses_components) = where_clause {
                                 WhereClause::from_components(clauses_components)
                             } else {
                                 Err(Error::Query(QueryError::InvalidFormatWhereClause(
@@ -395,11 +254,11 @@
         let order_by: IndexMap<String, OrderClause> = query_document
             .get("orderBy")
             .map_or(vec![], |id_cbor| {
-                if let CborValue::Array(clauses) = id_cbor {
+                if let Value::Array(clauses) = id_cbor {
                     clauses
                         .iter()
                         .filter_map(|order_clause| {
-                            if let CborValue::Array(clauses_components) = order_clause {
+                            if let Value::Array(clauses_components) = order_clause {
                                 OrderClause::from_components(clauses_components).ok()
                             } else {
                                 None
