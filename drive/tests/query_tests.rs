use grovedb::Error;
use rand::seq::SliceRandom;
use rand::{Rng, SeedableRng};
use rs_drive::common;
use rs_drive::common::setup_contract;
use rs_drive::contract::{Contract, Document};
use rs_drive::drive::Drive;
use rs_drive::query::DriveQuery;
use serde::{Deserialize, Serialize};
use serde_json::json;
use std::collections::HashMap;
use std::fs::File;
use std::io::{self, BufRead};
use tempfile::TempDir;

#[derive(Serialize, Deserialize)]
#[serde(rename_all = "camelCase")]
struct Person {
    #[serde(rename = "$id")]
    id: Vec<u8>,
    #[serde(rename = "$ownerId")]
    owner_id: Vec<u8>,
    first_name: String,
    middle_name: String,
    last_name: String,
    age: u8,
}

impl Person {
    fn random_people(count: u32, seed: u64) -> Vec<Self> {
        let first_names =
            common::text_file_strings("tests/supporting_files/contract/family/first-names.txt");
        let middle_names =
            common::text_file_strings("tests/supporting_files/contract/family/middle-names.txt");
        let last_names =
            common::text_file_strings("tests/supporting_files/contract/family/last-names.txt");
        let mut vec: Vec<Person> = Vec::with_capacity(count as usize);

        let mut rng = rand::rngs::StdRng::seed_from_u64(seed);
        for _ in 0..count {
            let person = Person {
                id: Vec::from(rng.gen::<[u8; 32]>()),
                owner_id: Vec::from(rng.gen::<[u8; 32]>()),
                first_name: first_names.choose(&mut rng).unwrap().clone(),
                middle_name: middle_names.choose(&mut rng).unwrap().clone(),
                last_name: last_names.choose(&mut rng).unwrap().clone(),
                age: rng.gen_range(0..85),
            };
            vec.push(person);
        }
        vec
    }
}

#[derive(Serialize, Deserialize)]
#[serde(rename_all = "camelCase")]
struct PersonWithOptionalValues {
    #[serde(rename = "$id")]
    id: Vec<u8>,
    #[serde(rename = "$ownerId")]
    owner_id: Vec<u8>,
    first_name: Option<String>,
    middle_name: Option<String>,
    last_name: Option<String>,
    age: u8,
}

impl PersonWithOptionalValues {
    fn random_people(count: u32, seed: u64) -> Vec<Self> {
        let first_names =
            common::text_file_strings("tests/supporting_files/contract/family/first-names.txt");
        let middle_names =
            common::text_file_strings("tests/supporting_files/contract/family/middle-names.txt");
        let last_names =
            common::text_file_strings("tests/supporting_files/contract/family/last-names.txt");
        let mut vec: Vec<PersonWithOptionalValues> = Vec::with_capacity(count as usize);

        let mut rng = rand::rngs::StdRng::seed_from_u64(seed);
        for _ in 0..count {
            let value = rng.gen::<u8>();
            let person = PersonWithOptionalValues {
                id: Vec::from(rng.gen::<[u8; 32]>()),
                owner_id: Vec::from(rng.gen::<[u8; 32]>()),
                first_name: if value & 1 != 0 {
                    Some(first_names.choose(&mut rng).unwrap().clone())
                } else {
                    None
                },
                middle_name: if value & 2 != 0 {
                    Some(middle_names.choose(&mut rng).unwrap().clone())
                } else {
                    None
                },
                last_name: if value & 4 != 0 {
                    Some(last_names.choose(&mut rng).unwrap().clone())
                } else {
                    None
                },
                age: rng.gen_range(0..85),
            };
            vec.push(person);
        }
        vec
    }
}

pub fn setup_family_tests(count: u32, seed: u64) -> (Drive, Contract, TempDir) {
    let tmp_dir = TempDir::new().unwrap();
    let drive: Drive = Drive::open(&tmp_dir).expect("expected to open Drive successfully");

    let db_transaction = drive.grove.start_transaction();

    drive
        .create_root_tree(Some(&db_transaction))
        .expect("expected to create root tree successfully");

    // setup code
    let contract = common::setup_contract(
        &drive,
        "tests/supporting_files/contract/family/family-contract.json",
        Some(&db_transaction),
    );

    let people = Person::random_people(count, seed);
    for person in people {
        let value = serde_json::to_value(&person).expect("serialized person");
        let document_cbor =
            common::value_to_cbor(value, Some(rs_drive::drive::defaults::PROTOCOL_VERSION));
        let document = Document::from_cbor(document_cbor.as_slice(), None, None)
            .expect("document should be properly deserialized");
        drive
            .add_document_for_contract(
                &document,
                &document_cbor,
                &contract,
                "person",
                None,
                true,
                0f64,
                Some(&db_transaction),
            )
            .expect("document should be inserted");
    }
    drive
        .grove
        .commit_transaction(db_transaction)
        .expect("transaction should be committed");
    (drive, contract, tmp_dir)
}

pub fn setup_family_tests_with_nulls(count: u32, seed: u64) -> (Drive, Contract, TempDir) {
    let tmp_dir = TempDir::new().unwrap();
    let drive: Drive = Drive::open(&tmp_dir).expect("expected to open Drive successfully");

    let db_transaction = drive.grove.start_transaction();

    drive
        .create_root_tree(Some(&db_transaction))
        .expect("expected to create root tree successfully");

    // setup code
    let contract = common::setup_contract(
        &drive,
        "tests/supporting_files/contract/family/family-contract.json",
        Some(&db_transaction),
    );

    let people = PersonWithOptionalValues::random_people(count, seed);
    for person in people {
        let value = serde_json::to_value(&person).expect("serialized person");
        let document_cbor =
            common::value_to_cbor(value, Some(rs_drive::drive::defaults::PROTOCOL_VERSION));
        let document = Document::from_cbor(document_cbor.as_slice(), None, None)
            .expect("document should be properly deserialized");
        drive
            .add_document_for_contract(
                &document,
                &document_cbor,
                &contract,
                "person",
                None,
                true,
                0f64,
                Some(&db_transaction),
            )
            .expect("document should be inserted");
    }
    drive
        .grove
        .commit_transaction(db_transaction)
        .expect("transaction should be committed");
    (drive, contract, tmp_dir)
}

#[derive(Serialize, Deserialize)]
#[serde(rename_all = "camelCase")]
struct Records {
    dash_unique_identity_id: Vec<u8>,
}

#[derive(Serialize, Deserialize)]
#[serde(rename_all = "camelCase")]
struct Domain {
    #[serde(rename = "$id")]
    id: Vec<u8>,
    #[serde(rename = "$ownerId")]
    owner_id: Vec<u8>,
    label: String,
    normalized_label: String,
    normalized_parent_domain_name: String,
    records: Records,
    preorder_salt: Vec<u8>,
    subdomain_rules: bool,
}

impl Domain {
    fn random_domains_in_parent(
        count: u32,
        seed: u64,
        normalized_parent_domain_name: &str,
    ) -> Vec<Self> {
        let first_names =
            common::text_file_strings("tests/supporting_files/contract/family/first-names.txt");
        let mut vec: Vec<Domain> = Vec::with_capacity(count as usize);

        let mut rng = rand::rngs::StdRng::seed_from_u64(seed);
        for _i in 0..count {
            let label = first_names.choose(&mut rng).unwrap();
            let domain = Domain {
                id: Vec::from(rng.gen::<[u8; 32]>()),
                owner_id: Vec::from(rng.gen::<[u8; 32]>()),
                label: label.clone(),
                normalized_label: label.to_lowercase(),
                normalized_parent_domain_name: normalized_parent_domain_name.to_string(),
                records: Records {
                    dash_unique_identity_id: Vec::from(rng.gen::<[u8; 32]>()),
                },
                preorder_salt: Vec::from(rng.gen::<[u8; 32]>()),
                subdomain_rules: false,
            };
            vec.push(domain);
        }
        vec
    }
}

pub fn setup_dpns_tests(count: u32, seed: u64) -> (Drive, Contract, TempDir) {
    let tmp_dir = TempDir::new().unwrap();
    let drive: Drive = Drive::open(&tmp_dir).expect("expected to open Drive successfully");

    let db_transaction = drive.grove.start_transaction();

    drive
        .create_root_tree(Some(&db_transaction))
        .expect("expected to create root tree successfully");

    // setup code
    let contract = common::setup_contract(
        &drive,
        "tests/supporting_files/contract/dpns/dpns-contract.json",
        Some(&db_transaction),
    );

    let domains = Domain::random_domains_in_parent(count, seed, "dash");
    for domain in domains {
        let value = serde_json::to_value(&domain).expect("serialized domain");
        let document_cbor =
            common::value_to_cbor(value, Some(rs_drive::drive::defaults::PROTOCOL_VERSION));
        let document = Document::from_cbor(document_cbor.as_slice(), None, None)
            .expect("document should be properly deserialized");
        drive
            .add_document_for_contract(
                &document,
                &document_cbor,
                &contract,
                "domain",
                None,
                true,
                0f64,
                Some(&db_transaction),
            )
            .expect("document should be inserted");
    }
    drive
        .grove
        .commit_transaction(db_transaction)
        .expect("transaction should be committed");
    (drive, contract, tmp_dir)
}

pub fn setup_dpns_test_with_data(path: &str) -> (Drive, Contract, TempDir) {
    let tmp_dir = TempDir::new().unwrap();
    let drive: Drive = Drive::open(&tmp_dir).expect("expected to open Drive successfully");

    let db_transaction = drive.grove.start_transaction();

    drive
        .create_root_tree(Some(&db_transaction))
        .expect("expected to create root tree successfully");

    let contract = setup_contract(
        &drive,
        "tests/supporting_files/contract/dpns/dpns-contract.json",
        Some(&db_transaction),
    );

    let file = File::open(path).expect("should read domains from file");

    for line in io::BufReader::new(file).lines() {
        if let Ok(domain_json) = line {
            let domain_json: serde_json::Value =
                serde_json::from_str(&domain_json).expect("should parse json");

            let domain_cbor = common::value_to_cbor(
                domain_json,
                Some(rs_drive::drive::defaults::PROTOCOL_VERSION),
            );

            let domain = Document::from_cbor(&domain_cbor, None, None)
                .expect("expected to deserialize the document");

            drive
                .add_document_for_contract(
                    &domain,
                    &domain_cbor,
                    &contract,
                    "domain",
                    None,
                    false,
                    0f64,
                    Some(&db_transaction),
                )
                .expect("expected to insert a document successfully");
        }
    }
    drive
        .grove
        .commit_transaction(db_transaction)
        .expect("transaction should be committed");
    (drive, contract, tmp_dir)
}

#[test]
#[ignore]
fn test_query_many() {
<<<<<<< HEAD
    let (mut drive, contract, _tmp_dir) = setup(1600, 73509);
    let storage = drive.grove.storage();
    let db_transaction = storage.transaction();
=======
    let (drive, contract, _tmp_dir) = setup_family_tests(1600, 73509);
    let db_transaction = drive.grove.start_transaction();
>>>>>>> 3fed61da
    let people = Person::random_people(10, 73409);
    for person in people {
        let value = serde_json::to_value(&person).expect("serialized person");
        let document_cbor =
            common::value_to_cbor(value, Some(rs_drive::drive::defaults::PROTOCOL_VERSION));
        let document = Document::from_cbor(document_cbor.as_slice(), None, None)
            .expect("document should be properly deserialized");
        drive
            .add_document_for_contract(
                &document,
                &document_cbor,
                &contract,
                "person",
                None,
                true,
                0f64,
                Some(&db_transaction),
            )
            .expect("document should be inserted");
    }
    drive
        .grove
        .commit_transaction(db_transaction)
        .expect("transaction should be committed");
}

#[test]
fn test_family_query() {
<<<<<<< HEAD
    let (mut drive, contract, _tmp_dir) = setup_family_tests(10, 73509);
=======
    let (drive, contract, _tmp_dir) = setup_family_tests(10, 73509);
>>>>>>> 3fed61da

    let db_transaction = drive.grove.start_transaction();

    let root_hash = drive
        .grove
        .root_hash(Some(&db_transaction))
        .expect("there is always a root hash");
    assert_eq!(
        root_hash.expect("cannot get root hash").as_slice(),
        vec![
            164, 56, 26, 188, 12, 251, 247, 43, 109, 153, 109, 110, 78, 131, 37, 79, 19, 178, 159,
            69, 35, 250, 159, 210, 2, 125, 12, 103, 50, 40, 108, 114,
        ]
    );

    let all_names = [
        "Adey".to_string(),
        "Briney".to_string(),
        "Cammi".to_string(),
        "Celinda".to_string(),
        "Dalia".to_string(),
        "Gilligan".to_string(),
        "Kevina".to_string(),
        "Meta".to_string(),
        "Noellyn".to_string(),
        "Prissie".to_string(),
    ];

    // A query getting all elements by firstName

    let query_value = json!({
        "where": [
        ],
        "limit": 100,
        "orderBy": [
            ["firstName", "asc"]
        ]
    });
    let where_cbor = common::value_to_cbor(query_value, None);
    let person_document_type = contract
        .document_types
        .get("person")
        .expect("contract should have a person document type");
    let query = DriveQuery::from_cbor(where_cbor.as_slice(), &contract, &person_document_type)
        .expect("query should be built");
    let (results, _) = query
        .execute_no_proof(&drive.grove, Some(&db_transaction))
        .expect("proof should be executed");
    let names: Vec<String> = results
        .into_iter()
        .map(|result| {
            let document = Document::from_cbor(result.as_slice(), None, None)
                .expect("we should be able to deserialize the cbor");
            let first_name_value = document
                .properties
                .get("firstName")
                .expect("we should be able to get the first name");
            let first_name = first_name_value
                .as_text()
                .expect("the first name should be a string");
            String::from(first_name)
        })
        .collect();

    assert_eq!(names, all_names);

    // A query getting all people who's first name is Chris (which should exist)

    let query_value = json!({
        "where": [
            ["firstName", "==", "Adey"]
        ]
    });

    let query_cbor = common::value_to_cbor(query_value, None);

    let person_document_type = contract
        .document_types
        .get("person")
        .expect("contract should have a person document type");

    let (results, _) = drive
        .query_documents_from_contract(&contract, person_document_type, query_cbor.as_slice(), None)
        .expect("query should be executed");

    assert_eq!(results.len(), 1);

    // A query getting all people who's first name is Adey and lastName Randolf

    let query_value = json!({
        "where": [
            ["firstName", "==", "Adey"],
            ["lastName", "==", "Randolf"]
        ],
    });

    let query_cbor = common::value_to_cbor(query_value, None);

    let person_document_type = contract
        .document_types
        .get("person")
        .expect("contract should have a person document type");

    let (results, _) = drive
        .query_documents_from_contract(&contract, person_document_type, query_cbor.as_slice(), None)
        .expect("query should be executed");

    assert_eq!(results.len(), 1);

    let document = Document::from_cbor(results.first().unwrap().as_slice(), None, None)
        .expect("we should be able to deserialize the cbor");
    let last_name = document
        .properties
        .get("lastName")
        .expect("we should be able to get the last name")
        .as_text()
        .expect("last name must be a string");

    assert_eq!(last_name, "Randolf");

    // A query getting all people who's first name is in a range with a single element Adey,
    // order by lastName (this should exist)

    let query_value = json!({
        "where": [
            ["firstName", "in", ["Adey"]]
        ],
        "orderBy": [
            ["firstName", "asc"],
            ["lastName", "asc"]
        ]
    });

    let query_cbor = common::value_to_cbor(query_value, None);

    let person_document_type = contract
        .document_types
        .get("person")
        .expect("contract should have a person document type");

    let (results, _) = drive
        .query_documents_from_contract(&contract, person_document_type, query_cbor.as_slice(), None)
        .expect("query should be executed");

    assert_eq!(results.len(), 1);

    // A query getting all people who's first name is Adey, order by lastName (which should exist)

    let query_value = json!({
        "where": [
            ["firstName", "==", "Adey"]
        ],
        "orderBy": [
            ["lastName", "asc"]
        ]
    });

    let query_cbor = common::value_to_cbor(query_value, None);

    let person_document_type = contract
        .document_types
        .get("person")
        .expect("contract should have a person document type");

    let (results, _) = drive
        .query_documents_from_contract(&contract, person_document_type, query_cbor.as_slice(), None)
        .expect("query should be executed");

    assert_eq!(results.len(), 1);

    let document = Document::from_cbor(results.first().unwrap().as_slice(), None, None)
        .expect("we should be able to deserialize the cbor");
    let last_name = document
        .properties
        .get("lastName")
        .expect("we should be able to get the last name")
        .as_text()
        .expect("last name must be a string");

    assert_eq!(last_name, "Randolf");

    // A query getting all people who's first name is Chris (which is not exist)

    let query_value = json!({
        "where": [
            ["firstName", "==", "Chris"]
        ]
    });

    let query_cbor = common::value_to_cbor(query_value, None);

    let person_document_type = contract
        .document_types
        .get("person")
        .expect("contract should have a person document type");

    let (results, _) = drive
        .query_documents_from_contract(&contract, person_document_type, query_cbor.as_slice(), None)
        .expect("query should be executed");

    assert_eq!(results.len(), 0);

    // A query getting a middle name

    let query_value = json!({
        "where": [
            ["middleName", "==", "Briggs"]
        ]
    });

    let query_cbor = common::value_to_cbor(query_value, None);

    let person_document_type = contract
        .document_types
        .get("person")
        .expect("contract should have a person document type");

    let (results, _) = drive
        .query_documents_from_contract(&contract, person_document_type, query_cbor.as_slice(), None)
        .expect("query should be executed");

    assert_eq!(results.len(), 1);

    // A query getting all people who's first name is before Chris

    let query_value = json!({
        "where": [
            ["firstName", "<", "Chris"]
        ],
        "limit": 100,
        "orderBy": [
            ["firstName", "asc"]
        ]
    });
    let where_cbor = common::value_to_cbor(query_value, None);
    let person_document_type = contract
        .document_types
        .get("person")
        .expect("contract should have a person document type");
    let query = DriveQuery::from_cbor(where_cbor.as_slice(), &contract, person_document_type)
        .expect("query should be built");
    let (results, _) = query
        .execute_no_proof(&drive.grove, None)
        .expect("proof should be executed");
    let names: Vec<String> = results
        .into_iter()
        .map(|result| {
            let document = Document::from_cbor(result.as_slice(), None, None)
                .expect("we should be able to deserialize the cbor");
            let first_name_value = document
                .properties
                .get("firstName")
                .expect("we should be able to get the first name");
            let first_name = first_name_value
                .as_text()
                .expect("the first name should be a string");
            String::from(first_name)
        })
        .collect();

    let expected_names_before_chris = [
        "Adey".to_string(),
        "Briney".to_string(),
        "Cammi".to_string(),
        "Celinda".to_string(),
    ];
    assert_eq!(names, expected_names_before_chris);

    // A query getting all people who's first name starts with C

    let query_value = json!({
        "where": [
            ["firstName", "StartsWith", "C"]
        ],
        "limit": 100,
        "orderBy": [
            ["firstName", "asc"]
        ]
    });
    let where_cbor = common::value_to_cbor(query_value, None);
    let person_document_type = contract
        .document_types
        .get("person")
        .expect("contract should have a person document type");
    let query = DriveQuery::from_cbor(where_cbor.as_slice(), &contract, person_document_type)
        .expect("query should be built");
    let (results, _) = query
        .execute_no_proof(&drive.grove, None)
        .expect("proof should be executed");
    let names: Vec<String> = results
        .into_iter()
        .map(|result| {
            let document = Document::from_cbor(result.as_slice(), None, None)
                .expect("we should be able to deserialize the cbor");
            let first_name_value = document
                .properties
                .get("firstName")
                .expect("we should be able to get the first name");
            let first_name = first_name_value
                .as_text()
                .expect("the first name should be a string");
            String::from(first_name)
        })
        .collect();

    let expected_names_starting_with_c = ["Cammi".to_string(), "Celinda".to_string()];
    assert_eq!(names, expected_names_starting_with_c);

    // A query getting all people who's first name starts with C, but limit to 1 and be descending

    let query_value = json!({
        "where": [
            ["firstName", "StartsWith", "C"]
        ],
        "limit": 1,
        "orderBy": [
            ["firstName", "desc"]
        ]
    });
    let where_cbor = common::value_to_cbor(query_value, None);
    let person_document_type = contract
        .document_types
        .get("person")
        .expect("contract should have a person document type");
    let query = DriveQuery::from_cbor(where_cbor.as_slice(), &contract, person_document_type)
        .expect("query should be built");
    let (results, _) = query
        .execute_no_proof(&drive.grove, None)
        .expect("proof should be executed");
    let names: Vec<String> = results
        .into_iter()
        .map(|result| {
            let document = Document::from_cbor(result.as_slice(), None, None)
                .expect("we should be able to deserialize the cbor");
            let first_name_value = document
                .properties
                .get("firstName")
                .expect("we should be able to get the first name");
            let first_name = first_name_value
                .as_text()
                .expect("the first name should be a string");
            String::from(first_name)
        })
        .collect();

    let expected_names_starting_with_c_desc_1 = ["Celinda".to_string()];
    assert_eq!(names, expected_names_starting_with_c_desc_1);

    // A query getting all people who's first name is between Chris and Noellyn included

    let query_value = json!({
        "where": [
            ["firstName", ">", "Chris"],
            ["firstName", "<=", "Noellyn"]
        ],
        "limit": 100,
        "orderBy": [
            ["firstName", "asc"]
        ]
    });
    let where_cbor = common::value_to_cbor(query_value, None);
    let person_document_type = contract
        .document_types
        .get("person")
        .expect("contract should have a person document type");
    let query = DriveQuery::from_cbor(where_cbor.as_slice(), &contract, person_document_type)
        .expect("query should be built");
    let (results, _) = query
        .execute_no_proof(&drive.grove, None)
        .expect("proof should be executed");
    assert_eq!(results.len(), 5);

    let names: Vec<String> = results
        .iter()
        .map(|result| {
            let document = Document::from_cbor(result.as_slice(), None, None)
                .expect("we should be able to deserialize the cbor");
            let first_name_value = document
                .properties
                .get("firstName")
                .expect("we should be able to get the first name");
            let first_name = first_name_value
                .as_text()
                .expect("the first name should be a string");
            String::from(first_name)
        })
        .collect();

    let expected_between_names = [
        "Dalia".to_string(),
        "Gilligan".to_string(),
        "Kevina".to_string(),
        "Meta".to_string(),
        "Noellyn".to_string(),
    ];

    assert_eq!(names, expected_between_names);

    // A query getting all people who's first name is between Chris and Noellyn included
    // However here there will be a startAt of the ID of Kevina

    // Let's first get the ID of Kevina
    let ids: HashMap<String, Vec<u8>> = results
        .into_iter()
        .map(|result| {
            let document = Document::from_cbor(result.as_slice(), None, None)
                .expect("we should be able to deserialize the cbor");
            let name_value = document
                .properties
                .get("firstName")
                .expect("we should be able to get the first name");
            let name = name_value
                .as_text()
                .expect("the first name should be a string")
                .to_string();
            (name, Vec::from(document.id))
        })
        .collect();

    let kevina_id = ids
        .get("Kevina")
        .expect("We should be able to get back Kevina's Id");
    let kevina_encoded_id = bs58::encode(kevina_id).into_string();

    let query_value = json!({
        "where": [
            ["firstName", ">", "Chris"],
            ["firstName", "<=", "Noellyn"]
        ],
        "startAt": kevina_encoded_id, //Kevina
        "limit": 100,
        "orderBy": [
            ["firstName", "asc"]
        ]
    });
    let where_cbor = common::value_to_cbor(query_value, None);
    let person_document_type = contract
        .document_types
        .get("person")
        .expect("contract should have a person document type");
    let query = DriveQuery::from_cbor(where_cbor.as_slice(), &contract, person_document_type)
        .expect("query should be built");
    let (results, _) = query
        .execute_no_proof(&drive.grove, None)
        .expect("proof should be executed");
    assert_eq!(results.len(), 3);

    let reduced_names_after: Vec<String> = results
        .into_iter()
        .map(|result| {
            let document = Document::from_cbor(result.as_slice(), None, None)
                .expect("we should be able to deserialize the cbor");
            let first_name_value = document
                .properties
                .get("firstName")
                .expect("we should be able to get the first name");
            let first_name = first_name_value
                .as_text()
                .expect("the first name should be a string");
            String::from(first_name)
        })
        .collect();

    let expected_reduced_names = [
        "Kevina".to_string(),
        "Meta".to_string(),
        "Noellyn".to_string(),
    ];

    assert_eq!(reduced_names_after, expected_reduced_names);

    // Now lets try startsAfter

    let query_value = json!({
        "where": [
            ["firstName", ">", "Chris"],
            ["firstName", "<=", "Noellyn"]
        ],
        "startAfter": kevina_encoded_id, //Kevina
        "limit": 100,
        "orderBy": [
            ["firstName", "asc"]
        ]
    });
    let where_cbor = common::value_to_cbor(query_value, None);
    let person_document_type = contract
        .document_types
        .get("person")
        .expect("contract should have a person document type");
    let query = DriveQuery::from_cbor(where_cbor.as_slice(), &contract, person_document_type)
        .expect("query should be built");
    let (results, _) = query
        .execute_no_proof(&drive.grove, None)
        .expect("proof should be executed");
    assert_eq!(results.len(), 2);

    let reduced_names_after: Vec<String> = results
        .into_iter()
        .map(|result| {
            let document = Document::from_cbor(result.as_slice(), None, None)
                .expect("we should be able to deserialize the cbor");
            let first_name_value = document
                .properties
                .get("firstName")
                .expect("we should be able to get the first name");
            let first_name = first_name_value
                .as_text()
                .expect("the first name should be a string");
            String::from(first_name)
        })
        .collect();

    let expected_reduced_names = ["Meta".to_string(), "Noellyn".to_string()];

    assert_eq!(reduced_names_after, expected_reduced_names);

    // A query getting back elements having specific names

    let query_value = json!({
        "where": [
            ["firstName", "in", names]
        ],
        "limit": 100,
        "orderBy": [
            ["firstName", "asc"]
        ]
    });
    let where_cbor = common::value_to_cbor(query_value, None);
    let person_document_type = contract
        .document_types
        .get("person")
        .expect("contract should have a person document type");
    let query = DriveQuery::from_cbor(where_cbor.as_slice(), &contract, person_document_type)
        .expect("query should be built");
    let (results, _) = query
        .execute_no_proof(&drive.grove, None)
        .expect("proof should be executed");
    let names: Vec<String> = results
        .into_iter()
        .map(|result| {
            let document = Document::from_cbor(result.as_slice(), None, None)
                .expect("we should be able to deserialize the cbor");
            let first_name_value = document
                .properties
                .get("firstName")
                .expect("we should be able to get the first name");
            let first_name = first_name_value
                .as_text()
                .expect("the first name should be a string");
            String::from(first_name)
        })
        .collect();

    assert_eq!(names, expected_between_names);

    let query_value = json!({
        "where": [
            ["firstName", "in", names]
        ],
        "limit": 100,
        "orderBy": [
            ["firstName", "desc"]
        ]
    });
    let where_cbor = common::value_to_cbor(query_value, None);
    let person_document_type = contract
        .document_types
        .get("person")
        .expect("contract should have a person document type");
    let query = DriveQuery::from_cbor(where_cbor.as_slice(), &contract, person_document_type)
        .expect("query should be built");
    let (results, _) = query
        .execute_no_proof(&drive.grove, None)
        .expect("proof should be executed");
    let names: Vec<String> = results
        .into_iter()
        .map(|result| {
            let document = Document::from_cbor(result.as_slice(), None, None)
                .expect("we should be able to deserialize the cbor");
            let first_name_value = document
                .properties
                .get("firstName")
                .expect("we should be able to get the first name");
            let first_name = first_name_value
                .as_text()
                .expect("the first name should be a string");
            String::from(first_name)
        })
        .collect();

    let expected_reversed_between_names = [
        "Noellyn".to_string(),
        "Meta".to_string(),
        "Kevina".to_string(),
        "Gilligan".to_string(),
        "Dalia".to_string(),
    ];

    assert_eq!(names, expected_reversed_between_names);

    // A query getting back elements having specific names and over a certain age

    let query_value = json!({
        "where": [
            ["firstName", "in", names],
            ["age", ">=", 45]
        ],
        "limit": 100,
        "orderBy": [
            ["firstName", "asc"],
            ["age", "desc"]
        ]
    });
    let where_cbor = common::value_to_cbor(query_value, None);
    let person_document_type = contract
        .document_types
        .get("person")
        .expect("contract should have a person document type");
    let query = DriveQuery::from_cbor(where_cbor.as_slice(), &contract, person_document_type)
        .expect("query should be built");
    let (results, _) = query
        .execute_no_proof(&drive.grove, None)
        .expect("proof should be executed");
    let names: Vec<String> = results
        .iter()
        .map(|result| {
            let document = Document::from_cbor(result.as_slice(), None, None)
                .expect("we should be able to deserialize the cbor");
            let first_name_value = document
                .properties
                .get("firstName")
                .expect("we should be able to get the first name");
            let first_name = first_name_value
                .as_text()
                .expect("the first name should be a string");
            String::from(first_name)
        })
        .collect();

    let expected_names_45_over = [
        "Dalia".to_string(),
        "Gilligan".to_string(),
        "Kevina".to_string(),
        "Meta".to_string(),
    ];

    assert_eq!(names, expected_names_45_over);

    // A query getting back elements having specific names and over a certain age

    let query_value = json!({
        "where": [
            ["firstName", "in", names],
            ["age", ">", 48]
        ],
        "limit": 100,
        "orderBy": [
            ["firstName", "asc"],
            ["age", "desc"]
        ]
    });
    let where_cbor = common::value_to_cbor(query_value, None);
    let person_document_type = contract
        .document_types
        .get("person")
        .expect("contract should have a person document type");
    let query = DriveQuery::from_cbor(where_cbor.as_slice(), &contract, person_document_type)
        .expect("query should be built");
    let (results, _) = query
        .execute_no_proof(&drive.grove, None)
        .expect("proof should be executed");
    let names: Vec<String> = results
        .iter()
        .map(|result| {
            let document = Document::from_cbor(result.as_slice(), None, None)
                .expect("we should be able to deserialize the cbor");
            let first_name_value = document
                .properties
                .get("firstName")
                .expect("we should be able to get the first name");
            let first_name = first_name_value
                .as_text()
                .expect("the first name should be a string");
            String::from(first_name)
        })
        .collect();

    // Kevina is 48 so she should be now excluded, Dalia is 68, Gilligan is 49 and Meta is 59

    let expected_names_over_48 = [
        "Dalia".to_string(),
        "Gilligan".to_string(),
        "Meta".to_string(),
    ];

    assert_eq!(names, expected_names_over_48);

    let ages: HashMap<String, u8> = results
        .into_iter()
        .map(|result| {
            let document = Document::from_cbor(result.as_slice(), None, None)
                .expect("we should be able to deserialize the cbor");
            let name_value = document
                .properties
                .get("firstName")
                .expect("we should be able to get the first name");
            let name = name_value
                .as_text()
                .expect("the first name should be a string")
                .to_string();
            let age_value = document
                .properties
                .get("age")
                .expect("we should be able to get the age");
            let age_integer = age_value.as_integer().expect("age should be an integer");
            let age: u8 = age_integer.try_into().expect("expected u8 value");
            (name, age)
        })
        .collect();

    let meta_age = ages
        .get("Meta")
        .expect("we should be able to get Kevina as she is 48");

    assert_eq!(*meta_age, 59);

    // fetching by $id
    let mut rng = rand::rngs::StdRng::seed_from_u64(84594);
    let id_bytes = bs58::decode("ATxXeP5AvY4aeUFA6WRo7uaBKTBgPQCjTrgtNpCMNVRD")
        .into_vec()
        .expect("this should decode");

    let owner_id_bytes = bs58::decode("BYR3zJgXDuz1BYAkEagwSjVqTcE1gbqEojd6RwAGuMzj")
        .into_vec()
        .expect("this should decode");

    let fixed_person = Person {
        id: id_bytes,
        owner_id: owner_id_bytes,
        first_name: String::from("Wisdom"),
        middle_name: String::from("Madabuchukwu"),
        last_name: String::from("Ogwu"),
        age: rng.gen_range(0..85),
    };
    let serialized_person = serde_json::to_value(&fixed_person).expect("serialized person");
    let person_cbor = common::value_to_cbor(
        serialized_person,
        Some(rs_drive::drive::defaults::PROTOCOL_VERSION),
    );
    let document = Document::from_cbor(person_cbor.as_slice(), None, None)
        .expect("document should be properly deserialized");

    drive
        .add_document_for_contract(
            &document,
            &person_cbor,
            &contract,
            "person",
            None,
            true,
            0f64,
            Some(&db_transaction),
        )
        .expect("document should be inserted");

    let id_two_bytes = bs58::decode("6A8SGgdmj2NtWCYoYDPDpbsYkq2MCbgi6Lx4ALLfF179")
        .into_vec()
        .expect("should decode");
    let owner_id_bytes = bs58::decode("Di8dtJXv3L2YnzDNUN4w5rWLPSsSAzv6hLMMQbg3eyVA")
        .into_vec()
        .expect("this should decode");
    let next_person = Person {
        id: id_two_bytes,
        owner_id: owner_id_bytes,
        first_name: String::from("Wdskdfslgjfdlj"),
        middle_name: String::from("Mdsfdsgsdl"),
        last_name: String::from("dkfjghfdk"),
        age: rng.gen_range(0..85),
    };
    let serialized_person = serde_json::to_value(&next_person).expect("serialized person");
    let person_cbor = common::value_to_cbor(
        serialized_person,
        Some(rs_drive::drive::defaults::PROTOCOL_VERSION),
    );
    let document = Document::from_cbor(person_cbor.as_slice(), None, None)
        .expect("document should be properly deserialized");

    drive
        .add_document_for_contract(
            &document,
            &person_cbor,
            &contract,
            "person",
            None,
            true,
            0f64,
            Some(&db_transaction),
        )
        .expect("document should be inserted");

    let query_value = json!({
        "where": [
            ["$id", "in", vec![String::from("6A8SGgdmj2NtWCYoYDPDpbsYkq2MCbgi6Lx4ALLfF179")]],
        ],
    });

    let query_cbor = common::value_to_cbor(query_value, None);

    let person_document_type = contract
        .document_types
        .get("person")
        .expect("contract should have a person document type");

    let (results, _) = drive
        .query_documents_from_contract(
            &contract,
            person_document_type,
            query_cbor.as_slice(),
            Some(&db_transaction),
        )
        .expect("query should be executed");

    assert_eq!(results.len(), 1);

    // fetching by $id with order by

    let query_value = json!({
        "where": [
            ["$id", "in", [String::from("ATxXeP5AvY4aeUFA6WRo7uaBKTBgPQCjTrgtNpCMNVRD"), String::from("6A8SGgdmj2NtWCYoYDPDpbsYkq2MCbgi6Lx4ALLfF179")]],
        ],
        "orderBy": [["$id", "asc"]],
    });

    let query_cbor = common::value_to_cbor(query_value, None);

    let person_document_type = contract
        .document_types
        .get("person")
        .expect("contract should have a person document type");

    let (results, _) = drive
        .query_documents_from_contract(
            &contract,
            person_document_type,
            query_cbor.as_slice(),
            Some(&db_transaction),
        )
        .expect("query should be executed");

    assert_eq!(results.len(), 2);

    let last_person = Document::from_cbor(results.first().unwrap().as_slice(), None, None)
        .expect("we should be able to deserialize the cbor");

    assert_eq!(
        last_person.id,
        vec![
            76, 161, 17, 201, 152, 232, 129, 48, 168, 13, 49, 10, 218, 53, 118, 136, 165, 198, 189,
            116, 116, 22, 133, 92, 104, 165, 186, 249, 94, 81, 45, 20,
        ]
        .as_slice()
    );

    // fetching by $id with order by desc

    let query_value = json!({
        "where": [
            ["$id", "in", [String::from("ATxXeP5AvY4aeUFA6WRo7uaBKTBgPQCjTrgtNpCMNVRD"), String::from("6A8SGgdmj2NtWCYoYDPDpbsYkq2MCbgi6Lx4ALLfF179")]],
        ],
        "orderBy": [["$id", "desc"]],
    });

    let query_cbor = common::value_to_cbor(query_value, None);

    let person_document_type = contract
        .document_types
        .get("person")
        .expect("contract should have a person document type");

    let (results, _) = drive
        .query_documents_from_contract(
            &contract,
            person_document_type,
            query_cbor.as_slice(),
            Some(&db_transaction),
        )
        .expect("query should be executed");

    assert_eq!(results.len(), 2);

    let last_person = Document::from_cbor(results.first().unwrap().as_slice(), None, None)
        .expect("we should be able to deserialize the cbor");

    assert_eq!(
        last_person.id,
        vec![
            140, 161, 17, 201, 152, 232, 129, 48, 168, 13, 49, 10, 218, 53, 118, 136, 165, 198,
            189, 116, 116, 22, 133, 92, 104, 165, 186, 249, 94, 81, 45, 20,
        ]
        .as_slice()
    );

    //
    // // fetching with empty where and orderBy
    //
    let query_value = json!({});

    let query_cbor = common::value_to_cbor(query_value, None);

    let person_document_type = contract
        .document_types
        .get("person")
        .expect("contract should have a person document type");

    let (results, _) = drive
        .query_documents_from_contract(
            &contract,
            person_document_type,
            query_cbor.as_slice(),
            Some(&db_transaction),
        )
        .expect("query should be executed");

    assert_eq!(results.len(), 12);

    //
    // // fetching with empty where and orderBy $id desc
    //
    let query_value = json!({
        "orderBy": [["$id", "desc"]]
    });

    let query_cbor = common::value_to_cbor(query_value, None);

    let person_document_type = contract
        .document_types
        .get("person")
        .expect("contract should have a person document type");

    let (results, _) = drive
        .query_documents_from_contract(
            &contract,
            person_document_type,
            query_cbor.as_slice(),
            Some(&db_transaction),
        )
        .expect("query should be executed");

    assert_eq!(results.len(), 12);

    let last_person = Document::from_cbor(results.first().unwrap().as_slice(), None, None)
        .expect("we should be able to deserialize the cbor");

    assert_eq!(
        last_person.id,
        vec![
            249, 170, 70, 122, 181, 31, 35, 176, 175, 131, 70, 150, 250, 223, 194, 203, 175, 200,
            107, 252, 199, 227, 154, 105, 89, 57, 38, 85, 236, 192, 254, 88,
        ]
        .as_slice()
    );

    //
    // // fetching with ownerId in a set of values
    //
    let query_value = json!({
        "where": [
            ["$ownerId", "in", ["BYR3zJgXDuz1BYAkEagwSjVqTcE1gbqEojd6RwAGuMzj", "Di8dtJXv3L2YnzDNUN4w5rWLPSsSAzv6hLMMQbg3eyVA"]]
        ],
        "orderBy": [["$ownerId", "desc"]]
    });

    let query_cbor = common::value_to_cbor(query_value, None);

    let person_document_type = contract
        .document_types
        .get("person")
        .expect("contract should have a person document type");

    let (results, _) = drive
        .query_documents_from_contract(
            &contract,
            person_document_type,
            query_cbor.as_slice(),
            Some(&db_transaction),
        )
        .expect("query should be executed");

    assert_eq!(results.len(), 2);

    //
    // // fetching with ownerId equal and orderBy
    //
    let query_value = json!({
        "where": [
            ["$ownerId", "==", "BYR3zJgXDuz1BYAkEagwSjVqTcE1gbqEojd6RwAGuMzj"]
        ],
        "orderBy": [["$ownerId", "asc"]]
    });

    let query_cbor = common::value_to_cbor(query_value, None);

    let person_document_type = contract
        .document_types
        .get("person")
        .expect("contract should have a person document type");

    let (results, _) = drive
        .query_documents_from_contract(
            &contract,
            person_document_type,
            query_cbor.as_slice(),
            Some(&db_transaction),
        )
        .expect("query should be executed");

    assert_eq!(results.len(), 1);

    // query empty contract with nested path queries

    let contract_cbor = hex::decode("01000000a5632469645820b0248cd9a27f86d05badf475dd9ff574d63219cd60c52e2be1e540c2fdd713336724736368656d61783468747470733a2f2f736368656d612e646173682e6f72672f6470702d302d342d302f6d6574612f646174612d636f6e7472616374676f776e6572496458204c9bf0db6ae315c85465e9ef26e6a006de9673731d08d14881945ddef1b5c5f26776657273696f6e0169646f63756d656e7473a267636f6e74616374a56474797065666f626a65637467696e646963657381a3646e616d656f6f6e7765724964546f55736572496466756e69717565f56a70726f7065727469657382a168246f776e6572496463617363a168746f557365724964636173636872657175697265648268746f557365724964697075626c69634b65796a70726f70657274696573a268746f557365724964a56474797065656172726179686d61784974656d731820686d696e4974656d73182069627974654172726179f570636f6e74656e744d656469615479706578216170706c69636174696f6e2f782e646173682e6470702e6964656e746966696572697075626c69634b6579a36474797065656172726179686d61784974656d73182169627974654172726179f5746164646974696f6e616c50726f70657274696573f46770726f66696c65a56474797065666f626a65637467696e646963657381a3646e616d65676f776e6572496466756e69717565f56a70726f7065727469657381a168246f776e6572496463617363687265717569726564826961766174617255726c6561626f75746a70726f70657274696573a26561626f7574a2647479706566737472696e67696d61784c656e67746818ff6961766174617255726ca3647479706566737472696e6766666f726d61746375726c696d61784c656e67746818ff746164646974696f6e616c50726f70657274696573f4").unwrap();

    drive
        .apply_contract(contract_cbor.clone(), 0f64, Some(&db_transaction))
        .expect("expected to apply contract successfully");

    let query_value = json!({
        "where": [
            ["$ownerId", "==", "BYR3zJgXDuz1BYAkEagwSjVqTcE1gbqEojd6RwAGuMzj"],
            ["toUserId", "==", "BYR3zJgXDuz1BYAkEagwSjVqTcE1gbqEojd6RwAGuMzj"],
        ],
    });

    let query_cbor = common::value_to_cbor(query_value, None);

    let (results, _) = drive
        .query_documents_from_contract_cbor(
            contract_cbor.as_slice(),
            String::from("contact"),
            query_cbor.as_slice(),
            Some(&db_transaction),
        )
        .expect("query should be executed");

    assert_eq!(results.len(), 0);

    // using non existing document in startAt

    let query_value = json!({
        "where": [
            ["$id", "in", [String::from("ATxXeP5AvY4aeUFA6WRo7uaBKTBgPQCjTrgtNpCMNVRD"), String::from("5A8SGgdmj2NtWCYoYDPDpbsYkq2MCbgi6Lx4ALLfF178")]],
        ],
        "orderBy": [["$id", "asc"]],
    });

    let query_cbor = common::value_to_cbor(query_value, None);

    let person_document_type = contract
        .document_types
        .get("person")
        .expect("contract should have a person document type");

    let (results, _) = drive
        .query_documents_from_contract(
            &contract,
            person_document_type,
            query_cbor.as_slice(),
            Some(&db_transaction),
        )
        .expect("query should be executed");

    assert_eq!(results.len(), 1);

    // using non existing document in startAt

    let query_value = json!({
        "where": [
            ["$id", "in", [String::from("ATxXeP5AvY4aeUFA6WRo7uaBKTBgPQCjTrgtNpCMNVRD"), String::from("6A8SGgdmj2NtWCYoYDPDpbsYkq2MCbgi6Lx4ALLfF179")]],
        ],
        "startAt": String::from("6A8SGgdmj2NtWCYoYDPDpbsYkq2MCbgi6Lx4ALLfF178"),
        "orderBy": [["$id", "asc"]],
    });

    let query_cbor = common::value_to_cbor(query_value, None);

    let person_document_type = contract
        .document_types
        .get("person")
        .expect("contract should have a person document type");

    let result = drive.query_documents_from_contract(
        &contract,
        person_document_type,
        query_cbor.as_slice(),
        Some(&db_transaction),
    );

    assert!(
        matches!(result, Err(Error::InvalidQuery(message)) if message == "startAt document not found")
    );

    // using non existing document in startAfter

    let query_value = json!({
        "where": [
            ["$id", "in", [String::from("ATxXeP5AvY4aeUFA6WRo7uaBKTBgPQCjTrgtNpCMNVRD"), String::from("6A8SGgdmj2NtWCYoYDPDpbsYkq2MCbgi6Lx4ALLfF179")]],
        ],
        "startAfter": String::from("6A8SGgdmj2NtWCYoYDPDpbsYkq2MCbgi6Lx4ALLfF178"),
        "orderBy": [["$id", "asc"]],
    });

    let query_cbor = common::value_to_cbor(query_value, None);

    let person_document_type = contract
        .document_types
        .get("person")
        .expect("contract should have a person document type");

    let result = drive.query_documents_from_contract(
        &contract,
        person_document_type,
        query_cbor.as_slice(),
        Some(&db_transaction),
    );

    assert!(
        matches!(result, Err(Error::InvalidQuery(message)) if message == "startAfter document not found")
    );

    // validate eventual root hash

    let root_hash = drive
        .grove
        .root_hash(Some(&db_transaction))
        .expect("there is always a root hash");
    assert_eq!(
        root_hash.expect("cannot get root hash").as_slice(),
        vec![
            10, 188, 94, 203, 19, 207, 167, 237, 34, 159, 113, 240, 54, 221, 246, 234, 48, 238, 82,
            222, 228, 119, 192, 92, 57, 3, 28, 78, 115, 35, 133, 50
        ]
    );
}

#[test]
fn test_family_sql_query() {
    // These tests confirm that sql statements produce the same drive query
    // as their json counterparts, tests above confirm that the json queries
    // produce the correct result set
    let (_, contract, _tmp_dir) = setup_family_tests(10, 73509);
    let person_document_type = contract
        .document_types
        .get("person")
        .expect("contract should have a person document type");

    // Empty where clause
    let query_cbor = common::value_to_cbor(
        json!({
            "where": [],
            "limit": 100,
            "orderBy": [
                ["firstName", "asc"]
            ]
        }),
        None,
    );
    let query1 = DriveQuery::from_cbor(query_cbor.as_slice(), &contract, person_document_type)
        .expect("should build query");

    let sql_string = "select * from person order by firstName asc limit 100";
    let query2 = DriveQuery::from_sql_expr(sql_string, &contract).expect("should build query");

    assert_eq!(query1, query2);

    // Equality clause
    let query_cbor = common::value_to_cbor(
        json!({
            "where": [
                ["firstName", "==", "Chris"]
            ]
        }),
        None,
    );
    let query1 = DriveQuery::from_cbor(query_cbor.as_slice(), &contract, person_document_type)
        .expect("should build query");

    let sql_string = "select * from person where firstName = 'Chris'";
    let query2 = DriveQuery::from_sql_expr(sql_string, &contract).expect("should build query");

    assert_eq!(query1, query2);

    // Less than
    let query_cbor = common::value_to_cbor(
        json!({
            "where": [
                ["firstName", "<", "Chris"]
            ],
            "limit": 100,
            "orderBy": [
                ["firstName", "asc"]
            ]
        }),
        None,
    );
    let query1 = DriveQuery::from_cbor(query_cbor.as_slice(), &contract, person_document_type)
        .expect("should build query");

    let sql_string =
        "select * from person where firstName < 'Chris' order by firstName asc limit 100";
    let query2 = DriveQuery::from_sql_expr(sql_string, &contract).expect("should build query");

    assert_eq!(query1, query2);

    // Starts with
    let query_cbor = common::value_to_cbor(
        json!({
            "where": [
                ["firstName", "StartsWith", "C"]
            ],
            "limit": 100,
            "orderBy": [
                ["firstName", "asc"]
            ]
        }),
        None,
    );
    let query1 = DriveQuery::from_cbor(query_cbor.as_slice(), &contract, person_document_type)
        .expect("should build query");

    let sql_string =
        "select * from person where firstName like 'C%' order by firstName asc limit 100";
    let query2 = DriveQuery::from_sql_expr(sql_string, &contract).expect("should build query");

    assert_eq!(query1, query2);

    // Range combination
    let query_cbor = common::value_to_cbor(
        json!({
            "where": [
                ["firstName", ">", "Chris"],
                ["firstName", "<=", "Noellyn"]
            ],
            "limit": 100,
            "orderBy": [
                ["firstName", "asc"]
            ]
        }),
        None,
    );
    let query1 = DriveQuery::from_cbor(query_cbor.as_slice(), &contract, person_document_type)
        .expect("should build query");

    let sql_string = "select * from person where firstName > 'Chris' and firstName <= 'Noellyn' order by firstName asc limit 100";
    let query2 = DriveQuery::from_sql_expr(sql_string, &contract).expect("should build query");

    assert_eq!(query1, query2);

    // In clause
    let names = vec![String::from("a"), String::from("b")];
    let query_cbor = common::value_to_cbor(
        json!({
            "where": [
                ["firstName", "in", names]
            ],
            "limit": 100,
            "orderBy": [
                ["firstName", "asc"]
            ],
        }),
        None,
    );
    let query1 = DriveQuery::from_cbor(query_cbor.as_slice(), &contract, person_document_type)
        .expect("should build query");

    let sql_string =
        "select * from person where firstName in ('a', 'b') order by firstName limit 100";
    let query2 = DriveQuery::from_sql_expr(sql_string, &contract).expect("should build query");

    assert_eq!(query1, query2);
}

#[test]
fn test_family_with_nulls_query() {
    let (drive, contract, _tmp_dir) = setup_family_tests_with_nulls(10, 30004);

    let db_transaction = drive.grove.start_transaction();

    let root_hash = drive
        .grove
        .root_hash(Some(&db_transaction))
        .expect("there is always a root hash");
    assert_eq!(
        root_hash.expect("cannot get root hash").as_slice(),
        vec![
            30, 92, 251, 92, 87, 126, 170, 38, 203, 108, 135, 63, 111, 8, 47, 139, 66, 200, 131,
            138, 14, 100, 152, 43, 233, 142, 148, 45, 42, 81, 202, 176
        ]
    );

    let all_names = [
        "".to_string(),
        "".to_string(),
        "".to_string(),
        "".to_string(),
        "".to_string(),
        "".to_string(),
        "Alexia".to_string(),
        "Gerti".to_string(),
        "Latisha".to_string(),
        "Norry".to_string(),
    ];

    // A query getting all elements by firstName

    let query_value = json!({
        "where": [
        ],
        "limit": 100,
        "orderBy": [
            ["firstName", "asc"]
        ]
    });
    let where_cbor = common::value_to_cbor(query_value, None);
    let person_document_type = contract
        .document_types
        .get("person")
        .expect("contract should have a person document type");
    let query = DriveQuery::from_cbor(where_cbor.as_slice(), &contract, &person_document_type)
        .expect("query should be built");
    let (results, _) = query
        .execute_no_proof(&drive.grove, Some(&db_transaction))
        .expect("proof should be executed");
    let names: Vec<String> = results
        .clone()
        .into_iter()
        .map(|result| {
            let document = Document::from_cbor(result.as_slice(), None, None)
                .expect("we should be able to deserialize the cbor");
            let first_name_value = document
                .properties
                .get("firstName")
                .expect("we should be able to get the first name");
            if first_name_value.is_null() {
                String::from("")
            } else {
                let first_name = first_name_value
                    .as_text()
                    .expect("the first name should be a string");
                String::from(first_name)
            }
        })
        .collect();

    assert_eq!(names, all_names);

    let ids: Vec<String> = results
        .into_iter()
        .map(|result| {
            let document = Document::from_cbor(result.as_slice(), None, None)
                .expect("we should be able to deserialize the cbor");
            base64::encode(document.id)
        })
        .collect();

    for i in 0..10 {
        drive
            .delete_document_for_contract(
                base64::decode(ids.get(i).unwrap())
                    .expect("expected to decode from base64")
                    .as_slice(),
                &contract,
                "person",
                None,
                Some(&db_transaction),
            )
            .expect("expected to be able to delete the document");
    }

    drive
        .grove
        .commit_transaction(db_transaction)
        .expect("unable to commit transaction");
}

#[test]
fn test_dpns_query() {
    let (drive, contract, _tmp_dir) = setup_dpns_tests(10, 11456);

    let db_transaction = drive.grove.start_transaction();

    let root_hash = drive
        .grove
        .root_hash(Some(&db_transaction))
        .expect("there is always a root hash");
    assert_eq!(
        root_hash.expect("cannot get root hash").as_slice(),
        vec![
            57, 11, 30, 250, 150, 197, 183, 79, 207, 232, 221, 217, 161, 151, 74, 66, 129, 31, 126,
            111, 232, 47, 94, 84, 246, 13, 195, 76, 72, 6, 229, 33
        ]
    );

    let all_names = [
        "amalle".to_string(),
        "anna-diane".to_string(),
        "atalanta".to_string(),
        "eden".to_string(),
        "laureen".to_string(),
        "leone".to_string(),
        "marilyn".to_string(),
        "minna".to_string(),
        "mora".to_string(),
        "phillie".to_string(),
    ];

    // A query getting all elements by firstName

    let query_value = json!({
        "where": [
            ["normalizedParentDomainName", "==", "dash"]
        ],
        "limit": 100,
        "orderBy": [
            ["normalizedLabel", "asc"]
        ]
    });
    let where_cbor = common::value_to_cbor(query_value, None);
    let domain_document_type = contract
        .document_types
        .get("domain")
        .expect("contract should have a domain document type");
    let query = DriveQuery::from_cbor(where_cbor.as_slice(), &contract, &domain_document_type)
        .expect("query should be built");
    let (results, _) = query
        .execute_no_proof(&drive.grove, Some(&db_transaction))
        .expect("proof should be executed");
    let names: Vec<String> = results
        .into_iter()
        .map(|result| {
            let document = Document::from_cbor(result.as_slice(), None, None)
                .expect("we should be able to deserialize the cbor");
            let normalized_label_value = document
                .properties
                .get("normalizedLabel")
                .expect("we should be able to get the first name");
            let normalized_label = normalized_label_value
                .as_text()
                .expect("the normalized label should be a string");
            String::from(normalized_label)
        })
        .collect();

    assert_eq!(names, all_names);

    // A query getting all elements starting with a in dash parent domain

    let query_value = json!({
        "where": [
            ["normalizedParentDomainName", "==", "dash"],
            ["normalizedLabel", "startsWith", "a"]
        ],
        "limit": 5,
        "orderBy": [
            ["normalizedLabel", "asc"]
        ]
    });
    let where_cbor = common::value_to_cbor(query_value, None);
    let domain_document_type = contract
        .document_types
        .get("domain")
        .expect("contract should have a domain document type");
    let query = DriveQuery::from_cbor(where_cbor.as_slice(), &contract, &domain_document_type)
        .expect("query should be built");
    let (results, _) = query
        .execute_no_proof(&drive.grove, Some(&db_transaction))
        .expect("proof should be executed");
    let names: Vec<String> = results
        .clone()
        .into_iter()
        .map(|result| {
            let document = Document::from_cbor(result.as_slice(), None, None)
                .expect("we should be able to deserialize the cbor");
            let normalized_label_value = document
                .properties
                .get("normalizedLabel")
                .expect("we should be able to get the first name");
            let normalized_label = normalized_label_value
                .as_text()
                .expect("the normalized label should be a string");
            String::from(normalized_label)
        })
        .collect();

    let a_names = [
        "amalle".to_string(),
        "anna-diane".to_string(),
        "atalanta".to_string(),
    ];

    assert_eq!(names, a_names);

    let ids: Vec<String> = results
        .into_iter()
        .map(|result| {
            let document = Document::from_cbor(result.as_slice(), None, None)
                .expect("we should be able to deserialize the cbor");
            hex::encode(document.id)
        })
        .collect();

    let a_ids = [
        "61978359176813a3e9b79c07df8addda2aea3841cfff2afe5b23cf1b5b926c1b".to_string(),
        "0e97eb86ceca4309751616089336a127a5d48282712473b2d0fc5663afb1a080".to_string(),
        "26a9344b6d0fcf8f525dfc160c160a7a52ef3301a7e55fccf41d73857f50a55a".to_string(),
    ];

    assert_eq!(ids, a_ids);

    // A query getting one element starting with a in dash parent domain asc

    let anna_id = hex::decode("0e97eb86ceca4309751616089336a127a5d48282712473b2d0fc5663afb1a080")
        .expect("expected to decode id");
    let encoded_start_at = bs58::encode(anna_id).into_string();

    let query_value = json!({
        "where": [
            ["normalizedParentDomainName", "==", "dash"],
            ["normalizedLabel", "startsWith", "a"]
        ],
        "startAt":  encoded_start_at,
        "limit": 1,
        "orderBy": [
            ["normalizedLabel", "asc"]
        ]
    });
    let where_cbor = common::value_to_cbor(query_value, None);
    let domain_document_type = contract
        .document_types
        .get("domain")
        .expect("contract should have a domain document type");
    let query = DriveQuery::from_cbor(where_cbor.as_slice(), &contract, &domain_document_type)
        .expect("query should be built");
    let (results, _) = query
        .execute_no_proof(&drive.grove, Some(&db_transaction))
        .expect("proof should be executed");
    let names: Vec<String> = results
        .into_iter()
        .map(|result| {
            let document = Document::from_cbor(result.as_slice(), None, None)
                .expect("we should be able to deserialize the cbor");
            let normalized_label_value = document
                .properties
                .get("normalizedLabel")
                .expect("we should be able to get the first name");
            let normalized_label = normalized_label_value
                .as_text()
                .expect("the normalized label should be a string");
            String::from(normalized_label)
        })
        .collect();

    let a_names = ["anna-diane".to_string()];

    assert_eq!(names, a_names);

    // A query getting one element starting with a in dash parent domain desc

    let anna_id = hex::decode("0e97eb86ceca4309751616089336a127a5d48282712473b2d0fc5663afb1a080")
        .expect("expected to decode id");
    let encoded_start_at = bs58::encode(anna_id.clone()).into_string();

    let query_value = json!({
        "where": [
            ["normalizedParentDomainName", "==", "dash"],
            ["normalizedLabel", "startsWith", "a"]
        ],
        "startAt":  encoded_start_at,
        "limit": 1,
        "orderBy": [
            ["normalizedLabel", "desc"]
        ]
    });
    let where_cbor = common::value_to_cbor(query_value, None);
    let domain_document_type = contract
        .document_types
        .get("domain")
        .expect("contract should have a domain document type");
    let query = DriveQuery::from_cbor(where_cbor.as_slice(), &contract, &domain_document_type)
        .expect("query should be built");
    let (results, _) = query
        .execute_no_proof(&drive.grove, Some(&db_transaction))
        .expect("proof should be executed");
    let names: Vec<String> = results
        .clone()
        .into_iter()
        .map(|result| {
            let document = Document::from_cbor(result.as_slice(), None, None)
                .expect("we should be able to deserialize the cbor");
            let normalized_label_value = document
                .properties
                .get("normalizedLabel")
                .expect("we should be able to get the first name");
            let normalized_label = normalized_label_value
                .as_text()
                .expect("the normalized label should be a string");
            String::from(normalized_label)
        })
        .collect();

    let a_names = ["anna-diane".to_string()];

    assert_eq!(names, a_names);

    let record_id_base64: Vec<String> = results
        .into_iter()
        .map(|result| {
            let document = Document::from_cbor(result.as_slice(), None, None)
                .expect("we should be able to deserialize the cbor");

            let records_value = document
                .properties
                .get("records")
                .expect("we should be able to get the records");
            let map_records_value = records_value.as_map().expect("this should be a map");
            let record_dash_unique_identity_id = rs_drive::contract::cbor_inner_bytes_value(
                map_records_value,
                "dashUniqueIdentityId",
            )
            .expect("there should be a dashUniqueIdentityId");
            base64::encode(record_dash_unique_identity_id)
        })
        .collect();

    let a_record_id_base64 = ["RdBiF9ph2C6C4dRhT9C/xVSoOxb+uvduuLlT/0EEDZA=".to_string()];

    assert_eq!(record_id_base64, a_record_id_base64);

    // A query getting elements by the dashUniqueIdentityId desc

    let query_value = json!({
        "where": [
            ["records.dashUniqueIdentityId", "<=", "RdBiF9ph2C6C4dRhT9C/xVSoOxb+uvduuLlT/0EEDZA="],
        ],
        "limit": 10,
        "orderBy": [
            ["records.dashUniqueIdentityId", "desc"]
        ]
    });
    let where_cbor = common::value_to_cbor(query_value, None);
    let domain_document_type = contract
        .document_types
        .get("domain")
        .expect("contract should have a domain document type");
    let query = DriveQuery::from_cbor(where_cbor.as_slice(), &contract, &domain_document_type)
        .expect("query should be built");
    let (results, _) = query
        .execute_no_proof(&drive.grove, Some(&db_transaction))
        .expect("proof should be executed");
    let names: Vec<String> = results
        .into_iter()
        .map(|result| {
            let document = Document::from_cbor(result.as_slice(), None, None)
                .expect("we should be able to deserialize the cbor");
            let normalized_label_value = document
                .properties
                .get("normalizedLabel")
                .expect("we should be able to get the first name");
            let normalized_label = normalized_label_value
                .as_text()
                .expect("the normalized label should be a string");
            String::from(normalized_label)
        })
        .collect();

    let a_names = [
        "anna-diane".to_string(),
        "marilyn".to_string(),
        "minna".to_string(),
    ];

    assert_eq!(names, a_names);

    // A query getting 2 elements asc by the dashUniqueIdentityId

    let query_value = json!({
        "where": [
            ["records.dashUniqueIdentityId", "<=", "RdBiF9ph2C6C4dRhT9C/xVSoOxb+uvduuLlT/0EEDZA="],
        ],
        "limit": 2,
        "orderBy": [
            ["records.dashUniqueIdentityId", "asc"]
        ]
    });
    let where_cbor = common::value_to_cbor(query_value, None);
    let domain_document_type = contract
        .document_types
        .get("domain")
        .expect("contract should have a domain document type");
    let query = DriveQuery::from_cbor(where_cbor.as_slice(), &contract, &domain_document_type)
        .expect("query should be built");
    let (results, _) = query
        .execute_no_proof(&drive.grove, Some(&db_transaction))
        .expect("proof should be executed");
    let names: Vec<String> = results
        .into_iter()
        .map(|result| {
            let document = Document::from_cbor(result.as_slice(), None, None)
                .expect("we should be able to deserialize the cbor");
            let normalized_label_value = document
                .properties
                .get("normalizedLabel")
                .expect("we should be able to get the first name");
            let normalized_label = normalized_label_value
                .as_text()
                .expect("the normalized label should be a string");
            String::from(normalized_label)
        })
        .collect();

    let a_names = ["minna".to_string(), "marilyn".to_string()];

    assert_eq!(names, a_names);

    // A query getting all elements

    let query_value = json!({
        "orderBy": [
            ["records.dashUniqueIdentityId", "desc"]
        ]
    });
    let where_cbor = common::value_to_cbor(query_value, None);
    let domain_document_type = contract
        .document_types
        .get("domain")
        .expect("contract should have a domain document type");
    let query = DriveQuery::from_cbor(where_cbor.as_slice(), &contract, &domain_document_type)
        .expect("query should be built");
    let (results, _) = query
        .execute_no_proof(&drive.grove, Some(&db_transaction))
        .expect("proof should be executed");

    assert_eq!(results.len(), 10);
}

#[test]
fn test_dpns_insertion_no_aliases() {
    // using ascending order with rangeTo operators
    let (drive, contract, _tmp_dir) =
        setup_dpns_test_with_data("tests/supporting_files/contract/dpns/domains-no-alias.json");

    let db_transaction = drive.grove.start_transaction();

    let query_value = json!({
        "orderBy": [["records.dashUniqueIdentityId", "desc"]],
    });

    let query_cbor = common::value_to_cbor(query_value, None);

    let domain_document_type = contract
        .document_types
        .get("domain")
        .expect("contract should have a domain document type");

    let result = drive
        .query_documents_from_contract(
            &contract,
            domain_document_type,
            query_cbor.as_slice(),
            Some(&db_transaction),
        )
        .expect("should perform query");

    assert_eq!(result.0.len(), 15);
}

#[test]
fn test_dpns_insertion_with_aliases() {
    // using ascending order with rangeTo operators
    let (drive, contract, _tmp_dir) =
        setup_dpns_test_with_data("tests/supporting_files/contract/dpns/domains.json");

    let db_transaction = drive.grove.start_transaction();

    let query_value = json!({
        "orderBy": [["records.dashUniqueIdentityId", "desc"]],
    });

    let query_cbor = common::value_to_cbor(query_value, None);

    let domain_document_type = contract
        .document_types
        .get("domain")
        .expect("contract should have a domain document type");

    let result = drive
        .query_documents_from_contract(
            &contract,
            domain_document_type,
            query_cbor.as_slice(),
            Some(&db_transaction),
        )
        .expect("should perform query");

    assert_eq!(result.0.len(), 24);
}<|MERGE_RESOLUTION|>--- conflicted
+++ resolved
@@ -343,14 +343,8 @@
 #[test]
 #[ignore]
 fn test_query_many() {
-<<<<<<< HEAD
-    let (mut drive, contract, _tmp_dir) = setup(1600, 73509);
-    let storage = drive.grove.storage();
-    let db_transaction = storage.transaction();
-=======
     let (drive, contract, _tmp_dir) = setup_family_tests(1600, 73509);
     let db_transaction = drive.grove.start_transaction();
->>>>>>> 3fed61da
     let people = Person::random_people(10, 73409);
     for person in people {
         let value = serde_json::to_value(&person).expect("serialized person");
@@ -379,11 +373,7 @@
 
 #[test]
 fn test_family_query() {
-<<<<<<< HEAD
-    let (mut drive, contract, _tmp_dir) = setup_family_tests(10, 73509);
-=======
     let (drive, contract, _tmp_dir) = setup_family_tests(10, 73509);
->>>>>>> 3fed61da
 
     let db_transaction = drive.grove.start_transaction();
 
