--- conflicted
+++ resolved
@@ -1,9 +1,7 @@
-use grovedb::GroveDb;
 use rand::seq::SliceRandom;
 use rand::{Rng, SeedableRng};
 use rs_drive::common;
 use rs_drive::common::{cbor_inner_bytes_value, setup_contract};
-use rs_drive::contract::flags::StorageFlags;
 use rs_drive::contract::{Contract, Document};
 use rs_drive::drive::flags::StorageFlags;
 use rs_drive::drive::object_size_info::DocumentAndContractInfo;
@@ -21,7 +19,6 @@
 use std::sync::Arc;
 use grovedb::GroveDb;
 use tempfile::TempDir;
-use rs_drive::error::Error::GroveDB;
 
 #[derive(Serialize, Deserialize)]
 #[serde(rename_all = "camelCase")]
@@ -498,13 +495,8 @@
     let (results, _, _) = query
         .execute_no_proof(&drive, Some(&db_transaction))
         .expect("proof should be executed");
-<<<<<<< HEAD
-    let names: Vec<String> = results.clone()
-        .into_iter()
-=======
     let names: Vec<String> = results
         .iter()
->>>>>>> 1873c2ed
         .map(|result| {
             let document = Document::from_cbor(result.as_slice(), None, None)
                 .expect("we should be able to deserialize the cbor");
@@ -521,19 +513,11 @@
 
     assert_eq!(names, all_names);
 
-<<<<<<< HEAD
-    let proof_results = query.execute_with_proof_only_get_elements(&drive, None).expect("we should be able to a proof");
-
-    assert_eq!(results, proof_results);
-
-    // A query getting all people who's first name is Chris (which should exist)
-=======
     let (proof_root_hash, proof_results) = query
         .execute_with_proof_only_get_elements(&drive, None)
         .expect("we should be able to a proof");
     assert_eq!(root_hash, Some(proof_root_hash));
     assert_eq!(results, proof_results);
->>>>>>> 1873c2ed
 
     // A query getting all people who's first name is Adey (which should exist)
     let query_value = json!({
@@ -3569,12 +3553,8 @@
     let (results, _, _) = query
         .execute_no_proof(&drive, Some(&db_transaction))
         .expect("proof should be executed");
-<<<<<<< HEAD
-    let docs: Vec<Vec<u8>> = results.clone()
-=======
     let docs: Vec<Vec<u8>> = results
         .clone()
->>>>>>> 1873c2ed
         .into_iter()
         .map(|result| {
             let document = Document::from_cbor(result.as_slice(), None, None)
@@ -3583,15 +3563,10 @@
         })
         .collect();
 
-<<<<<<< HEAD
-    let proof_results = query.execute_with_proof_only_get_elements(&drive, None).expect("we should be able to a proof");
-
-=======
     let (proof_root_hash, proof_results) = query
         .execute_with_proof_only_get_elements(&drive, None)
         .expect("we should be able to a proof");
     assert_eq!(root_hash, Some(proof_root_hash));
->>>>>>> 1873c2ed
     assert_eq!(results, proof_results);
 
     // The explanation is a little interesting
