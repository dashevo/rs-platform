use grovedb::TransactionArg;
use std::collections::HashMap;
use std::fs::File;
use std::io::{self, BufRead};
use std::option::Option::None;
use std::sync::Arc;

use rand::seq::SliceRandom;
use rand::{Rng, SeedableRng};
use serde::{Deserialize, Serialize};
use serde_json::json;
use tempfile::TempDir;

use rs_drive::common;
use rs_drive::common::{cbor_inner_bytes_value, setup_contract};
use rs_drive::contract::{document::Document, Contract};
use rs_drive::drive::config::DriveConfig;
use rs_drive::drive::flags::StorageFlags;
use rs_drive::drive::object_size_info::DocumentAndContractInfo;
use rs_drive::drive::object_size_info::DocumentInfo::DocumentAndSerialization;
use rs_drive::drive::Drive;
use rs_drive::error::{query::QueryError, Error};
use rs_drive::query::DriveQuery;

#[derive(Serialize, Deserialize)]
#[serde(rename_all = "camelCase")]
struct Person {
    #[serde(rename = "$id")]
    id: Vec<u8>,
    #[serde(rename = "$ownerId")]
    owner_id: Vec<u8>,
    first_name: String,
    middle_name: String,
    last_name: String,
    age: u8,
}

impl Person {
    fn random_people(count: u32, seed: u64) -> Vec<Self> {
        let first_names =
            common::text_file_strings("tests/supporting_files/contract/family/first-names.txt");
        let middle_names =
            common::text_file_strings("tests/supporting_files/contract/family/middle-names.txt");
        let last_names =
            common::text_file_strings("tests/supporting_files/contract/family/last-names.txt");
        let mut vec: Vec<Person> = Vec::with_capacity(count as usize);

        let mut rng = rand::rngs::StdRng::seed_from_u64(seed);
        for _ in 0..count {
            let person = Person {
                id: Vec::from(rng.gen::<[u8; 32]>()),
                owner_id: Vec::from(rng.gen::<[u8; 32]>()),
                first_name: first_names.choose(&mut rng).unwrap().clone(),
                middle_name: middle_names.choose(&mut rng).unwrap().clone(),
                last_name: last_names.choose(&mut rng).unwrap().clone(),
                age: rng.gen_range(0..85),
            };
            vec.push(person);
        }
        vec
    }
}

#[derive(Serialize, Deserialize)]
#[serde(rename_all = "camelCase")]
struct PersonWithOptionalValues {
    #[serde(rename = "$id")]
    id: Vec<u8>,
    #[serde(rename = "$ownerId")]
    owner_id: Vec<u8>,
    first_name: Option<String>,
    middle_name: Option<String>,
    last_name: Option<String>,
    age: u8,
}

impl PersonWithOptionalValues {
    fn random_people(count: u32, seed: u64) -> Vec<Self> {
        let first_names =
            common::text_file_strings("tests/supporting_files/contract/family/first-names.txt");
        let middle_names =
            common::text_file_strings("tests/supporting_files/contract/family/middle-names.txt");
        let last_names =
            common::text_file_strings("tests/supporting_files/contract/family/last-names.txt");
        let mut vec: Vec<PersonWithOptionalValues> = Vec::with_capacity(count as usize);

        let mut rng = rand::rngs::StdRng::seed_from_u64(seed);
        for _ in 0..count {
            let value = rng.gen::<u8>();
            let person = PersonWithOptionalValues {
                id: Vec::from(rng.gen::<[u8; 32]>()),
                owner_id: Vec::from(rng.gen::<[u8; 32]>()),
                first_name: if value & 1 != 0 {
                    Some(first_names.choose(&mut rng).unwrap().clone())
                } else {
                    None
                },
                middle_name: if value & 2 != 0 {
                    Some(middle_names.choose(&mut rng).unwrap().clone())
                } else {
                    None
                },
                last_name: if value & 4 != 0 {
                    Some(last_names.choose(&mut rng).unwrap().clone())
                } else {
                    None
                },
                age: rng.gen_range(0..85),
            };
            vec.push(person);
        }
        vec
    }
}

pub fn setup_family_tests(count: u32, batching: bool, seed: u64) -> (Drive, Contract, TempDir) {
    let tmp_dir = TempDir::new().unwrap();
<<<<<<< HEAD
    let drive: Drive = Drive::open(&tmp_dir, None).expect("expected to open Drive successfully");
=======
    let drive_config = if batching {
        Some(DriveConfig::default_with_batches())
    } else {
        Some(DriveConfig::default_without_batches())
    };
    let drive: Drive =
        Drive::open(&tmp_dir, drive_config).expect("expected to open Drive successfully");
>>>>>>> 3d6a3e04

    let db_transaction = drive.grove.start_transaction();

    drive
        .create_initial_state_structure(Some(&db_transaction))
        .expect("expected to create root tree successfully");

    // setup code
    let contract = common::setup_contract(
        &drive,
        "tests/supporting_files/contract/family/family-contract.json",
        None,
        Some(&db_transaction),
    );

    let people = Person::random_people(count, seed);
    for person in people {
        let value = serde_json::to_value(&person).expect("serialized person");
        let document_cbor =
            common::value_to_cbor(value, Some(rs_drive::drive::defaults::PROTOCOL_VERSION));
        let document = Document::from_cbor(document_cbor.as_slice(), None, None)
            .expect("document should be properly deserialized");

        let document_type = contract
            .document_type_for_name("person")
            .expect("expected to get document type");

        let storage_flags = StorageFlags { epoch: 0 };

        drive
            .add_document_for_contract(
                DocumentAndContractInfo {
                    document_info: DocumentAndSerialization((
                        &document,
                        &document_cbor,
                        &storage_flags,
                    )),
                    contract: &contract,
                    document_type,
                    owner_id: None,
                },
                true,
                0f64,
                true,
                Some(&db_transaction),
            )
            .expect("document should be inserted");
    }
    drive
        .grove
        .commit_transaction(db_transaction)
        .unwrap()
        .expect("transaction should be committed");
    (drive, contract, tmp_dir)
}

pub fn setup_family_tests_with_nulls(
    count: u32,
    batching: bool,
    seed: u64,
) -> (Drive, Contract, TempDir) {
    let tmp_dir = TempDir::new().unwrap();
<<<<<<< HEAD
    let drive: Drive = Drive::open(&tmp_dir, None).expect("expected to open Drive successfully");
=======
    let drive_config = if batching {
        Some(DriveConfig::default_with_batches())
    } else {
        Some(DriveConfig::default_without_batches())
    };
    let drive: Drive =
        Drive::open(&tmp_dir, drive_config).expect("expected to open Drive successfully");
>>>>>>> 3d6a3e04

    let db_transaction = drive.grove.start_transaction();

    drive
        .create_initial_state_structure(Some(&db_transaction))
        .expect("expected to create root tree successfully");

    // setup code
    let contract = common::setup_contract(
        &drive,
        "tests/supporting_files/contract/family/family-contract.json",
        None,
        Some(&db_transaction),
    );

    let people = PersonWithOptionalValues::random_people(count, seed);
    for person in people {
        let value = serde_json::to_value(&person).expect("serialized person");
        let document_cbor =
            common::value_to_cbor(value, Some(rs_drive::drive::defaults::PROTOCOL_VERSION));
        let document = Document::from_cbor(document_cbor.as_slice(), None, None)
            .expect("document should be properly deserialized");
        let document_type = contract
            .document_type_for_name("person")
            .expect("expected to get document type");

        let storage_flags = StorageFlags { epoch: 0 };

        drive
            .add_document_for_contract(
                DocumentAndContractInfo {
                    document_info: DocumentAndSerialization((
                        &document,
                        &document_cbor,
                        &storage_flags,
                    )),
                    contract: &contract,
                    document_type,
                    owner_id: None,
                },
                true,
                0f64,
                true,
                Some(&db_transaction),
            )
            .expect("document should be inserted");
    }
    drive
        .grove
        .commit_transaction(db_transaction)
        .unwrap()
        .expect("transaction should be committed");
    (drive, contract, tmp_dir)
}

#[derive(Serialize, Deserialize)]
#[serde(rename_all = "camelCase")]
struct Records {
    dash_unique_identity_id: Vec<u8>,
}

// In the real dpns label is required, we make it optional here for a test
#[derive(Serialize, Deserialize)]
#[serde(rename_all = "camelCase")]
struct Domain {
    #[serde(rename = "$id")]
    id: Vec<u8>,
    #[serde(rename = "$ownerId")]
    owner_id: Vec<u8>,
    label: Option<String>,
    normalized_label: Option<String>,
    normalized_parent_domain_name: String,
    records: Records,
    preorder_salt: Vec<u8>,
    subdomain_rules: bool,
}

impl Domain {
    fn random_domains_in_parent(
        count: u32,
        seed: u64,
        normalized_parent_domain_name: &str,
    ) -> Vec<Self> {
        let first_names =
            common::text_file_strings("tests/supporting_files/contract/family/first-names.txt");
        let mut vec: Vec<Domain> = Vec::with_capacity(count as usize);

        let mut rng = rand::rngs::StdRng::seed_from_u64(seed);
        for _i in 0..count {
            let label = first_names.choose(&mut rng).unwrap();
            let domain = Domain {
                id: Vec::from(rng.gen::<[u8; 32]>()),
                owner_id: Vec::from(rng.gen::<[u8; 32]>()),
                label: Some(label.clone()),
                normalized_label: Some(label.to_lowercase()),
                normalized_parent_domain_name: normalized_parent_domain_name.to_string(),
                records: Records {
                    dash_unique_identity_id: Vec::from(rng.gen::<[u8; 32]>()),
                },
                preorder_salt: Vec::from(rng.gen::<[u8; 32]>()),
                subdomain_rules: false,
            };
            vec.push(domain);
        }
        vec
    }
}

pub fn add_domains_to_contract(
    drive: &Drive,
    contract: &Contract,
    transaction: TransactionArg,
    count: u32,
    seed: u64,
) {
    let domains = Domain::random_domains_in_parent(count, seed, "dash");
    for domain in domains {
        let value = serde_json::to_value(&domain).expect("serialized domain");
        let document_cbor =
            common::value_to_cbor(value, Some(rs_drive::drive::defaults::PROTOCOL_VERSION));
        let document = Document::from_cbor(document_cbor.as_slice(), None, None)
            .expect("document should be properly deserialized");
        let document_type = contract
            .document_type_for_name("domain")
            .expect("expected to get document type");

        let storage_flags = StorageFlags { epoch: 0 };

        drive
            .add_document_for_contract(
                DocumentAndContractInfo {
                    document_info: DocumentAndSerialization((
                        &document,
                        &document_cbor,
                        &storage_flags,
                    )),
                    contract: &contract,
                    document_type,
                    owner_id: None,
                },
                true,
                0f64,
                true,
                transaction,
            )
            .expect("document should be inserted");
    }
}

<<<<<<< HEAD
pub fn setup_dpns_tests(count: u32, seed: u64) -> (Drive, Contract, TempDir) {
    let tmp_dir = TempDir::new().unwrap();
    let drive: Drive = Drive::open(&tmp_dir, None).expect("expected to open Drive successfully");
=======
pub fn setup_dpns_tests_with_batches(count: u32, seed: u64) -> (Drive, Contract, TempDir) {
    let tmp_dir = TempDir::new().unwrap();
    let drive: Drive = Drive::open(&tmp_dir, Some(DriveConfig::default_with_batches()))
        .expect("expected to open Drive successfully");
>>>>>>> 3d6a3e04

    let db_transaction = drive.grove.start_transaction();

    drive
<<<<<<< HEAD
        .create_root_tree(Some(&db_transaction))
=======
        .create_initial_state_structure(Some(&db_transaction))
>>>>>>> 3d6a3e04
        .expect("expected to create root tree successfully");

    // setup code
    let contract = setup_contract(
        &drive,
        "tests/supporting_files/contract/dpns/dpns-contract.json",
        None,
        Some(&db_transaction),
    );

    add_domains_to_contract(&drive, &contract, Some(&db_transaction), count, seed);
    drive
        .grove
        .commit_transaction(db_transaction)
        .unwrap()
        .expect("transaction should be committed");
    (drive, contract, tmp_dir)
}

pub fn setup_dpns_test_with_data(path: &str) -> (Drive, Contract, TempDir) {
    let tmp_dir = TempDir::new().unwrap();
    let drive: Drive = Drive::open(&tmp_dir, None).expect("expected to open Drive successfully");

    let db_transaction = drive.grove.start_transaction();

    drive
        .create_initial_state_structure(Some(&db_transaction))
        .expect("expected to create root tree successfully");

    let contract = setup_contract(
        &drive,
        "tests/supporting_files/contract/dpns/dpns-contract.json",
        None,
        Some(&db_transaction),
    );

    let file = File::open(path).expect("should read domains from file");

    for line in io::BufReader::new(file).lines() {
        if let Ok(domain_json) = line {
            let domain_json: serde_json::Value =
                serde_json::from_str(&domain_json).expect("should parse json");

            let domain_cbor = common::value_to_cbor(
                domain_json,
                Some(rs_drive::drive::defaults::PROTOCOL_VERSION),
            );

            let domain = Document::from_cbor(&domain_cbor, None, None)
                .expect("expected to deserialize the document");

            let document_type = contract
                .document_type_for_name("domain")
                .expect("expected to get document type");

            let storage_flags = StorageFlags { epoch: 0 };

            drive
                .add_document_for_contract(
                    DocumentAndContractInfo {
                        document_info: DocumentAndSerialization((
                            &domain,
                            &domain_cbor,
                            &storage_flags,
                        )),
                        contract: &contract,
                        document_type,
                        owner_id: None,
                    },
                    false,
                    0f64,
                    true,
                    Some(&db_transaction),
                )
                .expect("expected to insert a document successfully");
        }
    }
    drive
        .grove
        .commit_transaction(db_transaction)
        .unwrap()
        .expect("transaction should be committed");
    (drive, contract, tmp_dir)
}

#[test]
#[ignore]
fn test_query_many() {
    let (drive, contract, _tmp_dir) = setup_family_tests(1600, true, 73509);
    let db_transaction = drive.grove.start_transaction();
    let people = Person::random_people(10, 73409);
    for person in people {
        let value = serde_json::to_value(&person).expect("serialized person");
        let document_cbor =
            common::value_to_cbor(value, Some(rs_drive::drive::defaults::PROTOCOL_VERSION));
        let document = Document::from_cbor(document_cbor.as_slice(), None, None)
            .expect("document should be properly deserialized");
        let document_type = contract
            .document_type_for_name("person")
            .expect("expected to get document type");

        let storage_flags = StorageFlags { epoch: 0 };

        drive
            .add_document_for_contract(
                DocumentAndContractInfo {
                    document_info: DocumentAndSerialization((
                        &document,
                        &document_cbor,
                        &storage_flags,
                    )),
                    contract: &contract,
                    document_type,
                    owner_id: None,
                },
                true,
                0f64,
                true,
                Some(&db_transaction),
            )
            .expect("document should be inserted");
    }
    drive
        .grove
        .commit_transaction(db_transaction)
        .unwrap()
        .expect("transaction should be committed");
}

#[test]
fn test_family_basic_queries() {
    let (drive, contract, _tmp_dir) = setup_family_tests(10, true, 73509);

    let db_transaction = drive.grove.start_transaction();

    let root_hash = drive
        .grove
        .root_hash(Some(&db_transaction))
        .unwrap()
        .expect("there is always a root hash");

    let expected_app_hash = vec![
<<<<<<< HEAD
        94, 60, 28, 38, 169, 85, 231, 213, 82, 10, 112, 30, 116, 60, 72, 61, 14, 228, 168, 245,
        254, 74, 137, 171, 209, 175, 205, 131, 143, 198, 25, 32,
=======
        232, 7, 232, 41, 119, 242, 13, 28, 68, 33, 95, 195, 64, 85, 5, 185, 117, 93, 167, 217, 17,
        11, 250, 239, 39, 21, 216, 146, 123, 5, 57, 151,
>>>>>>> 3d6a3e04
    ];

    assert_eq!(root_hash.as_slice(), expected_app_hash);

    let all_names = [
        "Adey".to_string(),
        "Briney".to_string(),
        "Cammi".to_string(),
        "Celinda".to_string(),
        "Dalia".to_string(),
        "Gilligan".to_string(),
        "Kevina".to_string(),
        "Meta".to_string(),
        "Noellyn".to_string(),
        "Prissie".to_string(),
    ];

    // A query getting all elements by firstName

    let query_value = json!({
        "where": [
        ],
        "limit": 100,
        "orderBy": [
            ["firstName", "asc"]
        ]
    });
    let where_cbor = common::value_to_cbor(query_value, None);
    let person_document_type = contract
        .document_types
        .get("person")
        .expect("contract should have a person document type");
    let query = DriveQuery::from_cbor(where_cbor.as_slice(), &contract, &person_document_type)
        .expect("query should be built");
    let (results, _, _) = query
        .execute_no_proof(&drive, Some(&db_transaction))
        .expect("proof should be executed");
    let names: Vec<String> = results
        .iter()
        .map(|result| {
            let document = Document::from_cbor(result.as_slice(), None, None)
                .expect("we should be able to deserialize the cbor");
            let first_name_value = document
                .properties
                .get("firstName")
                .expect("we should be able to get the first name");
            let first_name = first_name_value
                .as_text()
                .expect("the first name should be a string");
            String::from(first_name)
        })
        .collect();

    assert_eq!(names, all_names);

    let (proof_root_hash, proof_results, _) = query
        .execute_with_proof_only_get_elements(&drive, None)
        .expect("we should be able to a proof");
    assert_eq!(root_hash, proof_root_hash);
    assert_eq!(results, proof_results);

    // A query getting all people who's first name is Adey (which should exist)
    let query_value = json!({
        "where": [
            ["firstName", "==", "Adey"]
        ]
    });

    let query_cbor = common::value_to_cbor(query_value, None);

    let person_document_type = contract
        .document_types
        .get("person")
        .expect("contract should have a person document type");

    let (results, _, _) = drive
        .query_documents_from_contract(&contract, person_document_type, query_cbor.as_slice(), None)
        .expect("query should be executed");
    assert_eq!(results.len(), 1);

    let (proof_root_hash, proof_results, _) = drive
        .query_documents_from_contract_as_grove_proof_only_get_elements(
            &contract,
            person_document_type,
            query_cbor.as_slice(),
            None,
        )
        .expect("query should be executed");
    assert_eq!(root_hash, proof_root_hash);
    assert_eq!(results, proof_results);

    // A query getting all people who's first name is Adey and lastName Randolf

    let query_value = json!({
        "where": [
            ["firstName", "==", "Adey"],
            ["lastName", "==", "Randolf"]
        ],
    });

    let query_cbor = common::value_to_cbor(query_value, None);

    let person_document_type = contract
        .document_types
        .get("person")
        .expect("contract should have a person document type");

    let (results, _, _) = drive
        .query_documents_from_contract(&contract, person_document_type, query_cbor.as_slice(), None)
        .expect("query should be executed");

    assert_eq!(results.len(), 1);

    let (proof_root_hash, proof_results, _) = drive
        .query_documents_from_contract_as_grove_proof_only_get_elements(
            &contract,
            person_document_type,
            query_cbor.as_slice(),
            None,
        )
        .expect("query should be executed");
    assert_eq!(root_hash, proof_root_hash);
    assert_eq!(results, proof_results);

    let document = Document::from_cbor(results.first().unwrap().as_slice(), None, None)
        .expect("we should be able to deserialize the cbor");
    let last_name = document
        .properties
        .get("lastName")
        .expect("we should be able to get the last name")
        .as_text()
        .expect("last name must be a string");

    assert_eq!(last_name, "Randolf");

    // A query getting all people who's first name is in a range with a single element Adey,
    // order by lastName (this should exist)

    let query_value = json!({
        "where": [
            ["firstName", "in", ["Adey"]]
        ],
        "orderBy": [
            ["firstName", "asc"],
            ["lastName", "asc"]
        ]
    });

    let query_cbor = common::value_to_cbor(query_value, None);

    let person_document_type = contract
        .document_types
        .get("person")
        .expect("contract should have a person document type");

    let (results, _, _) = drive
        .query_documents_from_contract(&contract, person_document_type, query_cbor.as_slice(), None)
        .expect("query should be executed");

    assert_eq!(results.len(), 1);

    let (proof_root_hash, proof_results, _) = drive
        .query_documents_from_contract_as_grove_proof_only_get_elements(
            &contract,
            person_document_type,
            query_cbor.as_slice(),
            None,
        )
        .expect("query should be executed");
    assert_eq!(root_hash, proof_root_hash);
    assert_eq!(results, proof_results);

    // A query getting all people who's first name is Adey, order by lastName (which should exist)

    let query_value = json!({
        "where": [
            ["firstName", "==", "Adey"]
        ],
        "orderBy": [
            ["lastName", "asc"]
        ]
    });

    let query_cbor = common::value_to_cbor(query_value, None);

    let person_document_type = contract
        .document_types
        .get("person")
        .expect("contract should have a person document type");

    let (results, _, _) = drive
        .query_documents_from_contract(&contract, person_document_type, query_cbor.as_slice(), None)
        .expect("query should be executed");

    assert_eq!(results.len(), 1);

    let (proof_root_hash, proof_results, _) = drive
        .query_documents_from_contract_as_grove_proof_only_get_elements(
            &contract,
            person_document_type,
            query_cbor.as_slice(),
            None,
        )
        .expect("query should be executed");
    assert_eq!(root_hash, proof_root_hash);
    assert_eq!(results, proof_results);

    let document = Document::from_cbor(results.first().unwrap().as_slice(), None, None)
        .expect("we should be able to deserialize the cbor");
    let last_name = document
        .properties
        .get("lastName")
        .expect("we should be able to get the last name")
        .as_text()
        .expect("last name must be a string");

    assert_eq!(last_name, "Randolf");

    // A query getting all people who's first name is Chris (which is not exist)

    let query_value = json!({
        "where": [
            ["firstName", "==", "Chris"]
        ]
    });

    let query_cbor = common::value_to_cbor(query_value, None);

    let person_document_type = contract
        .document_types
        .get("person")
        .expect("contract should have a person document type");

    let (results, _, _) = drive
        .query_documents_from_contract(&contract, person_document_type, query_cbor.as_slice(), None)
        .expect("query should be executed");

    assert_eq!(results.len(), 0);

    let (proof_root_hash, proof_results, _) = drive
        .query_documents_from_contract_as_grove_proof_only_get_elements(
            &contract,
            person_document_type,
            query_cbor.as_slice(),
            None,
        )
        .expect("query should be executed");
    assert_eq!(root_hash, proof_root_hash);
    assert_eq!(results, proof_results);

    // A query getting a middle name

    let query_value = json!({
        "where": [
            ["middleName", "==", "Briggs"]
        ]
    });

    let query_cbor = common::value_to_cbor(query_value, None);

    let person_document_type = contract
        .document_types
        .get("person")
        .expect("contract should have a person document type");

    let (results, _, _) = drive
        .query_documents_from_contract(&contract, person_document_type, query_cbor.as_slice(), None)
        .expect("query should be executed");

    assert_eq!(results.len(), 1);

    let (proof_root_hash, proof_results, _) = drive
        .query_documents_from_contract_as_grove_proof_only_get_elements(
            &contract,
            person_document_type,
            query_cbor.as_slice(),
            None,
        )
        .expect("query should be executed");
    assert_eq!(root_hash, proof_root_hash);
    assert_eq!(results, proof_results);

    // A query getting all people who's first name is before Chris

    let query_value = json!({
        "where": [
            ["firstName", "<", "Chris"]
        ],
        "limit": 100,
        "orderBy": [
            ["firstName", "asc"]
        ]
    });
    let where_cbor = common::value_to_cbor(query_value, None);
    let person_document_type = contract
        .document_types
        .get("person")
        .expect("contract should have a person document type");
    let query = DriveQuery::from_cbor(where_cbor.as_slice(), &contract, person_document_type)
        .expect("query should be built");
    let (results, _, _) = query
        .execute_no_proof(&drive, None)
        .expect("proof should be executed");
    let names: Vec<String> = results
        .iter()
        .map(|result| {
            let document = Document::from_cbor(result.as_slice(), None, None)
                .expect("we should be able to deserialize the cbor");
            let first_name_value = document
                .properties
                .get("firstName")
                .expect("we should be able to get the first name");
            let first_name = first_name_value
                .as_text()
                .expect("the first name should be a string");
            String::from(first_name)
        })
        .collect();

    let expected_names_before_chris = [
        "Adey".to_string(),
        "Briney".to_string(),
        "Cammi".to_string(),
        "Celinda".to_string(),
    ];
    assert_eq!(names, expected_names_before_chris);

    let (proof_root_hash, proof_results, _) = query
        .execute_with_proof_only_get_elements(&drive, None)
        .expect("we should be able to a proof");
    assert_eq!(root_hash, proof_root_hash);
    assert_eq!(results, proof_results);

    // A query getting all people who's first name starts with C

    let query_value = json!({
        "where": [
            ["firstName", "StartsWith", "C"]
        ],
        "limit": 100,
        "orderBy": [
            ["firstName", "asc"]
        ]
    });
    let where_cbor = common::value_to_cbor(query_value, None);
    let person_document_type = contract
        .document_types
        .get("person")
        .expect("contract should have a person document type");
    let query = DriveQuery::from_cbor(where_cbor.as_slice(), &contract, person_document_type)
        .expect("query should be built");
    let (results, _, _) = query
        .execute_no_proof(&drive, None)
        .expect("proof should be executed");
    let names: Vec<String> = results
        .iter()
        .map(|result| {
            let document = Document::from_cbor(result.as_slice(), None, None)
                .expect("we should be able to deserialize the cbor");
            let first_name_value = document
                .properties
                .get("firstName")
                .expect("we should be able to get the first name");
            let first_name = first_name_value
                .as_text()
                .expect("the first name should be a string");
            String::from(first_name)
        })
        .collect();

    let expected_names_starting_with_c = ["Cammi".to_string(), "Celinda".to_string()];
    assert_eq!(names, expected_names_starting_with_c);

    let (proof_root_hash, proof_results, _) = query
        .execute_with_proof_only_get_elements(&drive, None)
        .expect("we should be able to a proof");
    assert_eq!(root_hash, proof_root_hash);
    assert_eq!(results, proof_results);

    // A query getting all people who's first name starts with C, but limit to 1 and be descending

    let query_value = json!({
        "where": [
            ["firstName", "StartsWith", "C"]
        ],
        "limit": 1,
        "orderBy": [
            ["firstName", "desc"]
        ]
    });
    let where_cbor = common::value_to_cbor(query_value, None);
    let person_document_type = contract
        .document_types
        .get("person")
        .expect("contract should have a person document type");
    let query = DriveQuery::from_cbor(where_cbor.as_slice(), &contract, person_document_type)
        .expect("query should be built");
    let (results, _, _) = query
        .execute_no_proof(&drive, None)
        .expect("proof should be executed");
    let names: Vec<String> = results
        .iter()
        .map(|result| {
            let document = Document::from_cbor(result.as_slice(), None, None)
                .expect("we should be able to deserialize the cbor");
            let first_name_value = document
                .properties
                .get("firstName")
                .expect("we should be able to get the first name");
            let first_name = first_name_value
                .as_text()
                .expect("the first name should be a string");
            String::from(first_name)
        })
        .collect();

    let expected_names_starting_with_c_desc_1 = ["Celinda".to_string()];
    assert_eq!(names, expected_names_starting_with_c_desc_1);

    let (proof_root_hash, proof_results, _) = query
        .execute_with_proof_only_get_elements(&drive, None)
        .expect("we should be able to a proof");
    assert_eq!(root_hash, proof_root_hash);
    assert_eq!(results, proof_results);

    // A query getting all people who's first name is between Chris and Noellyn included

    let query_value = json!({
        "where": [
            ["firstName", ">", "Chris"],
            ["firstName", "<=", "Noellyn"]
        ],
        "limit": 100,
        "orderBy": [
            ["firstName", "asc"]
        ]
    });
    let where_cbor = common::value_to_cbor(query_value, None);
    let person_document_type = contract
        .document_types
        .get("person")
        .expect("contract should have a person document type");
    let query = DriveQuery::from_cbor(where_cbor.as_slice(), &contract, person_document_type)
        .expect("query should be built");
    let (results, _, _) = query
        .execute_no_proof(&drive, None)
        .expect("proof should be executed");
    assert_eq!(results.len(), 5);

    let names: Vec<String> = results
        .iter()
        .map(|result| {
            let document = Document::from_cbor(result.as_slice(), None, None)
                .expect("we should be able to deserialize the cbor");
            let first_name_value = document
                .properties
                .get("firstName")
                .expect("we should be able to get the first name");
            let first_name = first_name_value
                .as_text()
                .expect("the first name should be a string");
            String::from(first_name)
        })
        .collect();

    let expected_between_names = [
        "Dalia".to_string(),
        "Gilligan".to_string(),
        "Kevina".to_string(),
        "Meta".to_string(),
        "Noellyn".to_string(),
    ];

    assert_eq!(names, expected_between_names);

    let (proof_root_hash, proof_results, _) = query
        .execute_with_proof_only_get_elements(&drive, None)
        .expect("we should be able to a proof");
    assert_eq!(root_hash, proof_root_hash);
    assert_eq!(results, proof_results);

    // A query getting back elements having specific names

    let query_value = json!({
        "where": [
            ["firstName", "in", names]
        ],
        "limit": 100,
        "orderBy": [
            ["firstName", "asc"]
        ]
    });
    let where_cbor = common::value_to_cbor(query_value, None);
    let person_document_type = contract
        .document_types
        .get("person")
        .expect("contract should have a person document type");
    let query = DriveQuery::from_cbor(where_cbor.as_slice(), &contract, person_document_type)
        .expect("query should be built");
    let (results, _, _) = query
        .execute_no_proof(&drive, None)
        .expect("proof should be executed");
    let names: Vec<String> = results
        .iter()
        .map(|result| {
            let document = Document::from_cbor(result.as_slice(), None, None)
                .expect("we should be able to deserialize the cbor");
            let first_name_value = document
                .properties
                .get("firstName")
                .expect("we should be able to get the first name");
            let first_name = first_name_value
                .as_text()
                .expect("the first name should be a string");
            String::from(first_name)
        })
        .collect();

    assert_eq!(names, expected_between_names);

    let (proof_root_hash, proof_results, _) = query
        .execute_with_proof_only_get_elements(&drive, None)
        .expect("we should be able to a proof");
    assert_eq!(root_hash, proof_root_hash);
    assert_eq!(results, proof_results);

    let query_value = json!({
        "where": [
            ["firstName", "in", names]
        ],
        "limit": 100,
        "orderBy": [
            ["firstName", "desc"]
        ]
    });
    let where_cbor = common::value_to_cbor(query_value, None);
    let person_document_type = contract
        .document_types
        .get("person")
        .expect("contract should have a person document type");
    let query = DriveQuery::from_cbor(where_cbor.as_slice(), &contract, person_document_type)
        .expect("query should be built");
    let (results, _, _) = query
        .execute_no_proof(&drive, None)
        .expect("proof should be executed");
    let names: Vec<String> = results
        .iter()
        .map(|result| {
            let document = Document::from_cbor(result.as_slice(), None, None)
                .expect("we should be able to deserialize the cbor");
            let first_name_value = document
                .properties
                .get("firstName")
                .expect("we should be able to get the first name");
            let first_name = first_name_value
                .as_text()
                .expect("the first name should be a string");
            String::from(first_name)
        })
        .collect();

    let expected_reversed_between_names = [
        "Noellyn".to_string(),
        "Meta".to_string(),
        "Kevina".to_string(),
        "Gilligan".to_string(),
        "Dalia".to_string(),
    ];

    assert_eq!(names, expected_reversed_between_names);

    let (proof_root_hash, proof_results, _) = query
        .execute_with_proof_only_get_elements(&drive, None)
        .expect("we should be able to a proof");
    assert_eq!(root_hash, proof_root_hash);
    assert_eq!(results, proof_results);

    // A query getting back elements having specific names and over a certain age

    let query_value = json!({
        "where": [
            ["firstName", "in", names],
            ["age", ">=", 45]
        ],
        "limit": 100,
        "orderBy": [
            ["firstName", "asc"],
            ["age", "desc"]
        ]
    });
    let where_cbor = common::value_to_cbor(query_value, None);
    let person_document_type = contract
        .document_types
        .get("person")
        .expect("contract should have a person document type");
    let query = DriveQuery::from_cbor(where_cbor.as_slice(), &contract, person_document_type)
        .expect("query should be built");
    let (results, _, _) = query
        .execute_no_proof(&drive, None)
        .expect("proof should be executed");
    let names: Vec<String> = results
        .iter()
        .map(|result| {
            let document = Document::from_cbor(result.as_slice(), None, None)
                .expect("we should be able to deserialize the cbor");
            let first_name_value = document
                .properties
                .get("firstName")
                .expect("we should be able to get the first name");
            let first_name = first_name_value
                .as_text()
                .expect("the first name should be a string");
            String::from(first_name)
        })
        .collect();

    let expected_names_45_over = [
        "Dalia".to_string(),
        "Gilligan".to_string(),
        "Kevina".to_string(),
        "Meta".to_string(),
    ];

    assert_eq!(names, expected_names_45_over);

    let (proof_root_hash, proof_results, _) = query
        .execute_with_proof_only_get_elements(&drive, None)
        .expect("we should be able to a proof");
    assert_eq!(root_hash, proof_root_hash);
    assert_eq!(results, proof_results);

    // A query getting back elements having specific names and over a certain age

    let query_value = json!({
        "where": [
            ["firstName", "in", names],
            ["age", ">", 48]
        ],
        "limit": 100,
        "orderBy": [
            ["firstName", "asc"],
            ["age", "desc"]
        ]
    });
    let where_cbor = common::value_to_cbor(query_value, None);
    let person_document_type = contract
        .document_types
        .get("person")
        .expect("contract should have a person document type");
    let query = DriveQuery::from_cbor(where_cbor.as_slice(), &contract, person_document_type)
        .expect("query should be built");
    let (results, _, _) = query
        .execute_no_proof(&drive, None)
        .expect("proof should be executed");
    let names: Vec<String> = results
        .iter()
        .map(|result| {
            let document = Document::from_cbor(result.as_slice(), None, None)
                .expect("we should be able to deserialize the cbor");
            let first_name_value = document
                .properties
                .get("firstName")
                .expect("we should be able to get the first name");
            let first_name = first_name_value
                .as_text()
                .expect("the first name should be a string");
            String::from(first_name)
        })
        .collect();

    // Kevina is 48 so she should be now excluded, Dalia is 68, Gilligan is 49 and Meta is 59

    let expected_names_over_48 = [
        "Dalia".to_string(),
        "Gilligan".to_string(),
        "Meta".to_string(),
    ];

    assert_eq!(names, expected_names_over_48);

    let (proof_root_hash, proof_results, _) = query
        .execute_with_proof_only_get_elements(&drive, None)
        .expect("we should be able to a proof");
    assert_eq!(root_hash, proof_root_hash);
    assert_eq!(results, proof_results);

    let ages: HashMap<String, u8> = results
        .into_iter()
        .map(|result| {
            let document = Document::from_cbor(result.as_slice(), None, None)
                .expect("we should be able to deserialize the cbor");
            let name_value = document
                .properties
                .get("firstName")
                .expect("we should be able to get the first name");
            let name = name_value
                .as_text()
                .expect("the first name should be a string")
                .to_string();
            let age_value = document
                .properties
                .get("age")
                .expect("we should be able to get the age");
            let age_integer = age_value.as_integer().expect("age should be an integer");
            let age: u8 = age_integer.try_into().expect("expected u8 value");
            (name, age)
        })
        .collect();

    let meta_age = ages
        .get("Meta")
        .expect("we should be able to get Kevina as she is 48");

    assert_eq!(*meta_age, 59);

    // fetching by $id
    let mut rng = rand::rngs::StdRng::seed_from_u64(84594);
    let id_bytes = bs58::decode("ATxXeP5AvY4aeUFA6WRo7uaBKTBgPQCjTrgtNpCMNVRD")
        .into_vec()
        .expect("this should decode");

    let owner_id_bytes = bs58::decode("BYR3zJgXDuz1BYAkEagwSjVqTcE1gbqEojd6RwAGuMzj")
        .into_vec()
        .expect("this should decode");

    let fixed_person = Person {
        id: id_bytes,
        owner_id: owner_id_bytes,
        first_name: String::from("Wisdom"),
        middle_name: String::from("Madabuchukwu"),
        last_name: String::from("Ogwu"),
        age: rng.gen_range(0..85),
    };
    let serialized_person = serde_json::to_value(&fixed_person).expect("serialized person");
    let person_cbor = common::value_to_cbor(
        serialized_person,
        Some(rs_drive::drive::defaults::PROTOCOL_VERSION),
    );
    let document = Document::from_cbor(person_cbor.as_slice(), None, None)
        .expect("document should be properly deserialized");

    let document_type = contract
        .document_type_for_name("person")
        .expect("expected to get document type");

    let storage_flags = StorageFlags { epoch: 0 };

    drive
        .add_document_for_contract(
            DocumentAndContractInfo {
                document_info: DocumentAndSerialization((&document, &person_cbor, &storage_flags)),
                contract: &contract,
                document_type,
                owner_id: None,
            },
            true,
            0f64,
            true,
            Some(&db_transaction),
        )
        .expect("document should be inserted");

    let id_two_bytes = bs58::decode("6A8SGgdmj2NtWCYoYDPDpbsYkq2MCbgi6Lx4ALLfF179")
        .into_vec()
        .expect("should decode");
    let owner_id_bytes = bs58::decode("Di8dtJXv3L2YnzDNUN4w5rWLPSsSAzv6hLMMQbg3eyVA")
        .into_vec()
        .expect("this should decode");
    let next_person = Person {
        id: id_two_bytes,
        owner_id: owner_id_bytes,
        first_name: String::from("Wdskdfslgjfdlj"),
        middle_name: String::from("Mdsfdsgsdl"),
        last_name: String::from("dkfjghfdk"),
        age: rng.gen_range(0..85),
    };
    let serialized_person = serde_json::to_value(&next_person).expect("serialized person");
    let person_cbor = common::value_to_cbor(
        serialized_person,
        Some(rs_drive::drive::defaults::PROTOCOL_VERSION),
    );
    let document = Document::from_cbor(person_cbor.as_slice(), None, None)
        .expect("document should be properly deserialized");

    let document_type = contract
        .document_type_for_name("person")
        .expect("expected to get document type");

    let storage_flags = StorageFlags { epoch: 0 };

    drive
        .add_document_for_contract(
            DocumentAndContractInfo {
                document_info: DocumentAndSerialization((&document, &person_cbor, &storage_flags)),
                contract: &contract,
                document_type,
                owner_id: None,
            },
            true,
            0f64,
            true,
            Some(&db_transaction),
        )
        .expect("document should be inserted");

    let query_value = json!({
        "where": [
            ["$id", "in", vec![String::from("6A8SGgdmj2NtWCYoYDPDpbsYkq2MCbgi6Lx4ALLfF179")]],
        ],
    });

    let query_cbor = common::value_to_cbor(query_value, None);

    let person_document_type = contract
        .document_types
        .get("person")
        .expect("contract should have a person document type");

    let (results, _, _) = drive
        .query_documents_from_contract(
            &contract,
            person_document_type,
            query_cbor.as_slice(),
            Some(&db_transaction),
        )
        .expect("query should be executed");

    assert_eq!(results.len(), 1);

    // TODO: Add test for proofs after transaction
    // drive.grove.commit_transaction(db_transaction).expect("unable to commit transaction");
    // let (proof_root_hash, proof_results) = drive
    //     .query_documents_from_contract_as_grove_proof_only_get_elements(
    //         &contract,
    //         person_document_type,
    //         query_cbor.as_slice(),
    //         None,
    //     )
    //     .expect("query should be executed");
    // assert_eq!(root_hash, proof_root_hash);
    // assert_eq!(results, proof_results);
    // let db_transaction = drive.grove.start_transaction();

    // fetching by $id with order by

    let query_value = json!({
        "where": [
            ["$id", "in", [String::from("ATxXeP5AvY4aeUFA6WRo7uaBKTBgPQCjTrgtNpCMNVRD"), String::from("6A8SGgdmj2NtWCYoYDPDpbsYkq2MCbgi6Lx4ALLfF179")]],
        ],
        "orderBy": [["$id", "asc"]],
    });

    let query_cbor = common::value_to_cbor(query_value, None);

    let person_document_type = contract
        .document_types
        .get("person")
        .expect("contract should have a person document type");

    let (results, _, _) = drive
        .query_documents_from_contract(
            &contract,
            person_document_type,
            query_cbor.as_slice(),
            Some(&db_transaction),
        )
        .expect("query should be executed");

    assert_eq!(results.len(), 2);

    let last_person = Document::from_cbor(results.first().unwrap().as_slice(), None, None)
        .expect("we should be able to deserialize the cbor");

    assert_eq!(
        last_person.id,
        vec![
            76, 161, 17, 201, 152, 232, 129, 48, 168, 13, 49, 10, 218, 53, 118, 136, 165, 198, 189,
            116, 116, 22, 133, 92, 104, 165, 186, 249, 94, 81, 45, 20,
        ]
        .as_slice()
    );

    // fetching by $id with order by desc

    let query_value = json!({
        "where": [
            ["$id", "in", [String::from("ATxXeP5AvY4aeUFA6WRo7uaBKTBgPQCjTrgtNpCMNVRD"), String::from("6A8SGgdmj2NtWCYoYDPDpbsYkq2MCbgi6Lx4ALLfF179")]],
        ],
        "orderBy": [["$id", "desc"]],
    });

    let query_cbor = common::value_to_cbor(query_value, None);

    let person_document_type = contract
        .document_types
        .get("person")
        .expect("contract should have a person document type");

    let (results, _, _) = drive
        .query_documents_from_contract(
            &contract,
            person_document_type,
            query_cbor.as_slice(),
            Some(&db_transaction),
        )
        .expect("query should be executed");

    assert_eq!(results.len(), 2);

    let last_person = Document::from_cbor(results.first().unwrap().as_slice(), None, None)
        .expect("we should be able to deserialize the cbor");

    assert_eq!(
        last_person.id,
        vec![
            140, 161, 17, 201, 152, 232, 129, 48, 168, 13, 49, 10, 218, 53, 118, 136, 165, 198,
            189, 116, 116, 22, 133, 92, 104, 165, 186, 249, 94, 81, 45, 20,
        ]
        .as_slice()
    );

    //
    // // fetching with empty where and orderBy
    //
    let query_value = json!({});

    let query_cbor = common::value_to_cbor(query_value, None);

    let person_document_type = contract
        .document_types
        .get("person")
        .expect("contract should have a person document type");

    let (results, _, _) = drive
        .query_documents_from_contract(
            &contract,
            person_document_type,
            query_cbor.as_slice(),
            Some(&db_transaction),
        )
        .expect("query should be executed");

    assert_eq!(results.len(), 12);

    //
    // // fetching with empty where and orderBy $id desc
    //
    let query_value = json!({
        "orderBy": [["$id", "desc"]]
    });

    let query_cbor = common::value_to_cbor(query_value, None);

    let person_document_type = contract
        .document_types
        .get("person")
        .expect("contract should have a person document type");

    let (results, _, _) = drive
        .query_documents_from_contract(
            &contract,
            person_document_type,
            query_cbor.as_slice(),
            Some(&db_transaction),
        )
        .expect("query should be executed");

    assert_eq!(results.len(), 12);

    let last_person = Document::from_cbor(results.first().unwrap().as_slice(), None, None)
        .expect("we should be able to deserialize the cbor");

    assert_eq!(
        last_person.id,
        vec![
            249, 170, 70, 122, 181, 31, 35, 176, 175, 131, 70, 150, 250, 223, 194, 203, 175, 200,
            107, 252, 199, 227, 154, 105, 89, 57, 38, 85, 236, 192, 254, 88,
        ]
        .as_slice()
    );

    //
    // // fetching with ownerId in a set of values
    //
    let query_value = json!({
        "where": [
            ["$ownerId", "in", ["BYR3zJgXDuz1BYAkEagwSjVqTcE1gbqEojd6RwAGuMzj", "Di8dtJXv3L2YnzDNUN4w5rWLPSsSAzv6hLMMQbg3eyVA"]]
        ],
        "orderBy": [["$ownerId", "desc"]]
    });

    let query_cbor = common::value_to_cbor(query_value, None);

    let person_document_type = contract
        .document_types
        .get("person")
        .expect("contract should have a person document type");

    let (results, _, _) = drive
        .query_documents_from_contract(
            &contract,
            person_document_type,
            query_cbor.as_slice(),
            Some(&db_transaction),
        )
        .expect("query should be executed");

    assert_eq!(results.len(), 2);

    //
    // // fetching with ownerId equal and orderBy
    //
    let query_value = json!({
        "where": [
            ["$ownerId", "==", "BYR3zJgXDuz1BYAkEagwSjVqTcE1gbqEojd6RwAGuMzj"]
        ],
        "orderBy": [["$ownerId", "asc"]]
    });

    let query_cbor = common::value_to_cbor(query_value, None);

    let person_document_type = contract
        .document_types
        .get("person")
        .expect("contract should have a person document type");

    let (results, _, _) = drive
        .query_documents_from_contract(
            &contract,
            person_document_type,
            query_cbor.as_slice(),
            Some(&db_transaction),
        )
        .expect("query should be executed");

    assert_eq!(results.len(), 1);

    // query empty contract with nested path queries

    let contract_cbor = hex::decode("01000000a5632469645820b0248cd9a27f86d05badf475dd9ff574d63219cd60c52e2be1e540c2fdd713336724736368656d61783468747470733a2f2f736368656d612e646173682e6f72672f6470702d302d342d302f6d6574612f646174612d636f6e7472616374676f776e6572496458204c9bf0db6ae315c85465e9ef26e6a006de9673731d08d14881945ddef1b5c5f26776657273696f6e0169646f63756d656e7473a267636f6e74616374a56474797065666f626a65637467696e646963657381a3646e616d656f6f6e7765724964546f55736572496466756e69717565f56a70726f7065727469657382a168246f776e6572496463617363a168746f557365724964636173636872657175697265648268746f557365724964697075626c69634b65796a70726f70657274696573a268746f557365724964a56474797065656172726179686d61784974656d731820686d696e4974656d73182069627974654172726179f570636f6e74656e744d656469615479706578216170706c69636174696f6e2f782e646173682e6470702e6964656e746966696572697075626c69634b6579a36474797065656172726179686d61784974656d73182169627974654172726179f5746164646974696f6e616c50726f70657274696573f46770726f66696c65a56474797065666f626a65637467696e646963657381a3646e616d65676f776e6572496466756e69717565f56a70726f7065727469657381a168246f776e6572496463617363687265717569726564826961766174617255726c6561626f75746a70726f70657274696573a26561626f7574a2647479706566737472696e67696d61784c656e67746818ff6961766174617255726ca3647479706566737472696e6766666f726d61746375726c696d61784c656e67746818ff746164646974696f6e616c50726f70657274696573f4").unwrap();

    drive
        .apply_contract_cbor(
            contract_cbor.clone(),
            None,
            0f64,
            true,
            StorageFlags::default(),
            Some(&db_transaction),
        )
        .expect("expected to apply contract successfully");

    let query_value = json!({
        "where": [
            ["$ownerId", "==", "BYR3zJgXDuz1BYAkEagwSjVqTcE1gbqEojd6RwAGuMzj"],
            ["toUserId", "==", "BYR3zJgXDuz1BYAkEagwSjVqTcE1gbqEojd6RwAGuMzj"],
        ],
    });

    let query_cbor = common::value_to_cbor(query_value, None);

    let (results, _, _) = drive
        .query_documents_from_contract_cbor(
            contract_cbor.as_slice(),
            String::from("contact"),
            query_cbor.as_slice(),
            Some(&db_transaction),
        )
        .expect("query should be executed");

    assert_eq!(results.len(), 0);

    // using non existing document in startAt

    let query_value = json!({
        "where": [
            ["$id", "in", [String::from("ATxXeP5AvY4aeUFA6WRo7uaBKTBgPQCjTrgtNpCMNVRD"), String::from("5A8SGgdmj2NtWCYoYDPDpbsYkq2MCbgi6Lx4ALLfF178")]],
        ],
        "orderBy": [["$id", "asc"]],
    });

    let query_cbor = common::value_to_cbor(query_value, None);

    let person_document_type = contract
        .document_types
        .get("person")
        .expect("contract should have a person document type");

    let (results, _, _) = drive
        .query_documents_from_contract(
            &contract,
            person_document_type,
            query_cbor.as_slice(),
            Some(&db_transaction),
        )
        .expect("query should be executed");

    assert_eq!(results.len(), 1);

    // using non existing document in startAt

    let query_value = json!({
        "where": [
            ["$id", "in", [String::from("ATxXeP5AvY4aeUFA6WRo7uaBKTBgPQCjTrgtNpCMNVRD"), String::from("6A8SGgdmj2NtWCYoYDPDpbsYkq2MCbgi6Lx4ALLfF179")]],
        ],
        "startAt": String::from("6A8SGgdmj2NtWCYoYDPDpbsYkq2MCbgi6Lx4ALLfF178"),
        "orderBy": [["$id", "asc"]],
    });

    let query_cbor = common::value_to_cbor(query_value, None);

    let person_document_type = contract
        .document_types
        .get("person")
        .expect("contract should have a person document type");

    let result = drive.query_documents_from_contract(
        &contract,
        person_document_type,
        query_cbor.as_slice(),
        Some(&db_transaction),
    );

    assert!(
        matches!(result, Err(Error::Query(QueryError::StartDocumentNotFound(message))) if message == "startAt document not found")
    );

    // using non existing document in startAfter

    let query_value = json!({
        "where": [
            ["$id", "in", [String::from("ATxXeP5AvY4aeUFA6WRo7uaBKTBgPQCjTrgtNpCMNVRD"), String::from("6A8SGgdmj2NtWCYoYDPDpbsYkq2MCbgi6Lx4ALLfF179")]],
        ],
        "startAfter": String::from("6A8SGgdmj2NtWCYoYDPDpbsYkq2MCbgi6Lx4ALLfF178"),
        "orderBy": [["$id", "asc"]],
    });

    let query_cbor = common::value_to_cbor(query_value, None);

    let person_document_type = contract
        .document_types
        .get("person")
        .expect("contract should have a person document type");

    let result = drive.query_documents_from_contract(
        &contract,
        person_document_type,
        query_cbor.as_slice(),
        Some(&db_transaction),
    );

    assert!(
        matches!(result, Err(Error::Query(QueryError::StartDocumentNotFound(message))) if message == "startAfter document not found")
    );

    // validate eventual root hash

    let root_hash = drive
        .grove
        .root_hash(Some(&db_transaction))
        .unwrap()
        .expect("there is always a root hash");
    assert_eq!(
        root_hash.as_slice(),
        vec![
<<<<<<< HEAD
            223, 166, 219, 243, 167, 129, 163, 3, 67, 72, 25, 97, 69, 30, 203, 150, 10, 165, 36,
            36, 196, 234, 156, 221, 174, 24, 249, 49, 157, 233, 251, 204
=======
            123, 217, 4, 12, 204, 137, 136, 164, 152, 171, 194, 21, 132, 54, 73, 150, 255, 43, 214,
            50, 246, 62, 50, 116, 164, 48, 5, 7, 143, 137, 49, 143,
>>>>>>> 3d6a3e04
        ],
    );
}

#[test]
fn test_family_starts_at_queries() {
    let (drive, contract, _tmp_dir) = setup_family_tests(10, true, 73509);

    let db_transaction = drive.grove.start_transaction();

    let root_hash = drive
        .grove
        .root_hash(Some(&db_transaction))
        .unwrap()
        .expect("there is always a root hash");

    let expected_app_hash = vec![
<<<<<<< HEAD
        94, 60, 28, 38, 169, 85, 231, 213, 82, 10, 112, 30, 116, 60, 72, 61, 14, 228, 168, 245,
        254, 74, 137, 171, 209, 175, 205, 131, 143, 198, 25, 32,
=======
        232, 7, 232, 41, 119, 242, 13, 28, 68, 33, 95, 195, 64, 85, 5, 185, 117, 93, 167, 217, 17,
        11, 250, 239, 39, 21, 216, 146, 123, 5, 57, 151,
>>>>>>> 3d6a3e04
    ];

    assert_eq!(root_hash.as_slice(), expected_app_hash);

    // let all_names = [
    //     "Adey".to_string(),
    //     "Briney".to_string(),
    //     "Cammi".to_string(),
    //     "Celinda".to_string(),
    //     "Dalia".to_string(),
    //     "Gilligan".to_string(),
    //     "Kevina".to_string(),
    //     "Meta".to_string(),
    //     "Noellyn".to_string(),
    //     "Prissie".to_string(),
    // ];

    let kevina_encoded_id = "B4zLoYmSGz5SyD7QjAvcjAWtzGCfnQDCti3o7V2ZBDNo".to_string();

    let query_value = json!({
        "where": [
            ["firstName", ">", "Chris"],
            ["firstName", "<=", "Noellyn"]
        ],
        "startAt": kevina_encoded_id, //Kevina
        "limit": 100,
        "orderBy": [
            ["firstName", "asc"]
        ]
    });
    let where_cbor = common::value_to_cbor(query_value, None);
    let person_document_type = contract
        .document_types
        .get("person")
        .expect("contract should have a person document type");
    let query = DriveQuery::from_cbor(where_cbor.as_slice(), &contract, person_document_type)
        .expect("query should be built");
    let (results, _, _) = query
        .execute_no_proof(&drive, None)
        .expect("proof should be executed");

    let reduced_names_after: Vec<String> = results
        .iter()
        .map(|result| {
            let document = Document::from_cbor(result.as_slice(), None, None)
                .expect("we should be able to deserialize the cbor");
            let first_name_value = document
                .properties
                .get("firstName")
                .expect("we should be able to get the first name");
            let first_name = first_name_value
                .as_text()
                .expect("the first name should be a string");
            String::from(first_name)
        })
        .collect();

    let expected_reduced_names = [
        "Kevina".to_string(),
        "Meta".to_string(),
        "Noellyn".to_string(),
    ];

    assert_eq!(reduced_names_after, expected_reduced_names);

    let (proof_root_hash, proof_results, _) = query
        .execute_with_proof_only_get_elements(&drive, None)
        .expect("we should be able to a proof");
    assert_eq!(root_hash, proof_root_hash);
    assert_eq!(results, proof_results);

    // Now lets try startsAfter

    let query_value = json!({
        "where": [
            ["firstName", ">", "Chris"],
            ["firstName", "<=", "Noellyn"]
        ],
        "startAfter": kevina_encoded_id, //Kevina
        "limit": 100,
        "orderBy": [
            ["firstName", "asc"]
        ]
    });
    let where_cbor = common::value_to_cbor(query_value, None);
    let person_document_type = contract
        .document_types
        .get("person")
        .expect("contract should have a person document type");
    let query = DriveQuery::from_cbor(where_cbor.as_slice(), &contract, person_document_type)
        .expect("query should be built");
    let (results, _, _) = query
        .execute_no_proof(&drive, None)
        .expect("proof should be executed");

    let reduced_names_after: Vec<String> = results
        .iter()
        .map(|result| {
            let document = Document::from_cbor(result.as_slice(), None, None)
                .expect("we should be able to deserialize the cbor");
            let first_name_value = document
                .properties
                .get("firstName")
                .expect("we should be able to get the first name");
            let first_name = first_name_value
                .as_text()
                .expect("the first name should be a string");
            String::from(first_name)
        })
        .collect();

    let expected_reduced_names = ["Meta".to_string(), "Noellyn".to_string()];

    assert_eq!(reduced_names_after, expected_reduced_names);

    let (proof_root_hash, proof_results, _) = query
        .execute_with_proof_only_get_elements(&drive, None)
        .expect("we should be able to a proof");
    assert_eq!(root_hash, proof_root_hash);
    assert_eq!(results, proof_results);

    let query_value = json!({
        "where": [
            ["firstName", ">", "Chris"],
            ["firstName", "<=", "Noellyn"]
        ],
        "startAt": kevina_encoded_id, //Kevina
        "limit": 100,
        "orderBy": [
            ["firstName", "desc"]
        ]
    });
    let where_cbor = common::value_to_cbor(query_value, None);
    let person_document_type = contract
        .document_types
        .get("person")
        .expect("contract should have a person document type");
    let query = DriveQuery::from_cbor(where_cbor.as_slice(), &contract, person_document_type)
        .expect("query should be built");
    let (results, _, _) = query
        .execute_no_proof(&drive, None)
        .expect("proof should be executed");

    let reduced_names_after: Vec<String> = results
        .iter()
        .map(|result| {
            let document = Document::from_cbor(result.as_slice(), None, None)
                .expect("we should be able to deserialize the cbor");
            let first_name_value = document
                .properties
                .get("firstName")
                .expect("we should be able to get the first name");
            let first_name = first_name_value
                .as_text()
                .expect("the first name should be a string");
            String::from(first_name)
        })
        .collect();

    let expected_reduced_names = [
        "Kevina".to_string(),
        "Gilligan".to_string(),
        "Dalia".to_string(),
    ];

    assert_eq!(reduced_names_after, expected_reduced_names);

    let (proof_root_hash, proof_results, _) = query
        .execute_with_proof_only_get_elements(&drive, None)
        .expect("we should be able to a proof");
    assert_eq!(root_hash, proof_root_hash);
    assert_eq!(results, proof_results);

    // Now lets try startsAfter

    let query_value = json!({
        "where": [
            ["firstName", ">", "Chris"],
            ["firstName", "<=", "Noellyn"]
        ],
        "startAfter": kevina_encoded_id, //Kevina
        "limit": 100,
        "orderBy": [
            ["firstName", "desc"]
        ]
    });
    let where_cbor = common::value_to_cbor(query_value, None);
    let person_document_type = contract
        .document_types
        .get("person")
        .expect("contract should have a person document type");
    let query = DriveQuery::from_cbor(where_cbor.as_slice(), &contract, person_document_type)
        .expect("query should be built");
    let (results, _, _) = query
        .execute_no_proof(&drive, None)
        .expect("proof should be executed");
    assert_eq!(results.len(), 2);

    let reduced_names_after: Vec<String> = results
        .iter()
        .map(|result| {
            let document = Document::from_cbor(result.as_slice(), None, None)
                .expect("we should be able to deserialize the cbor");
            let first_name_value = document
                .properties
                .get("firstName")
                .expect("we should be able to get the first name");
            let first_name = first_name_value
                .as_text()
                .expect("the first name should be a string");
            String::from(first_name)
        })
        .collect();

    let expected_reduced_names = ["Gilligan".to_string(), "Dalia".to_string()];

    assert_eq!(reduced_names_after, expected_reduced_names);

    let (proof_root_hash, proof_results, _) = query
        .execute_with_proof_only_get_elements(&drive, None)
        .expect("we should be able to a proof");
    assert_eq!(root_hash, proof_root_hash);
    assert_eq!(results, proof_results);
}

#[test]
fn test_family_sql_query() {
    // These helpers confirm that sql statements produce the same drive query
    // as their json counterparts, helpers above confirm that the json queries
    // produce the correct result set
    let (_, contract, _tmp_dir) = setup_family_tests(10, true, 73509);
    let person_document_type = contract
        .document_types
        .get("person")
        .expect("contract should have a person document type");

    // Empty where clause
    let query_cbor = common::value_to_cbor(
        json!({
            "where": [],
            "limit": 100,
            "orderBy": [
                ["firstName", "asc"]
            ]
        }),
        None,
    );
    let query1 = DriveQuery::from_cbor(query_cbor.as_slice(), &contract, person_document_type)
        .expect("should build query");

    let sql_string = "select * from person order by firstName asc limit 100";
    let query2 = DriveQuery::from_sql_expr(sql_string, &contract).expect("should build query");

    assert_eq!(query1, query2);

    // Equality clause
    let query_cbor = common::value_to_cbor(
        json!({
            "where": [
                ["firstName", "==", "Chris"]
            ]
        }),
        None,
    );
    let query1 = DriveQuery::from_cbor(query_cbor.as_slice(), &contract, person_document_type)
        .expect("should build query");

    let sql_string = "select * from person where firstName = 'Chris'";
    let query2 = DriveQuery::from_sql_expr(sql_string, &contract).expect("should build query");

    assert_eq!(query1, query2);

    // Less than
    let query_cbor = common::value_to_cbor(
        json!({
            "where": [
                ["firstName", "<", "Chris"]
            ],
            "limit": 100,
            "orderBy": [
                ["firstName", "asc"]
            ]
        }),
        None,
    );
    let query1 = DriveQuery::from_cbor(query_cbor.as_slice(), &contract, person_document_type)
        .expect("should build query");

    let sql_string =
        "select * from person where firstName < 'Chris' order by firstName asc limit 100";
    let query2 = DriveQuery::from_sql_expr(sql_string, &contract).expect("should build query");

    assert_eq!(query1, query2);

    // Starts with
    let query_cbor = common::value_to_cbor(
        json!({
            "where": [
                ["firstName", "StartsWith", "C"]
            ],
            "limit": 100,
            "orderBy": [
                ["firstName", "asc"]
            ]
        }),
        None,
    );
    let query1 = DriveQuery::from_cbor(query_cbor.as_slice(), &contract, person_document_type)
        .expect("should build query");

    let sql_string =
        "select * from person where firstName like 'C%' order by firstName asc limit 100";
    let query2 = DriveQuery::from_sql_expr(sql_string, &contract).expect("should build query");

    assert_eq!(query1, query2);

    // Range combination
    let query_cbor = common::value_to_cbor(
        json!({
            "where": [
                ["firstName", ">", "Chris"],
                ["firstName", "<=", "Noellyn"]
            ],
            "limit": 100,
            "orderBy": [
                ["firstName", "asc"]
            ]
        }),
        None,
    );
    let query1 = DriveQuery::from_cbor(query_cbor.as_slice(), &contract, person_document_type)
        .expect("should build query");

    let sql_string = "select * from person where firstName > 'Chris' and firstName <= 'Noellyn' order by firstName asc limit 100";
    let query2 = DriveQuery::from_sql_expr(sql_string, &contract).expect("should build query");

    assert_eq!(query1, query2);

    // In clause
    let names = vec![String::from("a"), String::from("b")];
    let query_cbor = common::value_to_cbor(
        json!({
            "where": [
                ["firstName", "in", names]
            ],
            "limit": 100,
            "orderBy": [
                ["firstName", "asc"]
            ],
        }),
        None,
    );
    let query1 = DriveQuery::from_cbor(query_cbor.as_slice(), &contract, person_document_type)
        .expect("should build query");

    let sql_string =
        "select * from person where firstName in ('a', 'b') order by firstName limit 100";
    let query2 = DriveQuery::from_sql_expr(sql_string, &contract).expect("should build query");

    assert_eq!(query1, query2);
}

#[test]
fn test_family_with_nulls_query() {
    let (drive, contract, _tmp_dir) = setup_family_tests_with_nulls(10, true, 30004);

    let db_transaction = drive.grove.start_transaction();

    let root_hash = drive
        .grove
        .root_hash(Some(&db_transaction))
        .unwrap()
        .expect("there is always a root hash");

    let expected_app_hash = vec![
<<<<<<< HEAD
        207, 205, 157, 248, 102, 135, 171, 209, 223, 215, 131, 60, 253, 135, 178, 60, 175, 180,
        112, 174, 238, 57, 27, 53, 10, 214, 82, 105, 207, 28, 177, 218,
=======
        168, 127, 27, 50, 178, 75, 152, 55, 191, 227, 129, 69, 15, 204, 195, 55, 50, 251, 0, 190,
        115, 239, 222, 106, 36, 121, 53, 64, 99, 114, 106, 253,
>>>>>>> 3d6a3e04
    ];

    assert_eq!(root_hash.as_slice(), expected_app_hash);

    let all_names = [
        "".to_string(),
        "".to_string(),
        "".to_string(),
        "".to_string(),
        "".to_string(),
        "".to_string(),
        "Alexia".to_string(),
        "Gerti".to_string(),
        "Latisha".to_string(),
        "Norry".to_string(),
    ];

    // A query getting all elements by firstName

    let query_value = json!({
        "where": [
        ],
        "limit": 100,
        "orderBy": [
            ["firstName", "asc"]
        ]
    });
    let where_cbor = common::value_to_cbor(query_value, None);
    let person_document_type = contract
        .document_types
        .get("person")
        .expect("contract should have a person document type");
    let query = DriveQuery::from_cbor(where_cbor.as_slice(), &contract, &person_document_type)
        .expect("query should be built");
    let (results, _, _) = query
        .execute_no_proof(&drive, Some(&db_transaction))
        .expect("proof should be executed");
    let names: Vec<String> = results
        .clone()
        .into_iter()
        .map(|result| {
            let document = Document::from_cbor(result.as_slice(), None, None)
                .expect("we should be able to deserialize the cbor");
            let first_name_value = document
                .properties
                .get("firstName")
                .expect("we should be able to get the first name");
            if first_name_value.is_null() {
                String::from("")
            } else {
                let first_name = first_name_value
                    .as_text()
                    .expect("the first name should be a string");
                String::from(first_name)
            }
        })
        .collect();

    assert_eq!(names, all_names);

    let (proof_root_hash, proof_results, _) = query
        .execute_with_proof_only_get_elements(&drive, None)
        .expect("we should be able to a proof");
    assert_eq!(root_hash, proof_root_hash);
    assert_eq!(results, proof_results);

    let ids: Vec<String> = results
        .iter()
        .map(|result| {
            let document = Document::from_cbor(result.as_slice(), None, None)
                .expect("we should be able to deserialize the cbor");
            base64::encode(document.id)
        })
        .collect();

    for i in 0..10 {
        drive
            .delete_document_for_contract(
                base64::decode(ids.get(i).unwrap())
                    .expect("expected to decode from base64")
                    .as_slice(),
                &contract,
                "person",
                None,
                true,
                Some(&db_transaction),
            )
            .expect("expected to be able to delete the document");
    }

    drive
        .grove
        .commit_transaction(db_transaction)
        .unwrap()
        .expect("unable to commit transaction");
}

#[test]
fn test_query_with_cached_contract() {
    let (drive, contract, _tmp_dir) = setup_family_tests(10, true, 73509);

    let db_transaction = drive.grove.start_transaction();

    let root_hash = drive
        .grove
        .root_hash(Some(&db_transaction))
        .unwrap()
        .expect("there is always a root hash");

    let expected_app_hash = vec![
<<<<<<< HEAD
        94, 60, 28, 38, 169, 85, 231, 213, 82, 10, 112, 30, 116, 60, 72, 61, 14, 228, 168, 245,
        254, 74, 137, 171, 209, 175, 205, 131, 143, 198, 25, 32,
=======
        232, 7, 232, 41, 119, 242, 13, 28, 68, 33, 95, 195, 64, 85, 5, 185, 117, 93, 167, 217, 17,
        11, 250, 239, 39, 21, 216, 146, 123, 5, 57, 151,
>>>>>>> 3d6a3e04
    ];

    assert_eq!(root_hash.as_slice(), expected_app_hash);

    // A query getting all elements by firstName

    let query_value = json!({
        "where": [
        ],
        "limit": 100,
        "orderBy": [
            ["firstName", "asc"]
        ]
    });
    let where_cbor = common::value_to_cbor(query_value, None);

    let contract_ref = drive
        .get_cached_contract(contract.id)
        .expect("expected to be able to get no contract");
    assert!(contract_ref.is_none());

    let (results, _, _) = drive
        .query_documents(
            where_cbor.as_slice(),
            contract.id,
            "person",
            Some(&db_transaction),
        )
        .expect("query should be executed");

    assert_eq!(results.len(), 10);

    let person_document_type = contract
        .document_types
        .get("person")
        .expect("contract should have a person document type");
    let query = DriveQuery::from_cbor(where_cbor.as_slice(), &contract, &person_document_type)
        .expect("query should be built");
    let (proof_root_hash, proof_results, _) = query
        .execute_with_proof_only_get_elements(&drive, None)
        .expect("we should be able to a proof");
    assert_eq!(root_hash, proof_root_hash);
    assert_eq!(results, proof_results);

    let contract_ref = drive
        .get_cached_contract(contract.id)
        .expect("expected to be able to get contract")
        .expect("expected a reference counter to the contract");
    assert_eq!(Arc::strong_count(&contract_ref), 2);
}

#[test]
fn test_dpns_query() {
    let (drive, contract, _tmp_dir) = setup_dpns_tests_with_batches(10, 11456);

    let db_transaction = drive.grove.start_transaction();

    let root_hash = drive
        .grove
        .root_hash(Some(&db_transaction))
        .unwrap()
        .expect("there is always a root hash");

    let expected_app_hash = vec![
<<<<<<< HEAD
        78, 90, 61, 146, 175, 168, 91, 154, 80, 56, 167, 204, 43, 54, 37, 128, 118, 16, 132, 174,
        138, 15, 211, 14, 146, 253, 12, 29, 204, 224, 186, 190,
=======
        134, 34, 13, 108, 112, 110, 180, 6, 28, 16, 148, 17, 145, 217, 252, 50, 148, 226, 205, 202,
        102, 179, 55, 177, 150, 158, 152, 204, 3, 237, 182, 81,
>>>>>>> 3d6a3e04
    ];

    assert_eq!(root_hash.as_slice(), expected_app_hash);

    let all_names = [
        "amalle".to_string(),
        "anna-diane".to_string(),
        "atalanta".to_string(),
        "eden".to_string(),
        "laureen".to_string(),
        "leone".to_string(),
        "marilyn".to_string(),
        "minna".to_string(),
        "mora".to_string(),
        "phillie".to_string(),
    ];

    // A query getting all elements by firstName

    let query_value = json!({
        "where": [
            ["normalizedParentDomainName", "==", "dash"]
        ],
        "limit": 100,
        "orderBy": [
            ["normalizedLabel", "asc"]
        ]
    });
    let where_cbor = common::value_to_cbor(query_value, None);
    let domain_document_type = contract
        .document_types
        .get("domain")
        .expect("contract should have a domain document type");
    let query = DriveQuery::from_cbor(where_cbor.as_slice(), &contract, &domain_document_type)
        .expect("query should be built");
    let (results, _, _) = query
        .execute_no_proof(&drive, Some(&db_transaction))
        .expect("proof should be executed");
    let names: Vec<String> = results
        .iter()
        .map(|result| {
            let document = Document::from_cbor(result.as_slice(), None, None)
                .expect("we should be able to deserialize the cbor");
            let normalized_label_value = document
                .properties
                .get("normalizedLabel")
                .expect("we should be able to get the first name");
            let normalized_label = normalized_label_value
                .as_text()
                .expect("the normalized label should be a string");
            String::from(normalized_label)
        })
        .collect();

    assert_eq!(names, all_names);

    let (proof_root_hash, proof_results, _) = query
        .execute_with_proof_only_get_elements(&drive, None)
        .expect("we should be able to a proof");
    assert_eq!(root_hash, proof_root_hash);
    assert_eq!(results, proof_results);

    // A query getting all elements starting with a in dash parent domain

    let query_value = json!({
        "where": [
            ["normalizedParentDomainName", "==", "dash"],
            ["normalizedLabel", "startsWith", "a"]
        ],
        "limit": 5,
        "orderBy": [
            ["normalizedLabel", "asc"]
        ]
    });
    let where_cbor = common::value_to_cbor(query_value, None);
    let domain_document_type = contract
        .document_types
        .get("domain")
        .expect("contract should have a domain document type");
    let query = DriveQuery::from_cbor(where_cbor.as_slice(), &contract, &domain_document_type)
        .expect("query should be built");
    let (results, _, _) = query
        .execute_no_proof(&drive, Some(&db_transaction))
        .expect("proof should be executed");
    let names: Vec<String> = results
        .iter()
        .map(|result| {
            let document = Document::from_cbor(result.as_slice(), None, None)
                .expect("we should be able to deserialize the cbor");
            let normalized_label_value = document
                .properties
                .get("normalizedLabel")
                .expect("we should be able to get the first name");
            let normalized_label = normalized_label_value
                .as_text()
                .expect("the normalized label should be a string");
            String::from(normalized_label)
        })
        .collect();

    let a_names = [
        "amalle".to_string(),
        "anna-diane".to_string(),
        "atalanta".to_string(),
    ];

    assert_eq!(names, a_names);

    let (proof_root_hash, proof_results, _) = query
        .execute_with_proof_only_get_elements(&drive, None)
        .expect("we should be able to a proof");
    assert_eq!(root_hash, proof_root_hash);
    assert_eq!(results, proof_results);

    let ids: Vec<String> = results
        .into_iter()
        .map(|result| {
            let document = Document::from_cbor(result.as_slice(), None, None)
                .expect("we should be able to deserialize the cbor");
            hex::encode(document.id)
        })
        .collect();

    let a_ids = [
        "61978359176813a3e9b79c07df8addda2aea3841cfff2afe5b23cf1b5b926c1b".to_string(),
        "0e97eb86ceca4309751616089336a127a5d48282712473b2d0fc5663afb1a080".to_string(),
        "26a9344b6d0fcf8f525dfc160c160a7a52ef3301a7e55fccf41d73857f50a55a".to_string(),
    ];

    assert_eq!(ids, a_ids);

    // A query getting one element starting with a in dash parent domain asc

    let anna_id = hex::decode("0e97eb86ceca4309751616089336a127a5d48282712473b2d0fc5663afb1a080")
        .expect("expected to decode id");
    let encoded_start_at = bs58::encode(anna_id).into_string();

    let query_value = json!({
        "where": [
            ["normalizedParentDomainName", "==", "dash"],
            ["normalizedLabel", "startsWith", "a"]
        ],
        "startAt":  encoded_start_at,
        "limit": 1,
        "orderBy": [
            ["normalizedLabel", "asc"]
        ]
    });
    let where_cbor = common::value_to_cbor(query_value, None);
    let domain_document_type = contract
        .document_types
        .get("domain")
        .expect("contract should have a domain document type");
    let query = DriveQuery::from_cbor(where_cbor.as_slice(), &contract, &domain_document_type)
        .expect("query should be built");
    let (results, _, _) = query
        .execute_no_proof(&drive, Some(&db_transaction))
        .expect("proof should be executed");
    let names: Vec<String> = results
        .iter()
        .map(|result| {
            let document = Document::from_cbor(result.as_slice(), None, None)
                .expect("we should be able to deserialize the cbor");
            let normalized_label_value = document
                .properties
                .get("normalizedLabel")
                .expect("we should be able to get the first name");
            let normalized_label = normalized_label_value
                .as_text()
                .expect("the normalized label should be a string");
            String::from(normalized_label)
        })
        .collect();

    let a_names = ["anna-diane".to_string()];

    assert_eq!(names, a_names);

    let (proof_root_hash, proof_results, _) = query
        .execute_with_proof_only_get_elements(&drive, None)
        .expect("we should be able to a proof");
    assert_eq!(root_hash, proof_root_hash);
    assert_eq!(results, proof_results);

    // A query getting one element starting with a in dash parent domain desc

    let anna_id = hex::decode("0e97eb86ceca4309751616089336a127a5d48282712473b2d0fc5663afb1a080")
        .expect("expected to decode id");
    let encoded_start_at = bs58::encode(anna_id.clone()).into_string();

    let query_value = json!({
        "where": [
            ["normalizedParentDomainName", "==", "dash"],
            ["normalizedLabel", "startsWith", "a"]
        ],
        "startAt":  encoded_start_at,
        "limit": 1,
        "orderBy": [
            ["normalizedLabel", "desc"]
        ]
    });
    let where_cbor = common::value_to_cbor(query_value, None);
    let domain_document_type = contract
        .document_types
        .get("domain")
        .expect("contract should have a domain document type");
    let query = DriveQuery::from_cbor(where_cbor.as_slice(), &contract, &domain_document_type)
        .expect("query should be built");
    let (results, _, _) = query
        .execute_no_proof(&drive, Some(&db_transaction))
        .expect("proof should be executed");
    let names: Vec<String> = results
        .iter()
        .map(|result| {
            let document = Document::from_cbor(result.as_slice(), None, None)
                .expect("we should be able to deserialize the cbor");
            let normalized_label_value = document
                .properties
                .get("normalizedLabel")
                .expect("we should be able to get the first name");
            let normalized_label = normalized_label_value
                .as_text()
                .expect("the normalized label should be a string");
            String::from(normalized_label)
        })
        .collect();

    let a_names = ["anna-diane".to_string()];

    assert_eq!(names, a_names);

    let (proof_root_hash, proof_results, _) = query
        .execute_with_proof_only_get_elements(&drive, None)
        .expect("we should be able to a proof");
    assert_eq!(root_hash, proof_root_hash);
    assert_eq!(results, proof_results);

    let record_id_base64: Vec<String> = results
        .into_iter()
        .map(|result| {
            let document = Document::from_cbor(result.as_slice(), None, None)
                .expect("we should be able to deserialize the cbor");

            let records_value = document
                .properties
                .get("records")
                .expect("we should be able to get the records");
            let map_records_value = records_value.as_map().expect("this should be a map");
            let record_dash_unique_identity_id =
                cbor_inner_bytes_value(map_records_value, "dashUniqueIdentityId")
                    .expect("there should be a dashUniqueIdentityId");
            base64::encode(record_dash_unique_identity_id)
        })
        .collect();

    let a_record_id_base64 = ["RdBiF9ph2C6C4dRhT9C/xVSoOxb+uvduuLlT/0EEDZA=".to_string()];

    assert_eq!(record_id_base64, a_record_id_base64);

    // A query getting elements by the dashUniqueIdentityId desc

    let query_value = json!({
        "where": [
            ["records.dashUniqueIdentityId", "<=", "RdBiF9ph2C6C4dRhT9C/xVSoOxb+uvduuLlT/0EEDZA="],
        ],
        "limit": 10,
        "orderBy": [
            ["records.dashUniqueIdentityId", "desc"]
        ]
    });
    let where_cbor = common::value_to_cbor(query_value, None);
    let domain_document_type = contract
        .document_types
        .get("domain")
        .expect("contract should have a domain document type");
    let query = DriveQuery::from_cbor(where_cbor.as_slice(), &contract, &domain_document_type)
        .expect("query should be built");
    let (results, _, _) = query
        .execute_no_proof(&drive, Some(&db_transaction))
        .expect("proof should be executed");
    let names: Vec<String> = results
        .iter()
        .map(|result| {
            let document = Document::from_cbor(result.as_slice(), None, None)
                .expect("we should be able to deserialize the cbor");
            let normalized_label_value = document
                .properties
                .get("normalizedLabel")
                .expect("we should be able to get the first name");
            let normalized_label = normalized_label_value
                .as_text()
                .expect("the normalized label should be a string");
            String::from(normalized_label)
        })
        .collect();

    let a_names = [
        "anna-diane".to_string(),
        "marilyn".to_string(),
        "minna".to_string(),
    ];

    assert_eq!(names, a_names);

    let (proof_root_hash, proof_results, _) = query
        .execute_with_proof_only_get_elements(&drive, None)
        .expect("we should be able to a proof");
    assert_eq!(root_hash, proof_root_hash);
    assert_eq!(results, proof_results);

    // A query getting 2 elements asc by the dashUniqueIdentityId

    let query_value = json!({
        "where": [
            ["records.dashUniqueIdentityId", "<=", "RdBiF9ph2C6C4dRhT9C/xVSoOxb+uvduuLlT/0EEDZA="],
        ],
        "limit": 2,
        "orderBy": [
            ["records.dashUniqueIdentityId", "asc"]
        ]
    });
    let where_cbor = common::value_to_cbor(query_value, None);
    let domain_document_type = contract
        .document_types
        .get("domain")
        .expect("contract should have a domain document type");
    let query = DriveQuery::from_cbor(where_cbor.as_slice(), &contract, &domain_document_type)
        .expect("query should be built");
    let (results, _, _) = query
        .execute_no_proof(&drive, Some(&db_transaction))
        .expect("proof should be executed");
    let names: Vec<String> = results
        .iter()
        .map(|result| {
            let document = Document::from_cbor(result.as_slice(), None, None)
                .expect("we should be able to deserialize the cbor");
            let normalized_label_value = document
                .properties
                .get("normalizedLabel")
                .expect("we should be able to get the first name");
            let normalized_label = normalized_label_value
                .as_text()
                .expect("the normalized label should be a string");
            String::from(normalized_label)
        })
        .collect();

    let a_names = ["minna".to_string(), "marilyn".to_string()];

    assert_eq!(names, a_names);

    let (proof_root_hash, proof_results, _) = query
        .execute_with_proof_only_get_elements(&drive, None)
        .expect("we should be able to a proof");
    assert_eq!(root_hash, proof_root_hash);
    assert_eq!(results, proof_results);

    // A query getting all elements

    let query_value = json!({
        "orderBy": [
            ["records.dashUniqueIdentityId", "desc"]
        ]
    });
    let where_cbor = common::value_to_cbor(query_value, None);
    let domain_document_type = contract
        .document_types
        .get("domain")
        .expect("contract should have a domain document type");
    let query = DriveQuery::from_cbor(where_cbor.as_slice(), &contract, &domain_document_type)
        .expect("query should be built");
    let (results, _, _) = query
        .execute_no_proof(&drive, Some(&db_transaction))
        .expect("proof should be executed");

    assert_eq!(results.len(), 10);

    let (proof_root_hash, proof_results, _) = query
        .execute_with_proof_only_get_elements(&drive, None)
        .expect("we should be able to a proof");
    assert_eq!(root_hash, proof_root_hash);
    assert_eq!(results, proof_results);
}

#[test]
fn test_dpns_insertion_no_aliases() {
    // using ascending order with rangeTo operators
    let (drive, contract, _tmp_dir) =
        setup_dpns_test_with_data("tests/supporting_files/contract/dpns/domains-no-alias.json");

    let db_transaction = drive.grove.start_transaction();

    let query_value = json!({
        "orderBy": [["records.dashUniqueIdentityId", "desc"]],
    });

    let query_cbor = common::value_to_cbor(query_value, None);

    let domain_document_type = contract
        .document_types
        .get("domain")
        .expect("contract should have a domain document type");

    let result = drive
        .query_documents_from_contract(
            &contract,
            domain_document_type,
            query_cbor.as_slice(),
            Some(&db_transaction),
        )
        .expect("should perform query");

    assert_eq!(result.0.len(), 15);

    let (proof_root_hash, proof_results, _) = drive
        .query_documents_from_contract_as_grove_proof_only_get_elements(
            &contract,
            domain_document_type,
            query_cbor.as_slice(),
            None,
        )
        .expect("query should be executed");
    assert_eq!(
        drive
            .grove
            .root_hash(None)
            .unwrap()
            .expect("should get root hash"),
        proof_root_hash
    );
    assert_eq!(result.0, proof_results);
}

#[test]
fn test_dpns_insertion_with_aliases() {
    // using ascending order with rangeTo operators
    let (drive, contract, _tmp_dir) =
        setup_dpns_test_with_data("tests/supporting_files/contract/dpns/domains.json");

    let db_transaction = drive.grove.start_transaction();

    let query_value = json!({
        "orderBy": [["records.dashUniqueIdentityId", "desc"]],
    });

    let query_cbor = common::value_to_cbor(query_value, None);

    let domain_document_type = contract
        .document_types
        .get("domain")
        .expect("contract should have a domain document type");

    let result = drive
        .query_documents_from_contract(
            &contract,
            domain_document_type,
            query_cbor.as_slice(),
            Some(&db_transaction),
        )
        .expect("should perform query");

    assert_eq!(result.0.len(), 24);

    let (proof_root_hash, proof_results, _) = drive
        .query_documents_from_contract_as_grove_proof_only_get_elements(
            &contract,
            domain_document_type,
            query_cbor.as_slice(),
            None,
        )
        .expect("query should be executed");
    assert_eq!(
        drive
            .grove
            .root_hash(None)
            .unwrap()
            .expect("should get root hash"),
        proof_root_hash
    );
    assert_eq!(result.0, proof_results);
}

#[test]
fn test_dpns_query_start_at() {
    // The point of this test is to test the situation where we have a start at a certain value for the DPNS query.
    let (drive, contract, _tmp_dir) = setup_dpns_tests_with_batches(10, 11456);

    let db_transaction = drive.grove.start_transaction();

    let root_hash = drive
        .grove
        .root_hash(Some(&db_transaction))
        .unwrap()
        .expect("there is always a root hash");

    let expected_app_hash = vec![
<<<<<<< HEAD
        78, 90, 61, 146, 175, 168, 91, 154, 80, 56, 167, 204, 43, 54, 37, 128, 118, 16, 132, 174,
        138, 15, 211, 14, 146, 253, 12, 29, 204, 224, 186, 190,
=======
        134, 34, 13, 108, 112, 110, 180, 6, 28, 16, 148, 17, 145, 217, 252, 50, 148, 226, 205, 202,
        102, 179, 55, 177, 150, 158, 152, 204, 3, 237, 182, 81,
>>>>>>> 3d6a3e04
    ];

    assert_eq!(root_hash.as_slice(), expected_app_hash,);

    // let all_names = [
    //     "amalle".to_string(),
    //     "anna-diane".to_string(),
    //     "atalanta".to_string(),
    //     "eden".to_string(),
    //     "laureen".to_string(),
    //     "leone".to_string(),
    //     "marilyn".to_string(),
    //     "minna".to_string(),
    //     "mora".to_string(),
    //     "phillie".to_string(),
    // ];

    // A query getting one element starting with a in dash parent domain asc

    let anna_id = hex::decode("0e97eb86ceca4309751616089336a127a5d48282712473b2d0fc5663afb1a080")
        .expect("expected to decode id");
    let encoded_start_at = bs58::encode(anna_id).into_string();

    let query_value = json!({
        "where": [
            ["normalizedParentDomainName", "==", "dash"]
        ],
        "startAt":  encoded_start_at,
        "limit": 1,
        "orderBy": [
            ["normalizedLabel", "asc"]
        ]
    });
    let where_cbor = common::value_to_cbor(query_value, None);
    let domain_document_type = contract
        .document_types
        .get("domain")
        .expect("contract should have a domain document type");
    let query = DriveQuery::from_cbor(where_cbor.as_slice(), &contract, &domain_document_type)
        .expect("query should be built");
    let (results, _, _) = query
        .execute_no_proof(&drive, Some(&db_transaction))
        .expect("proof should be executed");
    let names: Vec<String> = results
        .iter()
        .map(|result| {
            let document = Document::from_cbor(result.as_slice(), None, None)
                .expect("we should be able to deserialize the cbor");
            let normalized_label_value = document
                .properties
                .get("normalizedLabel")
                .expect("we should be able to get the first name");
            let normalized_label = normalized_label_value
                .as_text()
                .expect("the normalized label should be a string");
            String::from(normalized_label)
        })
        .collect();

    let a_names = ["anna-diane".to_string()];

    assert_eq!(names, a_names);

    let (proof_root_hash, proof_results, _) = query
        .execute_with_proof_only_get_elements(&drive, None)
        .expect("we should be able to a proof");
    assert_eq!(root_hash, proof_root_hash);
    assert_eq!(results, proof_results);
}

#[test]
fn test_dpns_query_start_after() {
    // The point of this test is to test the situation where we have a start at a certain value for the DPNS query.
    let (drive, contract, _tmp_dir) = setup_dpns_tests_with_batches(10, 11456);

    let db_transaction = drive.grove.start_transaction();

    let root_hash = drive
        .grove
        .root_hash(Some(&db_transaction))
        .unwrap()
        .expect("there is always a root hash");

    let expected_app_hash = vec![
<<<<<<< HEAD
        78, 90, 61, 146, 175, 168, 91, 154, 80, 56, 167, 204, 43, 54, 37, 128, 118, 16, 132, 174,
        138, 15, 211, 14, 146, 253, 12, 29, 204, 224, 186, 190,
=======
        134, 34, 13, 108, 112, 110, 180, 6, 28, 16, 148, 17, 145, 217, 252, 50, 148, 226, 205, 202,
        102, 179, 55, 177, 150, 158, 152, 204, 3, 237, 182, 81,
>>>>>>> 3d6a3e04
    ];

    assert_eq!(root_hash.as_slice(), expected_app_hash);

    // let all_names = [
    //     "amalle".to_string(),
    //     "anna-diane".to_string(),
    //     "atalanta".to_string(),
    //     "eden".to_string(),
    //     "laureen".to_string(),
    //     "leone".to_string(),
    //     "marilyn".to_string(),
    //     "minna".to_string(),
    //     "mora".to_string(),
    //     "phillie".to_string(),
    // ];

    // A query getting one element starting with a in dash parent domain asc

    let anna_id = hex::decode("0e97eb86ceca4309751616089336a127a5d48282712473b2d0fc5663afb1a080")
        .expect("expected to decode id");
    let encoded_start_at = bs58::encode(anna_id).into_string();

    let query_value = json!({
        "where": [
            ["normalizedParentDomainName", "==", "dash"]
        ],
        "startAfter":  encoded_start_at,
        "limit": 2,
        "orderBy": [
            ["normalizedLabel", "asc"]
        ]
    });
    let where_cbor = common::value_to_cbor(query_value, None);
    let domain_document_type = contract
        .document_types
        .get("domain")
        .expect("contract should have a domain document type");
    let query = DriveQuery::from_cbor(where_cbor.as_slice(), &contract, &domain_document_type)
        .expect("query should be built");
    let (results, _, _) = query
        .execute_no_proof(&drive, Some(&db_transaction))
        .expect("proof should be executed");
    let names: Vec<String> = results
        .iter()
        .map(|result| {
            let document = Document::from_cbor(result.as_slice(), None, None)
                .expect("we should be able to deserialize the cbor");
            let normalized_label_value = document
                .properties
                .get("normalizedLabel")
                .expect("we should be able to get the first name");
            let normalized_label = normalized_label_value
                .as_text()
                .expect("the normalized label should be a string");
            String::from(normalized_label)
        })
        .collect();

    let a_names = ["atalanta".to_string(), "eden".to_string()];

    assert_eq!(names, a_names);

    let (proof_root_hash, proof_results, _) = query
        .execute_with_proof_only_get_elements(&drive, None)
        .expect("we should be able to a proof");
    assert_eq!(root_hash, proof_root_hash);
    assert_eq!(results, proof_results);
}

#[test]
fn test_dpns_query_start_at_desc() {
    // The point of this test is to test the situation where we have a start at a certain value for the DPNS query.
    let (drive, contract, _tmp_dir) = setup_dpns_tests_with_batches(10, 11456);

    let db_transaction = drive.grove.start_transaction();

    let root_hash = drive
        .grove
        .root_hash(Some(&db_transaction))
        .unwrap()
        .expect("there is always a root hash");

    let expected_app_hash = vec![
<<<<<<< HEAD
        78, 90, 61, 146, 175, 168, 91, 154, 80, 56, 167, 204, 43, 54, 37, 128, 118, 16, 132, 174,
        138, 15, 211, 14, 146, 253, 12, 29, 204, 224, 186, 190,
=======
        134, 34, 13, 108, 112, 110, 180, 6, 28, 16, 148, 17, 145, 217, 252, 50, 148, 226, 205, 202,
        102, 179, 55, 177, 150, 158, 152, 204, 3, 237, 182, 81,
>>>>>>> 3d6a3e04
    ];

    assert_eq!(root_hash.as_slice(), expected_app_hash);

    // let all_names = [
    //     "amalle".to_string(),
    //     "anna-diane".to_string(),
    //     "atalanta".to_string(),
    //     "eden".to_string(),
    //     "laureen".to_string(),
    //     "leone".to_string(),
    //     "marilyn".to_string(),
    //     "minna".to_string(),
    //     "mora".to_string(),
    //     "phillie".to_string(),
    // ];

    // A query getting one element starting with a in dash parent domain asc

    let anna_id = hex::decode("0e97eb86ceca4309751616089336a127a5d48282712473b2d0fc5663afb1a080")
        .expect("expected to decode id");
    let encoded_start_at = bs58::encode(anna_id).into_string();

    let query_value = json!({
        "where": [
            ["normalizedParentDomainName", "==", "dash"]
        ],
        "startAt": encoded_start_at,
        "limit": 2,
        "orderBy": [
            ["normalizedLabel", "desc"]
        ]
    });
    let where_cbor = common::value_to_cbor(query_value, None);
    let domain_document_type = contract
        .document_types
        .get("domain")
        .expect("contract should have a domain document type");
    let query = DriveQuery::from_cbor(where_cbor.as_slice(), &contract, &domain_document_type)
        .expect("query should be built");
    let (results, _, _) = query
        .execute_no_proof(&drive, Some(&db_transaction))
        .expect("proof should be executed");
    let names: Vec<String> = results
        .iter()
        .map(|result| {
            let document = Document::from_cbor(result.as_slice(), None, None)
                .expect("we should be able to deserialize the cbor");
            let normalized_label_value = document
                .properties
                .get("normalizedLabel")
                .expect("we should be able to get the first name");
            let normalized_label = normalized_label_value
                .as_text()
                .expect("the normalized label should be a string");
            String::from(normalized_label)
        })
        .collect();

    let a_names = ["anna-diane".to_string(), "amalle".to_string()];

    assert_eq!(names, a_names);

    let (proof_root_hash, proof_results, _) = query
        .execute_with_proof_only_get_elements(&drive, None)
        .expect("we should be able to a proof");
    assert_eq!(root_hash, proof_root_hash);
    assert_eq!(results, proof_results);
}

#[test]
fn test_dpns_query_start_after_desc() {
    // The point of this test is to test the situation where we have a start at a certain value for the DPNS query.
    let (drive, contract, _tmp_dir) = setup_dpns_tests_with_batches(10, 11456);

    let db_transaction = drive.grove.start_transaction();

    let root_hash = drive
        .grove
        .root_hash(Some(&db_transaction))
        .unwrap()
        .expect("there is always a root hash");

    let expected_app_hash = vec![
<<<<<<< HEAD
        78, 90, 61, 146, 175, 168, 91, 154, 80, 56, 167, 204, 43, 54, 37, 128, 118, 16, 132, 174,
        138, 15, 211, 14, 146, 253, 12, 29, 204, 224, 186, 190,
=======
        134, 34, 13, 108, 112, 110, 180, 6, 28, 16, 148, 17, 145, 217, 252, 50, 148, 226, 205, 202,
        102, 179, 55, 177, 150, 158, 152, 204, 3, 237, 182, 81,
>>>>>>> 3d6a3e04
    ];

    assert_eq!(root_hash.as_slice(), expected_app_hash);

    // let all_names = [
    //     "amalle".to_string(),
    //     "anna-diane".to_string(),
    //     "atalanta".to_string(),
    //     "eden".to_string(),
    //     "laureen".to_string(),
    //     "leone".to_string(),
    //     "marilyn".to_string(),
    //     "minna".to_string(),
    //     "mora".to_string(),
    //     "phillie".to_string(),
    // ];

    // A query getting one element starting with a in dash parent domain asc

    let anna_id = hex::decode("0e97eb86ceca4309751616089336a127a5d48282712473b2d0fc5663afb1a080")
        .expect("expected to decode id");
    let encoded_start_at = bs58::encode(anna_id).into_string();

    let query_value = json!({
        "where": [
            ["normalizedParentDomainName", "==", "dash"]
        ],
        "startAfter": encoded_start_at,
        "limit": 2,
        "orderBy": [
            ["normalizedLabel", "desc"]
        ]
    });
    let where_cbor = common::value_to_cbor(query_value, None);
    let domain_document_type = contract
        .document_types
        .get("domain")
        .expect("contract should have a domain document type");
    let query = DriveQuery::from_cbor(where_cbor.as_slice(), &contract, &domain_document_type)
        .expect("query should be built");
    let (results, _, _) = query
        .execute_no_proof(&drive, Some(&db_transaction))
        .expect("proof should be executed");
    let names: Vec<String> = results
        .iter()
        .map(|result| {
            let document = Document::from_cbor(result.as_slice(), None, None)
                .expect("we should be able to deserialize the cbor");
            let normalized_label_value = document
                .properties
                .get("normalizedLabel")
                .expect("we should be able to get the first name");
            let normalized_label = normalized_label_value
                .as_text()
                .expect("the normalized label should be a string");
            String::from(normalized_label)
        })
        .collect();

    let a_names = ["amalle".to_string()];

    assert_eq!(names, a_names);

    let (proof_root_hash, proof_results, _) = query
        .execute_with_proof_only_get_elements(&drive, None)
        .expect("we should be able to a proof");
    assert_eq!(root_hash, proof_root_hash);
    assert_eq!(results, proof_results);
}

#[test]
fn test_dpns_query_start_at_with_null_id() {
    // The point of this test is to test the situation where we have a start at inside an index with a null value
    // While dpns doesn't really support this, other contracts might allow null values.
    // We are just using the DPNS contract because it is handy.
    let (drive, contract, _tmp_dir) = setup_dpns_tests_with_batches(10, 11456);

    let document_type = contract
        .document_type_for_name("domain")
        .expect("expected to get document type");

    let db_transaction = drive.grove.start_transaction();

    let mut rng = rand::rngs::StdRng::seed_from_u64(11456);

    let domain0_id = Vec::from(rng.gen::<[u8; 32]>());
    let domain0 = Domain {
        id: domain0_id.clone(),
        owner_id: Vec::from(rng.gen::<[u8; 32]>()),
        label: None,
        normalized_label: None,
        normalized_parent_domain_name: "dash".to_string(),
        records: Records {
            dash_unique_identity_id: Vec::from(rng.gen::<[u8; 32]>()),
        },
        preorder_salt: Vec::from(rng.gen::<[u8; 32]>()),
        subdomain_rules: false,
    };

    let value0 = serde_json::to_value(&domain0).expect("serialized domain");
    let document_cbor0 =
        common::value_to_cbor(value0, Some(rs_drive::drive::defaults::PROTOCOL_VERSION));
    let document0 = Document::from_cbor(document_cbor0.as_slice(), None, None)
        .expect("document should be properly deserialized");

    let storage_flags = StorageFlags { epoch: 0 };

    drive
        .add_document_for_contract(
            DocumentAndContractInfo {
                document_info: DocumentAndSerialization((
                    &document0,
                    &document_cbor0,
                    &storage_flags,
                )),
                contract: &contract,
                document_type,
                owner_id: None,
            },
            true,
            0f64,
            true,
            Some(&db_transaction),
        )
        .expect("document should be inserted");

    let domain1_id = Vec::from(rng.gen::<[u8; 32]>());

    let domain1 = Domain {
        id: domain1_id,
        owner_id: Vec::from(rng.gen::<[u8; 32]>()),
        label: None,
        normalized_label: None,
        normalized_parent_domain_name: "dash".to_string(),
        records: Records {
            dash_unique_identity_id: Vec::from(rng.gen::<[u8; 32]>()),
        },
        preorder_salt: Vec::from(rng.gen::<[u8; 32]>()),
        subdomain_rules: false,
    };

    let value1 = serde_json::to_value(&domain1).expect("serialized domain");
    let document_cbor1 =
        common::value_to_cbor(value1, Some(rs_drive::drive::defaults::PROTOCOL_VERSION));
    let document1 = Document::from_cbor(document_cbor1.as_slice(), None, None)
        .expect("document should be properly deserialized");

    let storage_flags = StorageFlags { epoch: 0 };
    drive
        .add_document_for_contract(
            DocumentAndContractInfo {
                document_info: DocumentAndSerialization((
                    &document1,
                    &document_cbor1,
                    &storage_flags,
                )),
                contract: &contract,
                document_type,
                owner_id: None,
            },
            true,
            0f64,
            true,
            Some(&db_transaction),
        )
        .expect("document should be inserted");

    drive
        .grove
        .commit_transaction(db_transaction)
        .unwrap()
        .expect("transaction should be committed");

    let db_transaction = drive.grove.start_transaction();

    let root_hash = drive
        .grove
        .root_hash(Some(&db_transaction))
        .unwrap()
        .expect("there is always a root hash");

    let expected_app_hash = vec![
<<<<<<< HEAD
        229, 247, 226, 118, 94, 235, 24, 255, 214, 72, 152, 175, 194, 172, 206, 248, 65, 125, 206,
        180, 151, 214, 105, 9, 80, 22, 190, 36, 59, 73, 138, 44,
=======
        49, 158, 39, 246, 176, 72, 69, 78, 141, 163, 140, 1, 167, 52, 219, 155, 82, 114, 243, 76,
        52, 34, 39, 184, 7, 119, 226, 43, 249, 123, 2, 160,
>>>>>>> 3d6a3e04
    ];

    assert_eq!(root_hash.as_slice(), expected_app_hash);

    // let all_names = [
    //     "".to_string(), x2
    //     "amalle".to_string(),
    //     "anna-diane".to_string(),
    //     "atalanta".to_string(),
    //     "eden".to_string(),
    //     "laureen".to_string(),
    //     "leone".to_string(),
    //     "marilyn".to_string(),
    //     "minna".to_string(),
    //     "mora".to_string(),
    //     "phillie".to_string(),
    // ];

    // A query getting one element starting with a in dash parent domain asc

    let encoded_start_at = bs58::encode(domain0_id).into_string();

    let query_value = json!({
        "where": [
            ["normalizedParentDomainName", "==", "dash"]
        ],
        "startAt":  encoded_start_at,
        "limit": 3,
        "orderBy": [
            ["normalizedLabel", "asc"]
        ]
    });
    let where_cbor = common::value_to_cbor(query_value, None);
    let domain_document_type = contract
        .document_types
        .get("domain")
        .expect("contract should have a domain document type");
    let query = DriveQuery::from_cbor(where_cbor.as_slice(), &contract, &domain_document_type)
        .expect("query should be built");

    let (results, _, _) = query
        .execute_no_proof(&drive, Some(&db_transaction))
        .expect("proof should be executed");
    let names: Vec<String> = results
        .iter()
        .map(|result| {
            let document = Document::from_cbor(result.as_slice(), None, None)
                .expect("we should be able to deserialize the cbor");
            let normalized_label_value = document
                .properties
                .get("normalizedLabel")
                .expect("we should be able to get the first name");
            if normalized_label_value.is_null() {
                String::from("")
            } else {
                let normalized_label = normalized_label_value
                    .as_text()
                    .expect("the normalized label should be a string");
                String::from(normalized_label)
            }
        })
        .collect();

    let a_names = [
        "".to_string(),
        "amalle".to_string(),
        "anna-diane".to_string(),
    ];

    assert_eq!(names, a_names);

    let (proof_root_hash, proof_results, _) = query
        .execute_with_proof_only_get_elements(&drive, None)
        .expect("we should be able to a proof");
    assert_eq!(root_hash, proof_root_hash);
    assert_eq!(results, proof_results);
}

#[test]
fn test_dpns_query_start_after_with_null_id() {
    // The point of this test is to test the situation where we have a start at inside an index with a null value
    // While dpns doesn't really support this, other contracts might allow null values.
    // We are just using the DPNS contract because it is handy.
    let (drive, contract, _tmp_dir) = setup_dpns_tests_with_batches(10, 11456);

    let document_type = contract
        .document_type_for_name("domain")
        .expect("expected to get document type");

    let db_transaction = drive.grove.start_transaction();

    let mut rng = rand::rngs::StdRng::seed_from_u64(11456);

    let domain0_id = Vec::from(rng.gen::<[u8; 32]>());
    let domain0 = Domain {
        id: domain0_id.clone(),
        owner_id: Vec::from(rng.gen::<[u8; 32]>()),
        label: None,
        normalized_label: None,
        normalized_parent_domain_name: "dash".to_string(),
        records: Records {
            dash_unique_identity_id: Vec::from(rng.gen::<[u8; 32]>()),
        },
        preorder_salt: Vec::from(rng.gen::<[u8; 32]>()),
        subdomain_rules: false,
    };

    let value0 = serde_json::to_value(&domain0).expect("serialized domain");
    let document_cbor0 =
        common::value_to_cbor(value0, Some(rs_drive::drive::defaults::PROTOCOL_VERSION));
    let document0 = Document::from_cbor(document_cbor0.as_slice(), None, None)
        .expect("document should be properly deserialized");

    let storage_flags = StorageFlags { epoch: 0 };

    drive
        .add_document_for_contract(
            DocumentAndContractInfo {
                document_info: DocumentAndSerialization((
                    &document0,
                    &document_cbor0,
                    &storage_flags,
                )),
                contract: &contract,
                document_type,
                owner_id: None,
            },
            true,
            0f64,
            true,
            Some(&db_transaction),
        )
        .expect("document should be inserted");

    let domain1_id = Vec::from(rng.gen::<[u8; 32]>());

    let domain1 = Domain {
        id: domain1_id,
        owner_id: Vec::from(rng.gen::<[u8; 32]>()),
        label: None,
        normalized_label: None,
        normalized_parent_domain_name: "dash".to_string(),
        records: Records {
            dash_unique_identity_id: Vec::from(rng.gen::<[u8; 32]>()),
        },
        preorder_salt: Vec::from(rng.gen::<[u8; 32]>()),
        subdomain_rules: false,
    };

    let value1 = serde_json::to_value(&domain1).expect("serialized domain");
    let document_cbor1 =
        common::value_to_cbor(value1, Some(rs_drive::drive::defaults::PROTOCOL_VERSION));
    let document1 = Document::from_cbor(document_cbor1.as_slice(), None, None)
        .expect("document should be properly deserialized");

    let storage_flags = StorageFlags { epoch: 0 };

    drive
        .add_document_for_contract(
            DocumentAndContractInfo {
                document_info: DocumentAndSerialization((
                    &document1,
                    &document_cbor1,
                    &storage_flags,
                )),
                contract: &contract,
                document_type,
                owner_id: None,
            },
            true,
            0f64,
            true,
            Some(&db_transaction),
        )
        .expect("document should be inserted");

    drive
        .grove
        .commit_transaction(db_transaction)
        .unwrap()
        .expect("transaction should be committed");

    let db_transaction = drive.grove.start_transaction();

    let root_hash = drive
        .grove
        .root_hash(Some(&db_transaction))
        .unwrap()
        .expect("there is always a root hash");

    let expected_app_hash = vec![
<<<<<<< HEAD
        229, 247, 226, 118, 94, 235, 24, 255, 214, 72, 152, 175, 194, 172, 206, 248, 65, 125, 206,
        180, 151, 214, 105, 9, 80, 22, 190, 36, 59, 73, 138, 44,
=======
        49, 158, 39, 246, 176, 72, 69, 78, 141, 163, 140, 1, 167, 52, 219, 155, 82, 114, 243, 76,
        52, 34, 39, 184, 7, 119, 226, 43, 249, 123, 2, 160,
>>>>>>> 3d6a3e04
    ];

    assert_eq!(root_hash.as_slice(), expected_app_hash);

    // let all_names = [
    //     "".to_string(), x2
    //     "amalle".to_string(),
    //     "anna-diane".to_string(),
    //     "atalanta".to_string(),
    //     "eden".to_string(),
    //     "laureen".to_string(),
    //     "leone".to_string(),
    //     "marilyn".to_string(),
    //     "minna".to_string(),
    //     "mora".to_string(),
    //     "phillie".to_string(),
    // ];

    // A query getting one element starting with a in dash parent domain asc

    let encoded_start_at = bs58::encode(domain0_id).into_string();

    let query_value = json!({
        "where": [
            ["normalizedParentDomainName", "==", "dash"]
        ],
        "startAfter":  encoded_start_at,
        "limit": 2,
        "orderBy": [
            ["normalizedLabel", "asc"]
        ]
    });
    let where_cbor = common::value_to_cbor(query_value, None);
    let domain_document_type = contract
        .document_types
        .get("domain")
        .expect("contract should have a domain document type");
    let query = DriveQuery::from_cbor(where_cbor.as_slice(), &contract, &domain_document_type)
        .expect("query should be built");

    // We are commenting this out on purpose to make it easier to find
    // let mut query_operations: Vec<QueryOperation> = vec![];
    // let path_query = query
    //     .construct_path_query_operations(&drive, Some(&db_transaction), &mut query_operations)
    //     .expect("expected to construct a path query");
    // println!("{:#?}", path_query);
    let (results, _, _) = query
        .execute_no_proof(&drive, Some(&db_transaction))
        .expect("proof should be executed");
    let names: Vec<String> = results
        .iter()
        .map(|result| {
            let document = Document::from_cbor(result.as_slice(), None, None)
                .expect("we should be able to deserialize the cbor");
            let normalized_label_value = document
                .properties
                .get("normalizedLabel")
                .expect("we should be able to get the first name");
            if normalized_label_value.is_null() {
                String::from("")
            } else {
                let normalized_label = normalized_label_value
                    .as_text()
                    .expect("the normalized label should be a string");
                String::from(normalized_label)
            }
        })
        .collect();

    let a_names = ["amalle".to_string(), "anna-diane".to_string()];

    assert_eq!(names, a_names);

    let (proof_root_hash, proof_results, _) = query
        .execute_with_proof_only_get_elements(&drive, None)
        .expect("we should be able to a proof");
    assert_eq!(root_hash, proof_root_hash);
    assert_eq!(results, proof_results);
}

#[test]
fn test_dpns_query_start_after_with_null_id_desc() {
    // The point of this test is to test the situation where we have a start at inside an index with a null value
    // While dpns doesn't really support this, other contracts might allow null values.
    // We are just using the DPNS contract because it is handy.
    let (drive, contract, _tmp_dir) = setup_dpns_tests_with_batches(10, 11456);

    let document_type = contract
        .document_type_for_name("domain")
        .expect("expected to get document type");

    let db_transaction = drive.grove.start_transaction();

    let mut rng = rand::rngs::StdRng::seed_from_u64(11456);

    let domain0_id = Vec::from(rng.gen::<[u8; 32]>());
    let domain0 = Domain {
        id: domain0_id.clone(),
        owner_id: Vec::from(rng.gen::<[u8; 32]>()),
        label: None,
        normalized_label: None,
        normalized_parent_domain_name: "dash".to_string(),
        records: Records {
            dash_unique_identity_id: Vec::from(rng.gen::<[u8; 32]>()),
        },
        preorder_salt: Vec::from(rng.gen::<[u8; 32]>()),
        subdomain_rules: false,
    };

    let value0 = serde_json::to_value(&domain0).expect("serialized domain");
    let document_cbor0 =
        common::value_to_cbor(value0, Some(rs_drive::drive::defaults::PROTOCOL_VERSION));
    let document0 = Document::from_cbor(document_cbor0.as_slice(), None, None)
        .expect("document should be properly deserialized");

    let storage_flags = StorageFlags { epoch: 0 };

    drive
        .add_document_for_contract(
            DocumentAndContractInfo {
                document_info: DocumentAndSerialization((
                    &document0,
                    &document_cbor0,
                    &storage_flags,
                )),
                contract: &contract,
                document_type,
                owner_id: None,
            },
            true,
            0f64,
            true,
            Some(&db_transaction),
        )
        .expect("document should be inserted");

    let domain1_id = Vec::from(rng.gen::<[u8; 32]>());

    let domain1 = Domain {
        id: domain1_id.clone(),
        owner_id: Vec::from(rng.gen::<[u8; 32]>()),
        label: None,
        normalized_label: None,
        normalized_parent_domain_name: "dash".to_string(),
        records: Records {
            dash_unique_identity_id: Vec::from(rng.gen::<[u8; 32]>()),
        },
        preorder_salt: Vec::from(rng.gen::<[u8; 32]>()),
        subdomain_rules: false,
    };

    let value1 = serde_json::to_value(&domain1).expect("serialized domain");
    let document_cbor1 =
        common::value_to_cbor(value1, Some(rs_drive::drive::defaults::PROTOCOL_VERSION));
    let document1 = Document::from_cbor(document_cbor1.as_slice(), None, None)
        .expect("document should be properly deserialized");

    let storage_flags = StorageFlags { epoch: 0 };

    drive
        .add_document_for_contract(
            DocumentAndContractInfo {
                document_info: DocumentAndSerialization((
                    &document1,
                    &document_cbor1,
                    &storage_flags,
                )),
                contract: &contract,
                document_type,
                owner_id: None,
            },
            true,
            0f64,
            true,
            Some(&db_transaction),
        )
        .expect("document should be inserted");

    drive
        .grove
        .commit_transaction(db_transaction)
        .unwrap()
        .expect("transaction should be committed");

    let db_transaction = drive.grove.start_transaction();

    let root_hash = drive
        .grove
        .root_hash(Some(&db_transaction))
        .unwrap()
        .expect("there is always a root hash");

    let expected_app_hash = vec![
<<<<<<< HEAD
        229, 247, 226, 118, 94, 235, 24, 255, 214, 72, 152, 175, 194, 172, 206, 248, 65, 125, 206,
        180, 151, 214, 105, 9, 80, 22, 190, 36, 59, 73, 138, 44,
=======
        49, 158, 39, 246, 176, 72, 69, 78, 141, 163, 140, 1, 167, 52, 219, 155, 82, 114, 243, 76,
        52, 34, 39, 184, 7, 119, 226, 43, 249, 123, 2, 160,
>>>>>>> 3d6a3e04
    ];

    assert_eq!(root_hash.as_slice(), expected_app_hash,);

    // let all_names = [
    //     "".to_string(), x2
    //     "amalle".to_string(),
    //     "anna-diane".to_string(),
    //     "atalanta".to_string(),
    //     "eden".to_string(),
    //     "laureen".to_string(),
    //     "leone".to_string(),
    //     "marilyn".to_string(),
    //     "minna".to_string(),
    //     "mora".to_string(),
    //     "phillie".to_string(),
    // ];

    assert_eq!(
        hex::encode(domain0_id.as_slice()),
        "8795eaa85e6f39a0d99ac8642a39e273204c57b1594dcd4f53f549fb5160fa32"
    );
    assert_eq!(
        hex::encode(domain1_id.as_slice()),
        "0baa338e26a9344b6d0fcf8f525dfc160c160a7a52ef3301a7e55fccf41d7385"
    );

    // A query getting two elements starting with domain0
    // We should get domain0 only because we have an ascending order on the ids always
    // And also because there is nothing below ""
    let encoded_start_at = bs58::encode(domain0_id.clone()).into_string();

    let query_value = json!({
        "where": [
            ["normalizedParentDomainName", "==", "dash"]
        ],
        "startAt":  encoded_start_at,
        "limit": 2,
        "orderBy": [
            ["normalizedLabel", "desc"]
        ]
    });
    let where_cbor = common::value_to_cbor(query_value, None);
    let domain_document_type = contract
        .document_types
        .get("domain")
        .expect("contract should have a domain document type");
    let query = DriveQuery::from_cbor(where_cbor.as_slice(), &contract, &domain_document_type)
        .expect("query should be built");
    let (results, _, _) = query
        .execute_no_proof(&drive, Some(&db_transaction))
        .expect("proof should be executed");
    let docs: Vec<Vec<u8>> = results
        .clone()
        .into_iter()
        .map(|result| {
            let document = Document::from_cbor(result.as_slice(), None, None)
                .expect("we should be able to deserialize the cbor");
            Vec::from(document.id)
        })
        .collect();

    let (proof_root_hash, proof_results, _) = query
        .execute_with_proof_only_get_elements(&drive, None)
        .expect("we should be able to a proof");
    assert_eq!(root_hash, proof_root_hash);
    assert_eq!(results, proof_results);

    // The explanation is a little interesting
    // domain1 is smaller than domain0
    // however on the lowest lever the order never matters, so we are always ascending on the id
    // hence we will get domain1
    let expected_docs = [domain0_id.clone()];

    assert_eq!(docs, expected_docs);

    // A query getting two elements starting with domain1
    // We should get domain1, domain0 only because we have an ascending order on the ids always
    let encoded_start_at = bs58::encode(domain1_id.clone()).into_string();

    let query_value = json!({
        "where": [
            ["normalizedParentDomainName", "==", "dash"]
        ],
        "startAt":  encoded_start_at,
        "limit": 2,
        "orderBy": [
            ["normalizedLabel", "desc"]
        ]
    });
    let where_cbor = common::value_to_cbor(query_value, None);
    let domain_document_type = contract
        .document_types
        .get("domain")
        .expect("contract should have a domain document type");
    let query = DriveQuery::from_cbor(where_cbor.as_slice(), &contract, &domain_document_type)
        .expect("query should be built");
    let (results, _, _) = query
        .execute_no_proof(&drive, Some(&db_transaction))
        .expect("proof should be executed");
    let docs: Vec<Vec<u8>> = results
        .iter()
        .map(|result| {
            let document = Document::from_cbor(result.as_slice(), None, None)
                .expect("we should be able to deserialize the cbor");
            Vec::from(document.id)
        })
        .collect();

    // The explanation is a little interesting
    // domain1 is smaller than domain0
    // however on the lowest lever the order never matters, so we are always ascending on the id
    // hence we will get domain1
    let expected_docs = [domain1_id, domain0_id];

    assert_eq!(docs, expected_docs);
    let (proof_root_hash, proof_results, _) = query
        .execute_with_proof_only_get_elements(&drive, None)
        .expect("we should be able to a proof");
    assert_eq!(root_hash, proof_root_hash);
    assert_eq!(results, proof_results);

    // A query getting one element starting with a in dash parent domain asc

    let anna_id = hex::decode("0e97eb86ceca4309751616089336a127a5d48282712473b2d0fc5663afb1a080")
        .expect("expected to decode id");
    let encoded_start_at = bs58::encode(anna_id).into_string();

    let query_value = json!({
        "where": [
            ["normalizedParentDomainName", "==", "dash"]
        ],
        "startAfter":  encoded_start_at,
        "limit": 2,
        "orderBy": [
            ["normalizedLabel", "desc"]
        ]
    });
    let where_cbor = common::value_to_cbor(query_value, None);
    let domain_document_type = contract
        .document_types
        .get("domain")
        .expect("contract should have a domain document type");
    let query = DriveQuery::from_cbor(where_cbor.as_slice(), &contract, &domain_document_type)
        .expect("query should be built");
    let (results, _, _) = query
        .execute_no_proof(&drive, Some(&db_transaction))
        .expect("proof should be executed");
    let names: Vec<String> = results
        .iter()
        .map(|result| {
            let document = Document::from_cbor(result.as_slice(), None, None)
                .expect("we should be able to deserialize the cbor");
            let normalized_label_value = document
                .properties
                .get("normalizedLabel")
                .expect("we should be able to get the first name");
            if normalized_label_value.is_null() {
                String::from("")
            } else {
                let normalized_label = normalized_label_value
                    .as_text()
                    .expect("the normalized label should be a string");
                String::from(normalized_label)
            }
        })
        .collect();

    let a_names = ["amalle".to_string(), "".to_string()];

    assert_eq!(names, a_names);

    let (proof_root_hash, proof_results, _) = query
        .execute_with_proof_only_get_elements(&drive, None)
        .expect("we should be able to a proof");
    assert_eq!(root_hash, proof_root_hash);
    assert_eq!(results, proof_results);
}<|MERGE_RESOLUTION|>--- conflicted
+++ resolved
@@ -115,9 +115,6 @@
 
 pub fn setup_family_tests(count: u32, batching: bool, seed: u64) -> (Drive, Contract, TempDir) {
     let tmp_dir = TempDir::new().unwrap();
-<<<<<<< HEAD
-    let drive: Drive = Drive::open(&tmp_dir, None).expect("expected to open Drive successfully");
-=======
     let drive_config = if batching {
         Some(DriveConfig::default_with_batches())
     } else {
@@ -125,7 +122,6 @@
     };
     let drive: Drive =
         Drive::open(&tmp_dir, drive_config).expect("expected to open Drive successfully");
->>>>>>> 3d6a3e04
 
     let db_transaction = drive.grove.start_transaction();
 
@@ -188,9 +184,6 @@
     seed: u64,
 ) -> (Drive, Contract, TempDir) {
     let tmp_dir = TempDir::new().unwrap();
-<<<<<<< HEAD
-    let drive: Drive = Drive::open(&tmp_dir, None).expect("expected to open Drive successfully");
-=======
     let drive_config = if batching {
         Some(DriveConfig::default_with_batches())
     } else {
@@ -198,7 +191,6 @@
     };
     let drive: Drive =
         Drive::open(&tmp_dir, drive_config).expect("expected to open Drive successfully");
->>>>>>> 3d6a3e04
 
     let db_transaction = drive.grove.start_transaction();
 
@@ -348,25 +340,15 @@
     }
 }
 
-<<<<<<< HEAD
-pub fn setup_dpns_tests(count: u32, seed: u64) -> (Drive, Contract, TempDir) {
-    let tmp_dir = TempDir::new().unwrap();
-    let drive: Drive = Drive::open(&tmp_dir, None).expect("expected to open Drive successfully");
-=======
 pub fn setup_dpns_tests_with_batches(count: u32, seed: u64) -> (Drive, Contract, TempDir) {
     let tmp_dir = TempDir::new().unwrap();
     let drive: Drive = Drive::open(&tmp_dir, Some(DriveConfig::default_with_batches()))
         .expect("expected to open Drive successfully");
->>>>>>> 3d6a3e04
 
     let db_transaction = drive.grove.start_transaction();
 
     drive
-<<<<<<< HEAD
-        .create_root_tree(Some(&db_transaction))
-=======
         .create_initial_state_structure(Some(&db_transaction))
->>>>>>> 3d6a3e04
         .expect("expected to create root tree successfully");
 
     // setup code
@@ -509,13 +491,8 @@
         .expect("there is always a root hash");
 
     let expected_app_hash = vec![
-<<<<<<< HEAD
-        94, 60, 28, 38, 169, 85, 231, 213, 82, 10, 112, 30, 116, 60, 72, 61, 14, 228, 168, 245,
-        254, 74, 137, 171, 209, 175, 205, 131, 143, 198, 25, 32,
-=======
         232, 7, 232, 41, 119, 242, 13, 28, 68, 33, 95, 195, 64, 85, 5, 185, 117, 93, 167, 217, 17,
         11, 250, 239, 39, 21, 216, 146, 123, 5, 57, 151,
->>>>>>> 3d6a3e04
     ];
 
     assert_eq!(root_hash.as_slice(), expected_app_hash);
@@ -1681,13 +1658,8 @@
     assert_eq!(
         root_hash.as_slice(),
         vec![
-<<<<<<< HEAD
-            223, 166, 219, 243, 167, 129, 163, 3, 67, 72, 25, 97, 69, 30, 203, 150, 10, 165, 36,
-            36, 196, 234, 156, 221, 174, 24, 249, 49, 157, 233, 251, 204
-=======
             123, 217, 4, 12, 204, 137, 136, 164, 152, 171, 194, 21, 132, 54, 73, 150, 255, 43, 214,
             50, 246, 62, 50, 116, 164, 48, 5, 7, 143, 137, 49, 143,
->>>>>>> 3d6a3e04
         ],
     );
 }
@@ -1705,13 +1677,8 @@
         .expect("there is always a root hash");
 
     let expected_app_hash = vec![
-<<<<<<< HEAD
-        94, 60, 28, 38, 169, 85, 231, 213, 82, 10, 112, 30, 116, 60, 72, 61, 14, 228, 168, 245,
-        254, 74, 137, 171, 209, 175, 205, 131, 143, 198, 25, 32,
-=======
         232, 7, 232, 41, 119, 242, 13, 28, 68, 33, 95, 195, 64, 85, 5, 185, 117, 93, 167, 217, 17,
         11, 250, 239, 39, 21, 216, 146, 123, 5, 57, 151,
->>>>>>> 3d6a3e04
     ];
 
     assert_eq!(root_hash.as_slice(), expected_app_hash);
@@ -2087,13 +2054,8 @@
         .expect("there is always a root hash");
 
     let expected_app_hash = vec![
-<<<<<<< HEAD
-        207, 205, 157, 248, 102, 135, 171, 209, 223, 215, 131, 60, 253, 135, 178, 60, 175, 180,
-        112, 174, 238, 57, 27, 53, 10, 214, 82, 105, 207, 28, 177, 218,
-=======
         168, 127, 27, 50, 178, 75, 152, 55, 191, 227, 129, 69, 15, 204, 195, 55, 50, 251, 0, 190,
         115, 239, 222, 106, 36, 121, 53, 64, 99, 114, 106, 253,
->>>>>>> 3d6a3e04
     ];
 
     assert_eq!(root_hash.as_slice(), expected_app_hash);
@@ -2204,13 +2166,8 @@
         .expect("there is always a root hash");
 
     let expected_app_hash = vec![
-<<<<<<< HEAD
-        94, 60, 28, 38, 169, 85, 231, 213, 82, 10, 112, 30, 116, 60, 72, 61, 14, 228, 168, 245,
-        254, 74, 137, 171, 209, 175, 205, 131, 143, 198, 25, 32,
-=======
         232, 7, 232, 41, 119, 242, 13, 28, 68, 33, 95, 195, 64, 85, 5, 185, 117, 93, 167, 217, 17,
         11, 250, 239, 39, 21, 216, 146, 123, 5, 57, 151,
->>>>>>> 3d6a3e04
     ];
 
     assert_eq!(root_hash.as_slice(), expected_app_hash);
@@ -2275,13 +2232,8 @@
         .expect("there is always a root hash");
 
     let expected_app_hash = vec![
-<<<<<<< HEAD
-        78, 90, 61, 146, 175, 168, 91, 154, 80, 56, 167, 204, 43, 54, 37, 128, 118, 16, 132, 174,
-        138, 15, 211, 14, 146, 253, 12, 29, 204, 224, 186, 190,
-=======
         134, 34, 13, 108, 112, 110, 180, 6, 28, 16, 148, 17, 145, 217, 252, 50, 148, 226, 205, 202,
         102, 179, 55, 177, 150, 158, 152, 204, 3, 237, 182, 81,
->>>>>>> 3d6a3e04
     ];
 
     assert_eq!(root_hash.as_slice(), expected_app_hash);
@@ -2778,13 +2730,8 @@
         .expect("there is always a root hash");
 
     let expected_app_hash = vec![
-<<<<<<< HEAD
-        78, 90, 61, 146, 175, 168, 91, 154, 80, 56, 167, 204, 43, 54, 37, 128, 118, 16, 132, 174,
-        138, 15, 211, 14, 146, 253, 12, 29, 204, 224, 186, 190,
-=======
         134, 34, 13, 108, 112, 110, 180, 6, 28, 16, 148, 17, 145, 217, 252, 50, 148, 226, 205, 202,
         102, 179, 55, 177, 150, 158, 152, 204, 3, 237, 182, 81,
->>>>>>> 3d6a3e04
     ];
 
     assert_eq!(root_hash.as_slice(), expected_app_hash,);
@@ -2869,13 +2816,8 @@
         .expect("there is always a root hash");
 
     let expected_app_hash = vec![
-<<<<<<< HEAD
-        78, 90, 61, 146, 175, 168, 91, 154, 80, 56, 167, 204, 43, 54, 37, 128, 118, 16, 132, 174,
-        138, 15, 211, 14, 146, 253, 12, 29, 204, 224, 186, 190,
-=======
         134, 34, 13, 108, 112, 110, 180, 6, 28, 16, 148, 17, 145, 217, 252, 50, 148, 226, 205, 202,
         102, 179, 55, 177, 150, 158, 152, 204, 3, 237, 182, 81,
->>>>>>> 3d6a3e04
     ];
 
     assert_eq!(root_hash.as_slice(), expected_app_hash);
@@ -2960,13 +2902,8 @@
         .expect("there is always a root hash");
 
     let expected_app_hash = vec![
-<<<<<<< HEAD
-        78, 90, 61, 146, 175, 168, 91, 154, 80, 56, 167, 204, 43, 54, 37, 128, 118, 16, 132, 174,
-        138, 15, 211, 14, 146, 253, 12, 29, 204, 224, 186, 190,
-=======
         134, 34, 13, 108, 112, 110, 180, 6, 28, 16, 148, 17, 145, 217, 252, 50, 148, 226, 205, 202,
         102, 179, 55, 177, 150, 158, 152, 204, 3, 237, 182, 81,
->>>>>>> 3d6a3e04
     ];
 
     assert_eq!(root_hash.as_slice(), expected_app_hash);
@@ -3051,13 +2988,8 @@
         .expect("there is always a root hash");
 
     let expected_app_hash = vec![
-<<<<<<< HEAD
-        78, 90, 61, 146, 175, 168, 91, 154, 80, 56, 167, 204, 43, 54, 37, 128, 118, 16, 132, 174,
-        138, 15, 211, 14, 146, 253, 12, 29, 204, 224, 186, 190,
-=======
         134, 34, 13, 108, 112, 110, 180, 6, 28, 16, 148, 17, 145, 217, 252, 50, 148, 226, 205, 202,
         102, 179, 55, 177, 150, 158, 152, 204, 3, 237, 182, 81,
->>>>>>> 3d6a3e04
     ];
 
     assert_eq!(root_hash.as_slice(), expected_app_hash);
@@ -3240,13 +3172,8 @@
         .expect("there is always a root hash");
 
     let expected_app_hash = vec![
-<<<<<<< HEAD
-        229, 247, 226, 118, 94, 235, 24, 255, 214, 72, 152, 175, 194, 172, 206, 248, 65, 125, 206,
-        180, 151, 214, 105, 9, 80, 22, 190, 36, 59, 73, 138, 44,
-=======
         49, 158, 39, 246, 176, 72, 69, 78, 141, 163, 140, 1, 167, 52, 219, 155, 82, 114, 243, 76,
         52, 34, 39, 184, 7, 119, 226, 43, 249, 123, 2, 160,
->>>>>>> 3d6a3e04
     ];
 
     assert_eq!(root_hash.as_slice(), expected_app_hash);
@@ -3438,13 +3365,8 @@
         .expect("there is always a root hash");
 
     let expected_app_hash = vec![
-<<<<<<< HEAD
-        229, 247, 226, 118, 94, 235, 24, 255, 214, 72, 152, 175, 194, 172, 206, 248, 65, 125, 206,
-        180, 151, 214, 105, 9, 80, 22, 190, 36, 59, 73, 138, 44,
-=======
         49, 158, 39, 246, 176, 72, 69, 78, 141, 163, 140, 1, 167, 52, 219, 155, 82, 114, 243, 76,
         52, 34, 39, 184, 7, 119, 226, 43, 249, 123, 2, 160,
->>>>>>> 3d6a3e04
     ];
 
     assert_eq!(root_hash.as_slice(), expected_app_hash);
@@ -3638,13 +3560,8 @@
         .expect("there is always a root hash");
 
     let expected_app_hash = vec![
-<<<<<<< HEAD
-        229, 247, 226, 118, 94, 235, 24, 255, 214, 72, 152, 175, 194, 172, 206, 248, 65, 125, 206,
-        180, 151, 214, 105, 9, 80, 22, 190, 36, 59, 73, 138, 44,
-=======
         49, 158, 39, 246, 176, 72, 69, 78, 141, 163, 140, 1, 167, 52, 219, 155, 82, 114, 243, 76,
         52, 34, 39, 184, 7, 119, 226, 43, 249, 123, 2, 160,
->>>>>>> 3d6a3e04
     ];
 
     assert_eq!(root_hash.as_slice(), expected_app_hash,);
