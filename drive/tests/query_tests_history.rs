--- conflicted
+++ resolved
@@ -1,10 +1,5 @@
 use std::collections::{BTreeMap, HashMap};
-<<<<<<< HEAD
 use std::fmt::{Debug, Display, Formatter};
-use std::ops::Range;
-=======
-use std::fmt::{Debug, Formatter};
->>>>>>> 3d6a3e04
 use std::option::Option::None;
 
 use rand::seq::SliceRandom;
@@ -118,12 +113,6 @@
 pub fn setup(
     count: usize,
     restrict_to_inserts: Option<Vec<usize>>,
-<<<<<<< HEAD
-    seed: u64,
-) -> (Drive, Contract, TempDir) {
-    let tmp_dir = TempDir::new().unwrap();
-    let drive: Drive = Drive::open(&tmp_dir, None).expect("expected to open Drive successfully");
-=======
     batching: bool,
     seed: u64,
 ) -> (Drive, Contract, TempDir) {
@@ -135,7 +124,6 @@
     };
     let drive: Drive =
         Drive::open(&tmp_dir, drive_config).expect("expected to open Drive successfully");
->>>>>>> 3d6a3e04
 
     let db_transaction = drive.grove.start_transaction();
 
@@ -155,11 +143,6 @@
 
     let people_at_block_times = Person::random_people_for_block_times(count, seed, block_times);
 
-<<<<<<< HEAD
-    dbg!(&people_at_block_times);
-
-=======
->>>>>>> 3d6a3e04
     for (block_time, people) in people_at_block_times {
         for (i, person) in people.iter().enumerate() {
             if let Some(range_insert) = &restrict_to_inserts {
@@ -213,20 +196,12 @@
 #[test]
 fn test_setup() {
     let range_inserts = vec![0, 2];
-<<<<<<< HEAD
-    setup(10, Some(range_inserts), 73509);
-=======
     setup(10, Some(range_inserts), true, 73509);
->>>>>>> 3d6a3e04
 }
 
 #[test]
 fn test_query_historical() {
-<<<<<<< HEAD
-    let (drive, contract, _tmp_dir) = setup(10, None, 73509);
-=======
     let (drive, contract, _tmp_dir) = setup(10, None, true, 73509);
->>>>>>> 3d6a3e04
 
     let db_transaction = drive.grove.start_transaction();
 
@@ -238,13 +213,8 @@
     assert_eq!(
         root_hash.as_slice(),
         vec![
-<<<<<<< HEAD
-            96, 19, 126, 79, 99, 45, 127, 237, 104, 129, 232, 207, 227, 95, 206, 158, 115, 195,
-            253, 53, 232, 50, 145, 86, 114, 181, 76, 119, 70, 83, 142, 231
-=======
             179, 150, 246, 43, 154, 114, 190, 149, 82, 208, 114, 112, 51, 97, 96, 50, 176, 140, 12,
             118, 209, 58, 22, 116, 94, 210, 240, 49, 73, 94, 92, 243
->>>>>>> 3d6a3e04
         ]
     );
 
@@ -1465,13 +1435,8 @@
     assert_eq!(
         root_hash.as_slice(),
         vec![
-<<<<<<< HEAD
-            187, 224, 48, 127, 216, 53, 129, 245, 160, 89, 93, 104, 16, 142, 71, 230, 192, 100,
-            156, 40, 153, 43, 145, 33, 238, 142, 192, 182, 52, 112, 26, 107
-=======
             179, 127, 128, 179, 151, 176, 209, 139, 172, 47, 108, 229, 27, 39, 9, 134, 123, 165,
             11, 220, 98, 189, 55, 5, 205, 227, 202, 138, 137, 85, 111, 173,
->>>>>>> 3d6a3e04
         ]
     );
 }