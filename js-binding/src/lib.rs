--- conflicted
+++ resolved
@@ -16,12 +16,10 @@
 mod data_contract;
 pub use data_contract::*;
 
-<<<<<<< HEAD
 mod identity_facade;
 pub use identity_facade::*;
 
 mod dash_platform_protocol;
 pub use dash_platform_protocol::*;
-=======
-pub mod errors;
->>>>>>> 46182d42
+
+pub mod errors;