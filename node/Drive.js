const { promisify } = require('util');
const { join: pathJoin } = require('path');
const cbor = require('cbor');
const Document = require('@dashevo/dpp/lib/document/Document');
const decodeProtocolEntityFactory = require('@dashevo/dpp/lib/decodeProtocolEntityFactory');

// This file is crated when run `npm run build`. The actual source file that
// exports those functions is ./src/lib.rs
const {
  driveOpen,
  driveClose,
  driveCreateRootTree,
  driveApplyContract,
  driveCreateDocument,
  driveUpdateDocument,
  driveDeleteDocument,
  driveQueryDocuments,
  driveInsertIdentity,
} = require('neon-load-or-build')({
  dir: pathJoin(__dirname, '..'),
});

const GroveDB = require('./GroveDB');

const appendStack = require('./appendStack');

const decodeProtocolEntity = decodeProtocolEntityFactory();

// Convert the Drive methods from using callbacks to returning promises
const driveCloseAsync = appendStack(promisify(driveClose));
const driveCreateRootTreeAsync = appendStack(promisify(driveCreateRootTree));
const driveApplyContractAsync = appendStack(promisify(driveApplyContract));
const driveCreateDocumentAsync = appendStack(promisify(driveCreateDocument));
const driveUpdateDocumentAsync = appendStack(promisify(driveUpdateDocument));
const driveDeleteDocumentAsync = appendStack(promisify(driveDeleteDocument));
const driveQueryDocumentsAsync = appendStack(promisify(driveQueryDocuments));
const driveInsertIdentityAsync = appendStack(promisify(driveInsertIdentity));

// Wrapper class for the boxed `Drive` for idiomatic JavaScript usage
class Drive {
  /**
   * @param {string} dbPath
   */
  constructor(dbPath) {
    this.drive = driveOpen(dbPath);
    this.groveDB = new GroveDB(this.drive);
  }

  /**
   * @returns {GroveDB}
   */
  getGroveDB() {
    return this.groveDB;
  }

  /**
   * @returns {Promise<void>}
   */
  async close() {
    return driveCloseAsync.call(this.drive);
  }

  /**
   * @param {boolean} [useTransaction=false]
   * @returns {Promise<[number, number]>}
   */
  async createRootTree(useTransaction = false) {
    return driveCreateRootTreeAsync.call(this.drive, useTransaction);
  }

  /**
   * @param {DataContract} dataContract
   * @param {Date} blockTime
   * @param {boolean} [apply=true]
   * @param {boolean} [useTransaction=false]
   * @returns {Promise<[number, number]>}
   */
  async applyContract(dataContract, blockTime, apply = true, useTransaction = false) {
    return driveApplyContractAsync.call(
      this.drive,
      dataContract.toBuffer(),
      blockTime,
<<<<<<< HEAD
      apply,
=======
      true,
>>>>>>> bc800907
      useTransaction,
    );
  }

  /**
   * @param {Document} document
   * @param {Date} blockTime
   * @param {boolean} [apply=true]
   * @param {boolean} [useTransaction=false]
   * @returns {Promise<[number, number]>}
   */
  async createDocument(document, blockTime, apply = true, useTransaction = false) {
    return driveCreateDocumentAsync.call(
      this.drive,
      document.toBuffer(),
      document.getDataContract().toBuffer(),
      document.getType(),
      document.getOwnerId().toBuffer(),
      true,
      blockTime,
<<<<<<< HEAD
      apply,
=======
      true,
>>>>>>> bc800907
      useTransaction,
    );
  }

  /**
   * @param {Document} document
   * @param {Date} blockTime
   * @param {boolean} [apply=true]
   * @param {boolean} [useTransaction=false]
   * @returns {Promise<[number, number]>}
   */
  async updateDocument(document, blockTime, apply = true, useTransaction = false) {
    return driveUpdateDocumentAsync.call(
      this.drive,
      document.toBuffer(),
      document.getDataContract().toBuffer(),
      document.getType(),
      document.getOwnerId().toBuffer(),
      blockTime,
<<<<<<< HEAD
      apply,
=======
      true,
>>>>>>> bc800907
      useTransaction,
    );
  }

  /**
   * @param {DataContract} dataContract
   * @param {string} documentType
   * @param {Identifier} documentId
   * @param {boolean} [useTransaction=false]
   * @returns {Promise<[number, number]>}
   */
  async deleteDocument(
    dataContract,
    documentType,
    documentId,
    useTransaction = false,
  ) {
    return driveDeleteDocumentAsync.call(
      this.drive,
      documentId.toBuffer(),
      dataContract.toBuffer(),
      documentType,
      useTransaction,
    );
  }

  /**
   *
   * @param {DataContract} dataContract
   * @param {string} documentType
   * @param [query]
   * @param [query.where]
   * @param [query.limit]
   * @param [query.startAt]
   * @param [query.startAfter]
   * @param [query.orderBy]
   * @param {Boolean} [useTransaction=false]
   * @returns {Promise<[Document[], number]>}
   */
  async queryDocuments(dataContract, documentType, query = {}, useTransaction = false) {
    const encodedQuery = await cbor.encodeAsync(query);

    const [encodedDocuments, , processingFee] = await driveQueryDocumentsAsync.call(
      this.drive,
      encodedQuery,
      dataContract.id.toBuffer(),
      documentType,
      useTransaction,
    );

    const documents = encodedDocuments.map((encodedDocument) => {
      const [protocolVersion, rawDocument] = decodeProtocolEntity(encodedDocument);

      rawDocument.$protocolVersion = protocolVersion;

      return new Document(rawDocument, dataContract);
    });

    return [
      documents,
      processingFee,
    ];
  }

  /**
   * @param {DataContract} identity
   * @param {boolean} [useTransaction=false]
   * @returns {Promise<[number, number]>}
   */
  async insertIdentity(identity, useTransaction = false) {
    return driveInsertIdentityAsync.call(
      this.drive,
      identity.id.toBuffer(),
      identity.toBuffer(),
      true,
      useTransaction,
    );
  }
}

/**
 * @typedef Element
 * @property {string} type - element type. Can be "item", "reference" or "tree"
 * @property {Buffer|Buffer[]} value - element value
 */

/**
 * @typedef PathQuery
 * @property {Buffer[]} path
 * @property {SizedQuery} query
 */

/**
 * @typedef SizedQuery
 * @property {Query} query
 * @property {Number|null} limit
 * @property {Number|null} offset
 */

/**
 * @typedef Query
 * @property {Array} items
 * @property {Buffer|null} subqueryKey
 * @property {Query|null} subquery
 * @property {boolean| null} leftToRight
 */

module.exports = Drive;<|MERGE_RESOLUTION|>--- conflicted
+++ resolved
@@ -80,11 +80,7 @@
       this.drive,
       dataContract.toBuffer(),
       blockTime,
-<<<<<<< HEAD
       apply,
-=======
-      true,
->>>>>>> bc800907
       useTransaction,
     );
   }
@@ -105,11 +101,7 @@
       document.getOwnerId().toBuffer(),
       true,
       blockTime,
-<<<<<<< HEAD
       apply,
-=======
-      true,
->>>>>>> bc800907
       useTransaction,
     );
   }
@@ -129,11 +121,7 @@
       document.getType(),
       document.getOwnerId().toBuffer(),
       blockTime,
-<<<<<<< HEAD
       apply,
-=======
-      true,
->>>>>>> bc800907
       useTransaction,
     );
   }
