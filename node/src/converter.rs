--- conflicted
+++ resolved
@@ -1,14 +1,9 @@
 use grovedb::{Element, PathQuery, Query, SizedQuery};
-<<<<<<< HEAD
-use neon::{borrow::Borrow, prelude::*};
-use rs_drive::contract::flags::StorageFlags;
-=======
 use neon::handle::Managed;
 use neon::prelude::*;
 use neon::types::buffer::TypedArray;
 use rs_drive::drive::flags::StorageFlags;
 use std::borrow::Borrow;
->>>>>>> 1873c2ed
 
 fn element_to_string(element: &Element) -> &'static str {
     match element {
@@ -22,36 +17,18 @@
     js_object: Handle<JsObject>,
     cx: &mut C,
 ) -> NeonResult<Element> {
-<<<<<<< HEAD
-    let js_element_type = js_object.get(cx, "type")?.to_string(cx)?;
-    let js_element_epoch = js_object
-        .get(cx, "epoch")?
-        .downcast_or_throw::<JsNumber, _>(cx)?;
+    let js_element_type: Handle<JsString> = js_object.get(cx, "type")?;
+
+    let element_type: String = js_element_type.value(cx);
+
+    let js_element_epoch: Handle<JsNumber> = js_object.get(cx, "epoch")?;
 
     let epoch = u16::try_from(js_element_epoch.value(cx) as i64)
         .or_else(|_| cx.throw_range_error("`epoch` must fit in u16"))?;
 
     let storage_flags = StorageFlags { epoch };
 
-    let value = js_object.get(cx, "value")?;
-
-    let element_type_string: String = js_element_type.value(cx);
-
-    match element_type_string.as_str() {
-=======
-    let js_element_type: Handle<JsString> = js_object.get(cx, "type")?;
-
-    let element_type: String = js_element_type.value(cx);
-
-    let js_element_epoch: Handle<JsNumber> = js_object.get(cx, "epoch")?;
-
-    let epoch = u16::try_from(js_element_epoch.value(cx) as i64)
-        .or_else(|_| cx.throw_range_error("`epoch` must fit in u16"))?;
-
-    let storage_flags = StorageFlags { epoch };
-
     match element_type.as_str() {
->>>>>>> 1873c2ed
         "item" => {
             let js_buffer: Handle<JsBuffer> = js_object.get(cx, "value")?;
             let item = js_buffer_to_vec_u8(js_buffer, cx);
@@ -84,11 +61,7 @@
                 storage_flags.to_element_flags(),
             ))
         }
-<<<<<<< HEAD
-        _ => cx.throw_error(format!("Unexpected element type {}", element_type_string)),
-=======
         _ => cx.throw_error(format!("Unexpected element type {}", element_type)),
->>>>>>> 1873c2ed
     }
 }
 
