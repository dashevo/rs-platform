--- conflicted
+++ resolved
@@ -136,11 +136,7 @@
 
       expect.fail('Expected to throw en error');
     } catch (e) {
-<<<<<<< HEAD
-      expect(e.message).to.be.equal('grovedb: path key not found: key not found in Merk: 746573745f6b6579');
-=======
-      expect(e.message).to.be.equal('path key not found: key not found in Merk for get: 746573745f6b6579');
->>>>>>> 3cbdeddf
+      expect(e.message).to.be.equal('grovedb: path key not found: key not found in Merk for get: 746573745f6b6579');
     }
   });
 
@@ -151,30 +147,18 @@
 
         expect.fail('should throw an error');
       } catch (e) {
-<<<<<<< HEAD
-        expect(e.message).to.equal('grovedb: path not found: subtree doesn\'t exist');
-=======
-        expect(e.message).to.equal('path key not found: key not found in Merk for get: 6e6f7468696e67');
->>>>>>> 3cbdeddf
+        expect(e.message).to.equal('grovedb: path key not found: key not found in Merk for get: 6e6f7468696e67');
         // appendStack wrapper should add call stack to neon binding errors
-        expect(e.stack).to.not.equal('path key not found: key not found in Merk for get: 6e6f7468696e67');
+        expect(e.stack).to.not.equal('grovedb: path key not found: key not found in Merk for get: 6e6f7468696e67');
         expect(e.stack).to.be.a('string').and.satisfy((msg) => (
-<<<<<<< HEAD
-          msg.startsWith('Error: grovedb: path not found: subtree doesn\'t exist')
+          msg.startsWith('Error: grovedb: path key not found: key not found in Merk for get: 6e6f7468696e67')
         ));
       }
     });
   });
 
-=======
-          msg.startsWith('Error: path key not found: key not found in Merk for get: 6e6f7468696e67')
-        ));
-      }
-    });
-  });
-
-  describe('#startTransaction', () => {
-    it('should not allow to insert data to main database after it called', async () => {
+  describe('#commitTransaction', () => {
+    it('should commit transactional data to main database', async () => {
       // Making a subtree to insert items into
       await groveDb.insert(
         rootTreePath,
@@ -182,50 +166,15 @@
         { type: 'tree', epoch: 0 },
       );
 
-      await groveDb.startTransaction();
-
-      try {
-        // Inserting an item into the subtree without transaction
-        await groveDb.insert(
-          itemTreePath,
-          itemKey,
-          {
-            type: 'item',
-            epoch: 0,
-            value: itemValue,
-          },
-        );
-
-        expect.fail('should throw an error');
-      } catch (e) {
-        expect(e.message).to.equal('db is in readonly mode due to the active transaction. Please provide transaction or commit it');
-      }
-    });
-
-    it('should not allow to read transactional data from main database until it\'s committed', async () => {
-      // Making a subtree to insert items into
-      await groveDb.insert(
-        rootTreePath,
-        treeKey,
-        { type: 'tree', epoch: 0 },
-      );
-
-      await groveDb.startTransaction();
+      const transaction = await groveDb.startTransaction();
 
       // Inserting an item into the subtree
       await groveDb.insert(
         itemTreePath,
         itemKey,
         { type: 'item', epoch: 0, value: itemValue },
-        true,
-      );
-
-      // Inserted value is not yet commited, but can be retrieved by `get`
-      // with `useTransaction` flag.
-      const elementInTransaction = await groveDb.get(itemTreePath, itemKey, true);
-
-      expect(elementInTransaction.type).to.be.equal('item');
-      expect(elementInTransaction.value).to.deep.equal(itemValue);
+        transaction,
+      );
 
       // ... and using `get` without the flag should return no value
       try {
@@ -233,42 +182,7 @@
 
         expect.fail('Expected to throw an error');
       } catch (e) {
-        expect(e.message).to.be.equal('path key not found: key not found in Merk for get: 746573745f6b6579');
-      }
-    });
-  });
-
->>>>>>> 3cbdeddf
-  describe('#commitTransaction', () => {
-    it('should commit transactional data to main database', async () => {
-      // Making a subtree to insert items into
-      await groveDb.insert(
-        rootTreePath,
-        treeKey,
-        { type: 'tree', epoch: 0 },
-      );
-
-      const transaction = await groveDb.startTransaction();
-
-      // Inserting an item into the subtree
-      await groveDb.insert(
-        itemTreePath,
-        itemKey,
-        { type: 'item', epoch: 0, value: itemValue },
-        transaction,
-      );
-
-      // ... and using `get` without the flag should return no value
-      try {
-        await groveDb.get(itemTreePath, itemKey);
-
-        expect.fail('Expected to throw an error');
-      } catch (e) {
-<<<<<<< HEAD
-        expect(e.message).to.be.equal('grovedb: path key not found: key not found in Merk: 746573745f6b6579');
-=======
-        expect(e.message).to.be.equal('path key not found: key not found in Merk for get: 746573745f6b6579');
->>>>>>> 3cbdeddf
+        expect(e.message).to.be.equal('grovedb: path key not found: key not found in Merk for get: 746573745f6b6579');
       }
 
       await groveDb.commitTransaction(transaction);
@@ -307,44 +221,11 @@
 
         expect.fail('Expected to throw an error');
       } catch (e) {
-<<<<<<< HEAD
-        expect(e.message).to.be.equal('grovedb: path key not found: key not found in Merk: 746573745f6b6579');
+        expect(e.message).to.be.equal('grovedb: path key not found: key not found in Merk for get: 746573745f6b6579');
       }
     });
   });
 
-=======
-        expect(e.message).to.be.equal('path key not found: key not found in Merk for get: 746573745f6b6579');
-      }
-    });
-  });
-
-  describe('#isTransactionStarted', () => {
-    it('should return true if transaction is started', async () => {
-      // Making a subtree to insert items into
-      await groveDb.insert(
-        rootTreePath,
-        treeKey,
-        { type: 'tree', epoch: 0 },
-      );
-
-      await groveDb.startTransaction();
-
-      const result = await groveDb.isTransactionStarted();
-
-      // eslint-disable-next-line no-unused-expressions
-      expect(result).to.be.true;
-    });
-
-    it('should return false if transaction is not started', async () => {
-      const result = await groveDb.isTransactionStarted();
-
-      // eslint-disable-next-line no-unused-expressions
-      expect(result).to.be.false;
-    });
-  });
-
->>>>>>> 3cbdeddf
   describe('#abortTransaction', () => {
     it('should abort transaction', async () => {
       // Making a subtree to insert items into
@@ -372,11 +253,7 @@
 
         expect.fail('Expected to throw an error');
       } catch (e) {
-<<<<<<< HEAD
-        expect(e.message).to.be.equal('grovedb: path key not found: key not found in Merk: 746573745f6b6579');
-=======
-        expect(e.message).to.be.equal('path key not found: key not found in Merk for get: 746573745f6b6579');
->>>>>>> 3cbdeddf
+        expect(e.message).to.be.equal('grovedb: path key not found: key not found in Merk for get: 746573745f6b6579');
       }
     });
   });
