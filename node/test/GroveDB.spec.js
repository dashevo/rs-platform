const fs = require('fs');

const { expect, use } = require('chai');
use(require('dirty-chai'));

const Drive = require('../Drive');

const TEST_DATA_PATH = './test_data';

describe('GroveDB', () => {
  let drive;
  let groveDb;
  let treeKey;
  let itemKey;
  let itemValue;
  let rootTreePath;
  let itemTreePath;
  let otherTreeKey;

  beforeEach(() => {
    drive = new Drive(TEST_DATA_PATH);

    groveDb = drive.getGroveDB();

    treeKey = Buffer.from('test_tree');
    itemKey = Buffer.from('test_key');
    itemValue = Buffer.from('very nice test value');

    rootTreePath = [];
    itemTreePath = [treeKey];

    otherTreeKey = Buffer.from('other_tree');
  });

  afterEach(async () => {
    await drive.close();

    fs.rmSync(TEST_DATA_PATH, { recursive: true });
  });

  it('should store and retrieve reference', async () => {
    await groveDb.insert(
      rootTreePath,
      otherTreeKey,
      { type: 'tree', epoch: 0, value: Buffer.alloc(32) },
    );

    await groveDb.insert(
      rootTreePath,
      treeKey,
      { type: 'tree', epoch: 0, value: Buffer.alloc(32) },
    );

    await groveDb.insert(
      itemTreePath,
      itemKey,
      { type: 'item', epoch: 0, value: itemValue },
    );

    await groveDb.insert(
      [otherTreeKey],
      itemKey,
      { type: 'reference', epoch: 0, value: [...itemTreePath, itemKey] },
    );

    const result = await groveDb.get(
      [otherTreeKey],
      itemKey,
    );

<<<<<<< HEAD
    expect(result).to.exist;
=======
    expect(result).to.exist();
>>>>>>> 1873c2ed
    expect(result.type).to.equals('item');
    expect(result.value).to.deep.equals(itemValue);
  });

  it('should store and retrieve a value', async () => {
    // Making a subtree to insert items into
    await groveDb.insert(
      rootTreePath,
      treeKey,
      { type: 'tree', epoch: 0, value: Buffer.alloc(32) },
    );

    // Inserting an item into the subtree
    await groveDb.insert(
      itemTreePath,
      itemKey,
      { type: 'item', epoch: 0, value: itemValue },
    );

    const element = await groveDb.get(itemTreePath, itemKey);

    expect(element.type).to.be.equal('item');
    expect(element.value).to.deep.equal(itemValue);
  });

  it('should store and delete a value', async () => {
    // Making a subtree to insert items into
    await groveDb.insert(
      rootTreePath,
      treeKey,
      { type: 'tree', epoch: 0, value: Buffer.alloc(32) },
    );

    // Inserting an item into the subtree
    await groveDb.insert(
      itemTreePath,
      itemKey,
      { type: 'item', epoch: 0, value: itemValue },
    );

    // Get item
    const element = await groveDb.get(itemTreePath, itemKey);

    expect(element.type).to.be.equal('item');
    expect(element.value).to.deep.equal(itemValue);

    // Delete an item from the subtree
    await groveDb.delete(
      itemTreePath,
      itemKey,
    );

    try {
      await groveDb.get(itemTreePath, itemKey);

      expect.fail('Expected to throw en error');
    } catch (e) {
      expect(e.message).to.be.equal('path key not found: key not found in Merk: 746573745f6b6579');
    }
  });

  describe('#get', () => {
    it('should return error if key is not exist', async () => {
      try {
        await groveDb.get([], Buffer.from('nothing'));

        expect.fail('should throw an error');
      } catch (e) {
        expect(e.message).to.equal('path not found: subtree doesn\'t exist');
        // appendStack wrapper should add call stack to neon binding errors
        expect(e.stack).to.not.equal('path not found: subtree doesn\'t exist');
        expect(e.stack).to.be.a('string').and.satisfy((msg) => (
          msg.startsWith('Error: path not found: subtree doesn\'t exist')
        ));
      }
    });
  });

  describe('#startTransaction', () => {
    it('should not allow to insert data to main database after it called', async () => {
      // Making a subtree to insert items into
      await groveDb.insert(
        rootTreePath,
        treeKey,
        { type: 'tree', epoch: 0, value: Buffer.alloc(32) },
      );

      await groveDb.startTransaction();

      try {
        // Inserting an item into the subtree without transaction
        await groveDb.insert(
          itemTreePath,
          itemKey,
          {
            type: 'item',
            epoch: 0,
            value: itemValue,
          },
        );

        expect.fail('should throw an error');
      } catch (e) {
        expect(e.message).to.equal('db is in readonly mode due to the active transaction. Please provide transaction or commit it');
      }
    });

    it('should not allow to read transactional data from main database until it\'s committed', async () => {
      // Making a subtree to insert items into
      await groveDb.insert(
        rootTreePath,
        treeKey,
        { type: 'tree', epoch: 0, value: Buffer.alloc(32) },
      );

      await groveDb.startTransaction();

      // Inserting an item into the subtree
      await groveDb.insert(
        itemTreePath,
        itemKey,
        { type: 'item', epoch: 0, value: itemValue },
        true,
      );

      // Inserted value is not yet commited, but can be retrieved by `get`
      // with `useTransaction` flag.
      const elementInTransaction = await groveDb.get(itemTreePath, itemKey, true);

      expect(elementInTransaction.type).to.be.equal('item');
      expect(elementInTransaction.value).to.deep.equal(itemValue);

      // ... and using `get` without the flag should return no value
      try {
        await groveDb.get(itemTreePath, itemKey);

        expect.fail('Expected to throw an error');
      } catch (e) {
        expect(e.message).to.be.equal('path key not found: key not found in Merk: 746573745f6b6579');
      }
    });
  });

  describe('#commitTransaction', () => {
    it('should commit transactional data to main database', async () => {
      // Making a subtree to insert items into
      await groveDb.insert(
        rootTreePath,
        treeKey,
        { type: 'tree', epoch: 0, value: Buffer.alloc(32) },
      );

      await groveDb.startTransaction();

      // Inserting an item into the subtree
      await groveDb.insert(
        itemTreePath,
        itemKey,
        { type: 'item', epoch: 0, value: itemValue },
        true,
      );

      // ... and using `get` without the flag should return no value
      try {
        await groveDb.get(itemTreePath, itemKey);

        expect.fail('Expected to throw an error');
      } catch (e) {
        expect(e.message).to.be.equal('path key not found: key not found in Merk: 746573745f6b6579');
      }

      await groveDb.commitTransaction();

      // When committed, the value should be accessible without running transaction
      const element = await groveDb.get(itemTreePath, itemKey);
      expect(element.type).to.be.equal('item');
      expect(element.value).to.deep.equal(itemValue);
    });
  });

  describe('#rollbackTransaction', () => {
    it('should rollaback transaction state to its initial state', async () => {
      // Making a subtree to insert items into
      await groveDb.insert(
        rootTreePath,
        treeKey,
        { type: 'tree', epoch: 0, value: Buffer.alloc(32) },
      );

      await groveDb.startTransaction();

      // Inserting an item into the subtree
      await groveDb.insert(
        itemTreePath,
        itemKey,
        { type: 'item', epoch: 0, value: itemValue },
        true,
      );

      // Should rollback inserted item
      await groveDb.rollbackTransaction();

      try {
        await groveDb.get(itemTreePath, itemKey);

        expect.fail('Expected to throw an error');
      } catch (e) {
        expect(e.message).to.be.equal('path key not found: key not found in Merk: 746573745f6b6579');
      }
    });
  });

  describe('#isTransactionStarted', () => {
    it('should return true if transaction is started', async () => {
      // Making a subtree to insert items into
      await groveDb.insert(
        rootTreePath,
        treeKey,
        { type: 'tree', epoch: 0, value: Buffer.alloc(32) },
      );

      await groveDb.startTransaction();

      const result = await groveDb.isTransactionStarted();

      // eslint-disable-next-line no-unused-expressions
      expect(result).to.be.true;
    });

    it('should return false if transaction is not started', async () => {
      const result = await groveDb.isTransactionStarted();

      // eslint-disable-next-line no-unused-expressions
      expect(result).to.be.false;
    });
  });

  describe('#abortTransaction', () => {
    it('should abort transaction', async () => {
      // Making a subtree to insert items into
      await groveDb.insert(
        rootTreePath,
        treeKey,
        { type: 'tree', epoch: 0, value: Buffer.alloc(32) },
      );

      await groveDb.startTransaction();

      // Inserting an item into the subtree
      await groveDb.insert(
        itemTreePath,
        itemKey,
        { type: 'item', epoch: 0, value: itemValue },
        true,
      );

      // Should abort inserted item
      await groveDb.abortTransaction();

      const isTransactionStarted = await groveDb.isTransactionStarted();

      // eslint-disable-next-line no-unused-expressions
      expect(isTransactionStarted).to.be.false;

      try {
        await groveDb.get(itemTreePath, itemKey);

        expect.fail('Expected to throw an error');
      } catch (e) {
        expect(e.message).to.be.equal('path key not found: key not found in Merk: 746573745f6b6579');
      }
    });
  });

  describe('#insertIfNotExists', () => {
    it('should insert a value if key is not exist yet', async () => {
      // Making a subtree to insert items into
      await groveDb.insert(
        rootTreePath,
        treeKey,
        { type: 'tree', epoch: 0, value: Buffer.alloc(32) },
      );

      // Inserting an item into the subtree
      await groveDb.insertIfNotExists(
        itemTreePath,
        itemKey,
        { type: 'item', epoch: 0, value: itemValue },
      );

      const element = await groveDb.get(itemTreePath, itemKey);

      expect(element.type).to.equal('item');
      expect(element.value).to.deep.equal(itemValue);
    });

    it('shouldn\'t overwrite already stored value', async () => {
      // Making a subtree to insert items into
      await groveDb.insert(
        rootTreePath,
        treeKey,
        { type: 'tree', epoch: 0, value: Buffer.alloc(32) },
      );

      // Inserting an item into the subtree
      await groveDb.insert(
        itemTreePath,
        itemKey,
        { type: 'item', epoch: 0, value: itemValue },
      );

      const newItemValue = Buffer.from('replaced item value');

      // Inserting an item into the subtree
      await groveDb.insertIfNotExists(
        itemTreePath,
        itemKey,
        { type: 'item', epoch: 0, value: newItemValue },
      );

      const element = await groveDb.get(itemTreePath, itemKey);

      expect(element.type).to.equal('item');
      expect(element.value).to.deep.equal(itemValue);
    });
  });

  describe('#insert', () => {
    it('should be able to insert a tree', async () => {
      await groveDb.insert(
        [],
        Buffer.from('test_tree'),
        { type: 'tree', epoch: 0, value: Buffer.alloc(32) },
      );
    });

    it('should throw when trying to insert non-existent element type', async () => {
      const path = [];
      const key = Buffer.from('test_key');

      try {
        await groveDb.insert(
          path,
          key,
          { type: 'not_a_tree', epoch: 0, value: Buffer.alloc(32) },
        );

        expect.fail('Expected to throw en error');
      } catch (e) {
        expect(e.message).to.be.equal('Unexpected element type not_a_tree');
      }
    });

    it('should throw when trying to insert a tree that is not 32 bytes', async () => {
      const path = [];
      const key = Buffer.from('test_key');

      try {
        await groveDb.insert(
          path,
          key,
          { type: 'tree', epoch: 0, value: Buffer.alloc(1) },
        );

        expect.fail('Expected to throw en error');
      } catch (e) {
        expect(e.message).to.be.equal('Tree buffer is expected to be 32 bytes long, but got 1');
      }
    });
  });

  describe('auxiliary data methods', () => {
    let key;
    let value;

    beforeEach(() => {
      key = Buffer.from('aux_key');
      value = Buffer.from('ayy');
    });

    it('should be able to store and get aux data', async () => {
      await groveDb.putAux(key, value);

      const result = await groveDb.getAux(key);

      expect(result).to.deep.equal(value);
    });

    it('should be able to insert and delete aux data', async () => {
      await groveDb.putAux(key, value);

      await groveDb.deleteAux(key);

      const result = await groveDb.getAux(key);

      // eslint-disable-next-line no-unused-expressions
      expect(result).to.be.null;
    });
  });

  describe('#getPathQuery for Item subtrees', () => {
    let aValue;
    let aKey;
    let bValue;
    let bKey;
    let cValue;
    let cKey;

    beforeEach(async () => {
      await groveDb.insert(
        rootTreePath,
        treeKey,
        { type: 'tree', epoch: 0, value: Buffer.alloc(32) },
      );

      aValue = Buffer.from('a');
      aKey = Buffer.from('aKey');
      bValue = Buffer.from('b');
      bKey = Buffer.from('bKey');
      cValue = Buffer.from('c');
      cKey = Buffer.from('cKey');

      await groveDb.insert(
        itemTreePath,
        aKey,
        { type: 'item', epoch: 0, value: aValue },
      );

      await groveDb.insert(
        itemTreePath,
        bKey,
        { type: 'item', epoch: 0, value: bValue },
      );

      await groveDb.insert(
        itemTreePath,
        cKey,
        { type: 'item', epoch: 0, value: cValue },
      );
    });

    it('should be able to use limit', async () => {
      const query = {
        path: itemTreePath,
        query: {
          limit: 1,
          query: {
            items: [
              {
                type: 'rangeFrom',
                from: bValue,
              },
            ],
          },
        },
      };

      const result = await groveDb.getPathQuery(query);

      expect(result).to.have.a.lengthOf(2);

      const [elementValues, skipped] = result;

      expect(elementValues).to.deep.equals([
        bValue,
      ]);

      expect(skipped).to.equals(0);
    });

    it('should be able to use offset', async () => {
      const query = {
        path: itemTreePath,
        query: {
          offset: 1,
          query: {
            items: [
              {
                type: 'rangeFrom',
                from: bValue,
              },
            ],
          },

        },
      };

      const result = await groveDb.getPathQuery(query);

      expect(result).to.have.a.lengthOf(2);

      const [elementValues, skipped] = result;

      expect(elementValues).to.deep.equals([
        cValue,
      ]);

      expect(skipped).to.equals(1);
    });

    it('should be able to retrieve data using `key`', async () => {
      const query = {
        path: itemTreePath,
        query: {
          query: {
            items: [
              {
                type: 'key',
                key: aKey,
              },
              {
                type: 'key',
                key: bKey,
              },
            ],
          },
        },
      };

      const result = await groveDb.getPathQuery(query);

      expect(result).to.have.a.lengthOf(2);

      const [elementValues, skipped] = result;

      expect(elementValues).to.deep.equals([
        aValue,
        bValue,
      ]);

      expect(skipped).to.equals(0);
    });

    it('should be able to retrieve data using `range`', async () => {
      const query = {
        path: itemTreePath,
        query: {
          query: {
            items: [
              {
                type: 'range',
                from: aKey,
                to: cKey,
              },
            ],
          },

        },
      };

      const result = await groveDb.getPathQuery(query);

      expect(result).to.have.a.lengthOf(2);

      const [elementValues, skipped] = result;

      expect(elementValues).to.deep.equals([
        aValue,
        bValue,
      ]);

      expect(skipped).to.equals(0);
    });

    it('should be able to retrieve data using `rangeInclusive`', async () => {
      const query = {
        path: itemTreePath,
        query: {
          query: {
            items: [
              {
                type: 'rangeInclusive',
                from: aKey,
                to: bKey,
              },
            ],
          },
        },
      };

      const result = await groveDb.getPathQuery(query);

      expect(result).to.have.a.lengthOf(2);

      const [elementValues, skipped] = result;

      expect(elementValues).to.deep.equals([
        aValue,
        bValue,
      ]);

      expect(skipped).to.equals(0);
    });

    it('should be able to retrieve data using `rangeFull`', async () => {
      const query = {
        path: itemTreePath,
        query: {
          query: {
            items: [
              {
                type: 'rangeFull',
              },
            ],
          },

        },
      };

      const result = await groveDb.getPathQuery(query);

      expect(result).to.have.a.lengthOf(2);

      const [elementValues, skipped] = result;

      expect(elementValues).to.deep.equals([
        aValue,
        bValue,
        cValue,
      ]);

      expect(skipped).to.equals(0);
    });

    it('should be able to retrieve data using `rangeFrom`', async () => {
      const query = {
        path: itemTreePath,
        query: {
          query: {
            items: [
              {
                type: 'rangeFrom',
                from: bKey,
              },
            ],
          },
        },
      };

      const result = await groveDb.getPathQuery(query);

      expect(result).to.have.a.lengthOf(2);

      const [elementValues, skipped] = result;

      expect(elementValues).to.deep.equals([
        bValue,
        cValue,
      ]);

      expect(skipped).to.equals(0);
    });

    it('should be able to retrieve data using `rangeTo`', async () => {
      const query = {
        path: itemTreePath,
        query: {
          query: {
            items: [
              {
                type: 'rangeTo',
                to: cKey,
              },
            ],
          },

        },
      };

      const result = await groveDb.getPathQuery(query);

      expect(result).to.have.a.lengthOf(2);

      const [elementValues, skipped] = result;

      expect(elementValues).to.deep.equals([
        aValue,
        bValue,
      ]);

      expect(skipped).to.equals(0);
    });

    it('should be able to retrieve data using `rangeToInclusive`', async () => {
      const query = {
        path: itemTreePath,
        query: {
          query: {
            items: [
              {
                type: 'rangeToInclusive',
                to: cKey,
              },
            ],
          },
        },
      };

      const result = await groveDb.getPathQuery(query);

      expect(result).to.have.a.lengthOf(2);

      const [elementValues, skipped] = result;

      expect(elementValues).to.deep.equals([
        aValue,
        bValue,
        cValue,
      ]);

      expect(skipped).to.equals(0);
    });

    it('should be able to retrieve data using `rangeAfter`', async () => {
      const query = {
        path: itemTreePath,
        query: {
          query: {
            items: [
              {
                type: 'rangeAfter',
                after: aKey,
              },
            ],
          },

        },
      };

      const result = await groveDb.getPathQuery(query);

      expect(result).to.have.a.lengthOf(2);

      const [elementValues, skipped] = result;

      expect(elementValues).to.deep.equals([
        bValue,
        cValue,
      ]);

      expect(skipped).to.equals(0);
    });

    it('should be able to retrieve data using `rangeAfterTo`', async () => {
      const query = {
        path: itemTreePath,
        query: {
          query: {
            items: [
              {
                type: 'rangeAfterTo',
                after: aKey,
                to: cKey,
              },
            ],
          },
        },
      };

      const result = await groveDb.getPathQuery(query);

      expect(result).to.have.a.lengthOf(2);

      const [elementValues, skipped] = result;

      expect(elementValues).to.deep.equals([
        bValue,
      ]);

      expect(skipped).to.equals(0);
    });

    it('should be able to retrieve data using `rangeAfterToInclusive`', async () => {
      const query = {
        path: itemTreePath,
        query: {
          query: {
            items: [
              {
                type: 'rangeAfterToInclusive',
                after: aKey,
                to: cKey,
              },
            ],
          },

        },
      };

      const result = await groveDb.getPathQuery(query);

      expect(result).to.have.a.lengthOf(2);

      const [elementValues, skipped] = result;

      expect(elementValues).to.deep.equals([
        bValue,
        cValue,
      ]);

      expect(skipped).to.equals(0);
    });
  });

  describe('#getPathQuery for nested subtrees with subquery', () => {
    let dPath;
    let dKey;
    let ePath;

    let daValue;
    let dbValue;
    let dcValue;
    let eaValue;
    let eaKey;
    let ebValue;

    beforeEach(async () => {
      await groveDb.insert(
        rootTreePath,
        treeKey,
        { type: 'tree', epoch: 0, value: Buffer.alloc(32) },
      );

      dKey = Buffer.from('dKey');
      daValue = Buffer.from('da');
      dbValue = Buffer.from('db');
      dcValue = Buffer.from('dc');
      eaValue = Buffer.from('ea');
      eaKey = Buffer.from('eaKey');
      ebValue = Buffer.from('eb');

      dPath = [...itemTreePath];
      dPath.push(dKey);
      await groveDb.insert(
        itemTreePath,
        dKey,
        { type: 'tree', epoch: 0, value: Buffer.alloc(32) },
      );

      await groveDb.insert(
        dPath,
        Buffer.from('daKey'),
        { type: 'item', epoch: 0, value: daValue },
      );

      await groveDb.insert(
        dPath,
        Buffer.from('dbKey'),
        { type: 'item', epoch: 0, value: dbValue },
      );

      await groveDb.insert(
        dPath,
        Buffer.from('dcKey'),
        { type: 'item', epoch: 0, value: dcValue },
      );

      const eKey = Buffer.from('eKey');
      ePath = [...itemTreePath];
      ePath.push(eKey);
      await groveDb.insert(
        itemTreePath,
        eKey,
        { type: 'tree', epoch: 0, value: Buffer.alloc(32) },
      );

      await groveDb.insert(
        ePath,
        Buffer.from('eaKey'),
        { type: 'item', epoch: 0, value: eaValue },
      );

      await groveDb.insert(
        ePath,
        Buffer.from('ebKey'),
        { type: 'item', epoch: 0, value: ebValue },
      );
    });

    it('should be able to retrieve data with subquery', async () => {
      // This should give us only last subtree and apply subquery to it
      const query = {
        path: itemTreePath,
        query: {
          query: {
            items: [
              {
                type: 'rangeAfter',
                after: dKey,
              },
            ],
            subquery: {
              items: [
                {
                  type: 'rangeAfter',
                  after: eaKey,
                },
              ],
            },
          },
        },
      };

      const result = await groveDb.getPathQuery(query);

      expect(result).to.have.a.lengthOf(2);

      const [elementValues, skipped] = result;

      expect(elementValues).to.deep.equals([
        ebValue,
      ]);

      expect(skipped).to.equals(0);
    });
  });

  describe('#flush', () => {
    it('should flush data on disc', async () => {
      await groveDb.insert(
        [],
        Buffer.from('test_tree'),
        { type: 'tree', epoch: 0, value: Buffer.alloc(32) },
      );

      await groveDb.flush();
    });
  });

  describe('#getRootHash', () => {
    it('should return empty root hash if there is no data', async () => {
      const result = await groveDb.getRootHash();

      expect(result).to.deep.equal(Buffer.alloc(32));

      // Get root hash for transaction too
      await groveDb.startTransaction();

      const transactionalResult = await groveDb.getRootHash(true);

      expect(transactionalResult).to.deep.equal(Buffer.alloc(32));
    });

    it('should root hash', async () => {
      // Making a subtree to insert items into
      await groveDb.insert(
        rootTreePath,
        treeKey,
        { type: 'tree', epoch: 0, value: Buffer.alloc(32) },
      );

      // Inserting an item into the subtree
      await groveDb.insert(
        itemTreePath,
        itemKey,
        { type: 'item', epoch: 0, value: itemValue },
      );

      await groveDb.startTransaction();

      // Inserting an item into the subtree
      await groveDb.insert(
        itemTreePath,
        Buffer.from('transactional_test_key'),
        { type: 'item', epoch: 0, value: itemValue },
        true,
      );

      const result = await groveDb.getRootHash();
      const transactionalResult = await groveDb.getRootHash(true);

      // Hashes shouldn't be equal
      expect(result).to.not.deep.equal(transactionalResult);

      // Hashes shouldn't be empty

      // eslint-disable-next-line no-unused-expressions
      expect(result >= Buffer.alloc(32)).to.be.true;

      // eslint-disable-next-line no-unused-expressions
      expect(transactionalResult >= Buffer.alloc(32)).to.be.true;
    });
  });
});<|MERGE_RESOLUTION|>--- conflicted
+++ resolved
@@ -68,11 +68,7 @@
       itemKey,
     );
 
-<<<<<<< HEAD
-    expect(result).to.exist;
-=======
     expect(result).to.exist();
->>>>>>> 1873c2ed
     expect(result.type).to.equals('item');
     expect(result.value).to.deep.equals(itemValue);
   });
