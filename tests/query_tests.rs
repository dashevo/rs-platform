<<<<<<< HEAD
use grovedb::{Error, Query};
use rand::seq::SliceRandom;
use rand::{Rng, SeedableRng};
use rand_distr::{Distribution, Exp};
use rs_drive::contract::{Contract, Document, DocumentType};
=======
use std::collections::HashMap;
use rand::seq::SliceRandom;
use rand::{Rng, SeedableRng};
use rs_drive::contract::{Contract, Document};
>>>>>>> 89b221f3
use rs_drive::drive::Drive;
use rs_drive::query::DriveQuery;
use serde::{Deserialize, Serialize};
use serde_json::json;
<<<<<<< HEAD
use std::collections::HashMap;
use tempdir::TempDir;
=======
>>>>>>> 89b221f3

mod common;

#[derive(Serialize, Deserialize)]
#[serde(rename_all = "camelCase")]
struct Person {
    #[serde(rename = "$id")]
    id: Vec<u8>,
    #[serde(rename = "$ownerId")]
    owner_id: Vec<u8>,
    first_name: String,
    middle_name: String,
    last_name: String,
    age: u8,
}

impl Person {
    fn random_people(count: u32, seed: u64) -> Vec<Self> {
        let first_names =
            common::text_file_strings("tests/supporting_files/contract/family/first-names.txt");
        let middle_names =
            common::text_file_strings("tests/supporting_files/contract/family/middle-names.txt");
        let last_names =
            common::text_file_strings("tests/supporting_files/contract/family/last-names.txt");
        let mut vec: Vec<Person> = vec![];

        let mut rng = rand::rngs::StdRng::seed_from_u64(seed);
        for i in 0..count {
            let person = Person {
                id: Vec::from(rng.gen::<[u8; 32]>()),
                owner_id: Vec::from(rng.gen::<[u8; 32]>()),
                first_name: first_names.choose(&mut rng).unwrap().clone(),
                middle_name: middle_names.choose(&mut rng).unwrap().clone(),
                last_name: last_names.choose(&mut rng).unwrap().clone(),
                age: rng.gen_range(0..85),
            };
            vec.push(person);
        }
        vec
    }
}

pub fn setup(count: u32, seed: u64) -> (Drive, Contract) {
    // setup code
    let (mut drive, contract) = common::setup_contract(
        "family",
        "tests/supporting_files/contract/family/family-contract.json",
    );

    let storage = drive.grove.storage();
    let db_transaction = storage.transaction();
    drive.grove.start_transaction();

    let people = Person::random_people(count, seed);
    for person in people {
        let value = serde_json::to_value(&person).expect("serialized person");
        let document_cbor =
            common::value_to_cbor(value, Some(rs_drive::drive::defaults::PROTOCOL_VERSION));
        let document = Document::from_cbor(document_cbor.as_slice(), None, None)
            .expect("document should be properly deserialized");
        drive
            .add_document_for_contract(
                &document,
                &document_cbor,
                &contract,
                "person",
                None,
                true,
                Some(&db_transaction),
            )
            .expect("document should be inserted");
    }
    drive.grove.commit_transaction(db_transaction);
    (drive, contract)
}

#[test]
fn test_query_many() {
    let (mut drive, contract) = setup(10, 73509);
<<<<<<< HEAD
    let all_names = vec![
        "Adey".to_string(),
        "Briney".to_string(),
        "Cammi".to_string(),
        "Celinda".to_string(),
        "Dalia".to_string(),
        "Gilligan".to_string(),
        "Kevina".to_string(),
        "Meta".to_string(),
        "Noellyn".to_string(),
        "Prissie".to_string(),
    ];

    // A query getting all elements by firstName

    let query_value = json!({
        "where": [
        ],
        "startAt": 0,
        "limit": 100,
        "orderBy": [
            ["firstName", "asc"]
        ]
    });
    let where_cbor = common::value_to_cbor(query_value, None);
    let person_document_type = contract
        .document_types
        .get("person")
        .expect("contract should have a person document type");
    let query = DriveQuery::from_cbor(where_cbor.as_slice(), &contract, &person_document_type)
        .expect("query should be built");
    let (results, skipped) = query
        .execute_no_proof(&mut drive.grove, None)
        .expect("proof should be executed");
    let names: Vec<String> = results
        .into_iter()
        .map(|result| {
            let document = Document::from_cbor(result.as_slice(), None, None)
                .expect("we should be able to deserialize the cbor");
            let first_name_value = document
                .properties
                .get("firstName")
                .expect("we should be able to get the first name");
            let first_name = first_name_value
                .as_text()
                .expect("the first name should be a string");
            String::from(first_name)
        })
        .collect();

    assert_eq!(names, all_names);

    // A query getting all people who's first name is before Chris

    let query_value = json!({
        "where": [
            ["firstName", "<", "Chris"]
        ],
        "startAt": 0,
        "limit": 100,
        "orderBy": [
            ["firstName", "asc"]
        ]
    });
    let where_cbor = common::value_to_cbor(query_value, None);
    let person_document_type = contract
        .document_types
        .get("person")
        .expect("contract should have a person document type");
    let query = DriveQuery::from_cbor(where_cbor.as_slice(), &contract, &person_document_type)
        .expect("query should be built");
    let (results, skipped) = query
        .execute_no_proof(&mut drive.grove, None)
        .expect("proof should be executed");
    let names: Vec<String> = results
        .into_iter()
        .map(|result| {
            let document = Document::from_cbor(result.as_slice(), None, None)
                .expect("we should be able to deserialize the cbor");
            let first_name_value = document
                .properties
                .get("firstName")
                .expect("we should be able to get the first name");
            let first_name = first_name_value
                .as_text()
                .expect("the first name should be a string");
            String::from(first_name)
        })
        .collect();

    let expected_names_before_chris = vec![
        "Adey".to_string(),
        "Briney".to_string(),
        "Cammi".to_string(),
        "Celinda".to_string(),
    ];
    assert_eq!(names, expected_names_before_chris);

    // A query getting all people who's first name is before Chris

    let query_value = json!({
        "where": [
            ["firstName", "StartsWith", "C"]
        ],
        "startAt": 0,
        "limit": 100,
        "orderBy": [
            ["firstName", "asc"]
        ]
    });
    let where_cbor = common::value_to_cbor(query_value, None);
    let person_document_type = contract
        .document_types
        .get("person")
        .expect("contract should have a person document type");
    let query = DriveQuery::from_cbor(where_cbor.as_slice(), &contract, &person_document_type)
        .expect("query should be built");
    let (results, skipped) = query
        .execute_no_proof(&mut drive.grove, None)
        .expect("proof should be executed");
    let names: Vec<String> = results
        .into_iter()
        .map(|result| {
            let document = Document::from_cbor(result.as_slice(), None, None)
                .expect("we should be able to deserialize the cbor");
            let first_name_value = document
                .properties
                .get("firstName")
                .expect("we should be able to get the first name");
            let first_name = first_name_value
                .as_text()
                .expect("the first name should be a string");
            String::from(first_name)
        })
        .collect();

    let expected_names_before_chris = vec!["Cammi".to_string(), "Celinda".to_string()];
    assert_eq!(names, expected_names_before_chris);
=======
    // let all_names = vec!["Adey".to_string(), "Briney".to_string(), "Cammi".to_string(), "Celinda".to_string(), "Dalia".to_string(), "Gilligan".to_string(), "Kevina".to_string(), "Meta".to_string(), "Noellyn".to_string(), "Prissie".to_string()];
    //
    // // A query getting all elements by firstName
    //
    // let query_value = json!({
    //     "where": [
    //     ],
    //     "startAt": 0,
    //     "limit": 100,
    //     "orderBy": [
    //         ["firstName", "asc"]
    //     ]
    // });
    // let where_cbor = common::value_to_cbor(query_value, None);
    // let person_document_type = contract.document_types.get("person").expect("contract should have a person document type");
    // let query = DriveQuery::from_cbor(where_cbor.as_slice(), &contract, &person_document_type).expect("query should be built");
    // let (results, skipped) = query.execute_no_proof(&mut drive.grove, None).expect("proof should be executed");
    // let names: Vec<String> = results
    //     .into_iter()
    //     .map(|result| {
    //         let document = Document::from_cbor(result.as_slice(), None, None).expect("we should be able to deserialize the cbor");
    //         let first_name_value = document.properties.get("firstName").expect("we should be able to get the first name");
    //         let first_name = first_name_value.as_text().expect("the first name should be a string");
    //         String::from(first_name)
    //     })
    //     .collect();
    //
    // assert_eq!(names, all_names);
    //
    // // A query getting all people who's first name is before Chris
    //
    // let query_value = json!({
    //     "where": [
    //         ["firstName", "<", "Chris"]
    //     ],
    //     "startAt": 0,
    //     "limit": 100,
    //     "orderBy": [
    //         ["firstName", "asc"]
    //     ]
    // });
    // let where_cbor = common::value_to_cbor(query_value, None);
    // let person_document_type = contract.document_types.get("person").expect("contract should have a person document type");
    // let query = DriveQuery::from_cbor(where_cbor.as_slice(), &contract, &person_document_type).expect("query should be built");
    // let (results, skipped) = query.execute_no_proof(&mut drive.grove, None).expect("proof should be executed");
    // let names: Vec<String> = results
    //     .into_iter()
    //     .map(|result| {
    //         let document = Document::from_cbor(result.as_slice(), None, None).expect("we should be able to deserialize the cbor");
    //         let first_name_value = document.properties.get("firstName").expect("we should be able to get the first name");
    //         let first_name = first_name_value.as_text().expect("the first name should be a string");
    //         String::from(first_name)
    //     })
    //     .collect();
    //
    // let expected_names_before_chris = vec!["Adey".to_string(), "Briney".to_string(), "Cammi".to_string(), "Celinda".to_string()];
    // assert_eq!(names, expected_names_before_chris);
>>>>>>> 89b221f3

    // A query getting all people who's first name is between Chris and Noellyn included

    let query_value = json!({
        "where": [
            ["firstName", ">", "Chris"],
            ["firstName", "<=", "Noellyn"]
        ],
        "startAt": 0,
        "limit": 100,
        "orderBy": [
            ["firstName", "asc"]
        ]
    });
    let where_cbor = common::value_to_cbor(query_value, None);
    let person_document_type = contract
        .document_types
        .get("person")
        .expect("contract should have a person document type");
    let query = DriveQuery::from_cbor(where_cbor.as_slice(), &contract, &person_document_type)
        .expect("query should be built");
    let (results, _) = query
        .execute_no_proof(&mut drive.grove, None)
        .expect("proof should be executed");
    assert_eq!(results.len(), 5);

    let names: Vec<String> = results
        .into_iter()
        .map(|result| {
            let document = Document::from_cbor(result.as_slice(), None, None)
                .expect("we should be able to deserialize the cbor");
            let first_name_value = document
                .properties
                .get("firstName")
                .expect("we should be able to get the first name");
            let first_name = first_name_value
                .as_text()
                .expect("the first name should be a string");
            String::from(first_name)
        })
        .collect();

    let expected_between_names = vec![
        "Dalia".to_string(),
        "Gilligan".to_string(),
        "Kevina".to_string(),
        "Meta".to_string(),
        "Noellyn".to_string(),
    ];

    assert_eq!(names, expected_between_names);

    // A query getting back elements having specific names

    let query_value = json!({
        "where": [
            ["firstName", "in", names]
        ],
        "startAt": 0,
        "limit": 100,
        "orderBy": [
            ["firstName", "asc"]
        ]
    });
    let where_cbor = common::value_to_cbor(query_value, None);
    let person_document_type = contract
        .document_types
        .get("person")
        .expect("contract should have a person document type");
    let query = DriveQuery::from_cbor(where_cbor.as_slice(), &contract, &person_document_type)
        .expect("query should be built");
    let (results, _) = query
        .execute_no_proof(&mut drive.grove, None)
        .expect("proof should be executed");
    let names: Vec<String> = results
        .into_iter()
        .map(|result| {
            let document = Document::from_cbor(result.as_slice(), None, None)
                .expect("we should be able to deserialize the cbor");
            let first_name_value = document
                .properties
                .get("firstName")
                .expect("we should be able to get the first name");
            let first_name = first_name_value
                .as_text()
                .expect("the first name should be a string");
            String::from(first_name)
        })
        .collect();

    assert_eq!(names, expected_between_names);

    // A query getting back elements having specific names and over a certain age

    let query_value = json!({
        "where": [
            ["firstName", "in", names],
            ["age", ">=", 45]
        ],
        "startAt": 0,
        "limit": 100,
        "orderBy": [
            ["firstName", "asc"],
            ["age", "desc"]
        ]
    });
    let where_cbor = common::value_to_cbor(query_value, None);
    let person_document_type = contract
        .document_types
        .get("person")
        .expect("contract should have a person document type");
    let query = DriveQuery::from_cbor(where_cbor.as_slice(), &contract, &person_document_type)
        .expect("query should be built");
    let (results, _) = query
        .execute_no_proof(&mut drive.grove, None)
        .expect("proof should be executed");
    let names: Vec<String> = results
        .iter()
        .map(|result| {
            let document = Document::from_cbor(result.as_slice(), None, None)
                .expect("we should be able to deserialize the cbor");
            let first_name_value = document
                .properties
                .get("firstName")
                .expect("we should be able to get the first name");
            let first_name = first_name_value
                .as_text()
                .expect("the first name should be a string");
            String::from(first_name)
        })
        .collect();

    let expected_names_45_over = vec![
        "Dalia".to_string(),
        "Gilligan".to_string(),
        "Kevina".to_string(),
        "Meta".to_string(),
    ];

    assert_eq!(names, expected_names_45_over);

    // A query getting back elements having specific names and over a certain age

    let query_value = json!({
        "where": [
            ["firstName", "in", names],
            ["age", ">", 48]
        ],
        "startAt": 0,
        "limit": 100,
        "orderBy": [
            ["firstName", "asc"],
            ["age", "desc"]
        ]
    });
    let where_cbor = common::value_to_cbor(query_value, None);
    let person_document_type = contract
        .document_types
        .get("person")
        .expect("contract should have a person document type");
    let query = DriveQuery::from_cbor(where_cbor.as_slice(), &contract, &person_document_type)
        .expect("query should be built");
    let (results, _) = query
        .execute_no_proof(&mut drive.grove, None)
        .expect("proof should be executed");
    let names: Vec<String> = results
        .iter()
        .map(|result| {
            let document = Document::from_cbor(result.as_slice(), None, None)
                .expect("we should be able to deserialize the cbor");
            let first_name_value = document
                .properties
                .get("firstName")
                .expect("we should be able to get the first name");
            let first_name = first_name_value
                .as_text()
                .expect("the first name should be a string");
            String::from(first_name)
        })
        .collect();

    // Kevina is 48 so she should be now excluded, Dalia is 68, Gilligan is 49 and Meta is 59

    let expected_names_over_48 = vec![
        "Dalia".to_string(),
        "Gilligan".to_string(),
        "Meta".to_string(),
    ];

    assert_eq!(names, expected_names_over_48);

    let ages: HashMap<String, u8> = results
        .into_iter()
        .map(|result| {
            let document = Document::from_cbor(result.as_slice(), None, None)
                .expect("we should be able to deserialize the cbor");
            let name_value = document
                .properties
                .get("firstName")
                .expect("we should be able to get the first name");
            let name = name_value
                .as_text()
                .expect("the first name should be a string")
                .to_string();
            let age_value = document
                .properties
                .get("age")
                .expect("we should be able to get the age");
            let age_integer = age_value.as_integer().expect("age should be an integer");
            let age: u8 = age_integer.try_into().expect("expected u8 value");
            (name, age)
        })
        .collect();

    let meta_age = ages
        .get("Meta")
        .expect("we should be able to get Kevina as she is 48");

    assert_eq!(*meta_age, 59)
}<|MERGE_RESOLUTION|>--- conflicted
+++ resolved
@@ -1,24 +1,11 @@
-<<<<<<< HEAD
-use grovedb::{Error, Query};
-use rand::seq::SliceRandom;
-use rand::{Rng, SeedableRng};
-use rand_distr::{Distribution, Exp};
-use rs_drive::contract::{Contract, Document, DocumentType};
-=======
 use std::collections::HashMap;
 use rand::seq::SliceRandom;
 use rand::{Rng, SeedableRng};
 use rs_drive::contract::{Contract, Document};
->>>>>>> 89b221f3
 use rs_drive::drive::Drive;
 use rs_drive::query::DriveQuery;
 use serde::{Deserialize, Serialize};
 use serde_json::json;
-<<<<<<< HEAD
-use std::collections::HashMap;
-use tempdir::TempDir;
-=======
->>>>>>> 89b221f3
 
 mod common;
 
@@ -98,7 +85,6 @@
 #[test]
 fn test_query_many() {
     let (mut drive, contract) = setup(10, 73509);
-<<<<<<< HEAD
     let all_names = vec![
         "Adey".to_string(),
         "Briney".to_string(),
@@ -237,65 +223,6 @@
 
     let expected_names_before_chris = vec!["Cammi".to_string(), "Celinda".to_string()];
     assert_eq!(names, expected_names_before_chris);
-=======
-    // let all_names = vec!["Adey".to_string(), "Briney".to_string(), "Cammi".to_string(), "Celinda".to_string(), "Dalia".to_string(), "Gilligan".to_string(), "Kevina".to_string(), "Meta".to_string(), "Noellyn".to_string(), "Prissie".to_string()];
-    //
-    // // A query getting all elements by firstName
-    //
-    // let query_value = json!({
-    //     "where": [
-    //     ],
-    //     "startAt": 0,
-    //     "limit": 100,
-    //     "orderBy": [
-    //         ["firstName", "asc"]
-    //     ]
-    // });
-    // let where_cbor = common::value_to_cbor(query_value, None);
-    // let person_document_type = contract.document_types.get("person").expect("contract should have a person document type");
-    // let query = DriveQuery::from_cbor(where_cbor.as_slice(), &contract, &person_document_type).expect("query should be built");
-    // let (results, skipped) = query.execute_no_proof(&mut drive.grove, None).expect("proof should be executed");
-    // let names: Vec<String> = results
-    //     .into_iter()
-    //     .map(|result| {
-    //         let document = Document::from_cbor(result.as_slice(), None, None).expect("we should be able to deserialize the cbor");
-    //         let first_name_value = document.properties.get("firstName").expect("we should be able to get the first name");
-    //         let first_name = first_name_value.as_text().expect("the first name should be a string");
-    //         String::from(first_name)
-    //     })
-    //     .collect();
-    //
-    // assert_eq!(names, all_names);
-    //
-    // // A query getting all people who's first name is before Chris
-    //
-    // let query_value = json!({
-    //     "where": [
-    //         ["firstName", "<", "Chris"]
-    //     ],
-    //     "startAt": 0,
-    //     "limit": 100,
-    //     "orderBy": [
-    //         ["firstName", "asc"]
-    //     ]
-    // });
-    // let where_cbor = common::value_to_cbor(query_value, None);
-    // let person_document_type = contract.document_types.get("person").expect("contract should have a person document type");
-    // let query = DriveQuery::from_cbor(where_cbor.as_slice(), &contract, &person_document_type).expect("query should be built");
-    // let (results, skipped) = query.execute_no_proof(&mut drive.grove, None).expect("proof should be executed");
-    // let names: Vec<String> = results
-    //     .into_iter()
-    //     .map(|result| {
-    //         let document = Document::from_cbor(result.as_slice(), None, None).expect("we should be able to deserialize the cbor");
-    //         let first_name_value = document.properties.get("firstName").expect("we should be able to get the first name");
-    //         let first_name = first_name_value.as_text().expect("the first name should be a string");
-    //         String::from(first_name)
-    //     })
-    //     .collect();
-    //
-    // let expected_names_before_chris = vec!["Adey".to_string(), "Briney".to_string(), "Cammi".to_string(), "Celinda".to_string()];
-    // assert_eq!(names, expected_names_before_chris);
->>>>>>> 89b221f3
 
     // A query getting all people who's first name is between Chris and Noellyn included
 
